{
  "#1": "This file describes the list of targets and dependencies.",
  "#2": "It is used among other things to generate all of our project files.",
  "#3": "Please refer to the templates directory for more information.",
  "settings": {
    "#": "The public version number of the library.",
    "version": {
      "major": 0,
      "minor": 10,
      "micro": 0,
      "build": 0
    }
  },
  "filegroups": [
    {
      "name": "census",
      "public_headers": [
        "include/grpc/census.h"
      ],
      "headers": [
        "src/core/census/context.h",
        "src/core/census/rpc_stat_id.h"
      ],
      "src": [
        "src/core/census/context.c",
        "src/core/census/initialize.c",
        "src/core/census/record_stat.c"
      ]
    },
    {
      "name": "grpc++_base",
      "public_headers": [
        "include/grpc++/async_generic_service.h",
        "include/grpc++/async_unary_call.h",
        "include/grpc++/auth_context.h",
        "include/grpc++/auth_property_iterator.h",
        "include/grpc++/byte_buffer.h",
        "include/grpc++/channel_arguments.h",
        "include/grpc++/channel_interface.h",
        "include/grpc++/client_context.h",
        "include/grpc++/completion_queue.h",
        "include/grpc++/config.h",
        "include/grpc++/config_protobuf.h",
        "include/grpc++/create_channel.h",
        "include/grpc++/credentials.h",
        "include/grpc++/dynamic_thread_pool.h",
        "include/grpc++/fixed_size_thread_pool.h",
        "include/grpc++/generic_stub.h",
        "include/grpc++/impl/call.h",
        "include/grpc++/impl/client_unary_call.h",
        "include/grpc++/impl/grpc_library.h",
        "include/grpc++/impl/internal_stub.h",
        "include/grpc++/impl/proto_utils.h",
        "include/grpc++/impl/rpc_method.h",
        "include/grpc++/impl/rpc_service_method.h",
        "include/grpc++/impl/serialization_traits.h",
        "include/grpc++/impl/service_type.h",
        "include/grpc++/impl/sync.h",
        "include/grpc++/impl/sync_cxx11.h",
        "include/grpc++/impl/sync_no_cxx11.h",
        "include/grpc++/impl/thd.h",
        "include/grpc++/impl/thd_cxx11.h",
        "include/grpc++/impl/thd_no_cxx11.h",
        "include/grpc++/server.h",
        "include/grpc++/server_builder.h",
        "include/grpc++/server_context.h",
        "include/grpc++/server_credentials.h",
        "include/grpc++/slice.h",
        "include/grpc++/status.h",
        "include/grpc++/status_code_enum.h",
        "include/grpc++/stream.h",
        "include/grpc++/thread_pool_interface.h",
        "include/grpc++/time.h"
      ],
      "headers": [
        "src/cpp/client/channel.h",
        "src/cpp/common/create_auth_context.h"
      ],
      "src": [
        "src/cpp/client/channel.cc",
        "src/cpp/client/channel_arguments.cc",
        "src/cpp/client/client_context.cc",
        "src/cpp/client/create_channel.cc",
        "src/cpp/client/credentials.cc",
        "src/cpp/client/generic_stub.cc",
        "src/cpp/client/insecure_credentials.cc",
        "src/cpp/client/internal_stub.cc",
        "src/cpp/common/call.cc",
        "src/cpp/common/completion_queue.cc",
        "src/cpp/common/rpc_method.cc",
        "src/cpp/proto/proto_utils.cc",
        "src/cpp/server/async_generic_service.cc",
        "src/cpp/server/create_default_thread_pool.cc",
        "src/cpp/server/dynamic_thread_pool.cc",
        "src/cpp/server/fixed_size_thread_pool.cc",
        "src/cpp/server/insecure_server_credentials.cc",
        "src/cpp/server/server.cc",
        "src/cpp/server/server_builder.cc",
        "src/cpp/server/server_context.cc",
        "src/cpp/server/server_credentials.cc",
        "src/cpp/util/byte_buffer.cc",
        "src/cpp/util/slice.cc",
        "src/cpp/util/status.cc",
        "src/cpp/util/time.cc"
      ]
    },
    {
      "name": "grpc_base",
      "public_headers": [
        "include/grpc/byte_buffer.h",
        "include/grpc/byte_buffer_reader.h",
        "include/grpc/compression.h",
        "include/grpc/grpc.h",
        "include/grpc/status.h"
      ],
      "headers": [
        "src/core/channel/census_filter.h",
        "src/core/channel/channel_args.h",
        "src/core/channel/channel_stack.h",
        "src/core/channel/client_channel.h",
        "src/core/channel/compress_filter.h",
        "src/core/channel/connected_channel.h",
        "src/core/channel/context.h",
        "src/core/channel/http_client_filter.h",
        "src/core/channel/http_server_filter.h",
        "src/core/channel/noop_filter.h",
        "src/core/client_config/client_config.h",
        "src/core/client_config/connector.h",
        "src/core/client_config/lb_policies/pick_first.h",
        "src/core/client_config/lb_policy.h",
        "src/core/client_config/resolver.h",
        "src/core/client_config/resolver_factory.h",
        "src/core/client_config/resolver_registry.h",
        "src/core/client_config/resolvers/dns_resolver.h",
        "src/core/client_config/resolvers/sockaddr_resolver.h",
        "src/core/client_config/subchannel.h",
        "src/core/client_config/subchannel_factory.h",
        "src/core/client_config/subchannel_factory_decorators/add_channel_arg.h",
        "src/core/client_config/subchannel_factory_decorators/merge_channel_args.h",
        "src/core/client_config/uri_parser.h",
        "src/core/compression/message_compress.h",
        "src/core/debug/trace.h",
        "src/core/iomgr/alarm.h",
        "src/core/iomgr/alarm_heap.h",
        "src/core/iomgr/alarm_internal.h",
        "src/core/iomgr/endpoint.h",
        "src/core/iomgr/endpoint_pair.h",
        "src/core/iomgr/fd_posix.h",
        "src/core/iomgr/iocp_windows.h",
        "src/core/iomgr/iomgr.h",
        "src/core/iomgr/iomgr_internal.h",
        "src/core/iomgr/iomgr_posix.h",
        "src/core/iomgr/pollset.h",
        "src/core/iomgr/pollset_posix.h",
        "src/core/iomgr/pollset_set.h",
        "src/core/iomgr/pollset_set_posix.h",
        "src/core/iomgr/pollset_set_windows.h",
        "src/core/iomgr/pollset_windows.h",
        "src/core/iomgr/resolve_address.h",
        "src/core/iomgr/sockaddr.h",
        "src/core/iomgr/sockaddr_posix.h",
        "src/core/iomgr/sockaddr_utils.h",
        "src/core/iomgr/sockaddr_win32.h",
        "src/core/iomgr/socket_utils_posix.h",
        "src/core/iomgr/socket_windows.h",
        "src/core/iomgr/tcp_client.h",
        "src/core/iomgr/tcp_posix.h",
        "src/core/iomgr/tcp_server.h",
        "src/core/iomgr/tcp_windows.h",
        "src/core/iomgr/time_averaged_stats.h",
        "src/core/iomgr/wakeup_fd_pipe.h",
        "src/core/iomgr/wakeup_fd_posix.h",
        "src/core/json/json.h",
        "src/core/json/json_common.h",
        "src/core/json/json_reader.h",
        "src/core/json/json_writer.h",
        "src/core/profiling/timers.h",
        "src/core/profiling/timers_preciseclock.h",
        "src/core/surface/byte_buffer_queue.h",
        "src/core/surface/call.h",
        "src/core/surface/channel.h",
        "src/core/surface/completion_queue.h",
        "src/core/surface/event_string.h",
        "src/core/surface/init.h",
        "src/core/surface/server.h",
        "src/core/surface/surface_trace.h",
        "src/core/transport/chttp2/alpn.h",
        "src/core/transport/chttp2/bin_encoder.h",
        "src/core/transport/chttp2/frame.h",
        "src/core/transport/chttp2/frame_data.h",
        "src/core/transport/chttp2/frame_goaway.h",
        "src/core/transport/chttp2/frame_ping.h",
        "src/core/transport/chttp2/frame_rst_stream.h",
        "src/core/transport/chttp2/frame_settings.h",
        "src/core/transport/chttp2/frame_window_update.h",
        "src/core/transport/chttp2/hpack_parser.h",
        "src/core/transport/chttp2/hpack_table.h",
        "src/core/transport/chttp2/http2_errors.h",
        "src/core/transport/chttp2/huffsyms.h",
        "src/core/transport/chttp2/incoming_metadata.h",
        "src/core/transport/chttp2/internal.h",
        "src/core/transport/chttp2/status_conversion.h",
        "src/core/transport/chttp2/stream_encoder.h",
        "src/core/transport/chttp2/stream_map.h",
        "src/core/transport/chttp2/timeout_encoding.h",
        "src/core/transport/chttp2/varint.h",
        "src/core/transport/chttp2_transport.h",
        "src/core/transport/connectivity_state.h",
        "src/core/transport/metadata.h",
        "src/core/transport/stream_op.h",
        "src/core/transport/transport.h",
        "src/core/transport/transport_impl.h"
      ],
      "src": [
        "src/core/census/grpc_context.c",
        "src/core/channel/channel_args.c",
        "src/core/channel/channel_stack.c",
        "src/core/channel/client_channel.c",
        "src/core/channel/compress_filter.c",
        "src/core/channel/connected_channel.c",
        "src/core/channel/http_client_filter.c",
        "src/core/channel/http_server_filter.c",
        "src/core/channel/noop_filter.c",
        "src/core/client_config/client_config.c",
        "src/core/client_config/connector.c",
        "src/core/client_config/lb_policies/pick_first.c",
        "src/core/client_config/lb_policy.c",
        "src/core/client_config/resolver.c",
        "src/core/client_config/resolver_factory.c",
        "src/core/client_config/resolver_registry.c",
        "src/core/client_config/resolvers/dns_resolver.c",
        "src/core/client_config/resolvers/sockaddr_resolver.c",
        "src/core/client_config/subchannel.c",
        "src/core/client_config/subchannel_factory.c",
        "src/core/client_config/subchannel_factory_decorators/add_channel_arg.c",
        "src/core/client_config/subchannel_factory_decorators/merge_channel_args.c",
        "src/core/client_config/uri_parser.c",
        "src/core/compression/algorithm.c",
        "src/core/compression/message_compress.c",
        "src/core/debug/trace.c",
        "src/core/iomgr/alarm.c",
        "src/core/iomgr/alarm_heap.c",
        "src/core/iomgr/endpoint.c",
        "src/core/iomgr/endpoint_pair_posix.c",
        "src/core/iomgr/endpoint_pair_windows.c",
        "src/core/iomgr/fd_posix.c",
        "src/core/iomgr/iocp_windows.c",
        "src/core/iomgr/iomgr.c",
        "src/core/iomgr/iomgr_posix.c",
        "src/core/iomgr/iomgr_windows.c",
        "src/core/iomgr/pollset_multipoller_with_epoll.c",
        "src/core/iomgr/pollset_multipoller_with_poll_posix.c",
        "src/core/iomgr/pollset_posix.c",
        "src/core/iomgr/pollset_set_posix.c",
        "src/core/iomgr/pollset_set_windows.c",
        "src/core/iomgr/pollset_windows.c",
        "src/core/iomgr/resolve_address_posix.c",
        "src/core/iomgr/resolve_address_windows.c",
        "src/core/iomgr/sockaddr_utils.c",
        "src/core/iomgr/socket_utils_common_posix.c",
        "src/core/iomgr/socket_utils_linux.c",
        "src/core/iomgr/socket_utils_posix.c",
        "src/core/iomgr/socket_windows.c",
        "src/core/iomgr/tcp_client_posix.c",
        "src/core/iomgr/tcp_client_windows.c",
        "src/core/iomgr/tcp_posix.c",
        "src/core/iomgr/tcp_server_posix.c",
        "src/core/iomgr/tcp_server_windows.c",
        "src/core/iomgr/tcp_windows.c",
        "src/core/iomgr/time_averaged_stats.c",
        "src/core/iomgr/wakeup_fd_eventfd.c",
        "src/core/iomgr/wakeup_fd_nospecial.c",
        "src/core/iomgr/wakeup_fd_pipe.c",
        "src/core/iomgr/wakeup_fd_posix.c",
        "src/core/json/json.c",
        "src/core/json/json_reader.c",
        "src/core/json/json_string.c",
        "src/core/json/json_writer.c",
        "src/core/profiling/basic_timers.c",
        "src/core/profiling/stap_timers.c",
        "src/core/surface/byte_buffer.c",
        "src/core/surface/byte_buffer_queue.c",
        "src/core/surface/byte_buffer_reader.c",
        "src/core/surface/call.c",
        "src/core/surface/call_details.c",
        "src/core/surface/call_log_batch.c",
        "src/core/surface/channel.c",
        "src/core/surface/channel_connectivity.c",
        "src/core/surface/channel_create.c",
        "src/core/surface/completion_queue.c",
        "src/core/surface/event_string.c",
        "src/core/surface/init.c",
        "src/core/surface/lame_client.c",
        "src/core/surface/metadata_array.c",
        "src/core/surface/server.c",
        "src/core/surface/server_chttp2.c",
        "src/core/surface/server_create.c",
        "src/core/surface/surface_trace.c",
        "src/core/surface/version.c",
        "src/core/transport/chttp2/alpn.c",
        "src/core/transport/chttp2/bin_encoder.c",
        "src/core/transport/chttp2/frame_data.c",
        "src/core/transport/chttp2/frame_goaway.c",
        "src/core/transport/chttp2/frame_ping.c",
        "src/core/transport/chttp2/frame_rst_stream.c",
        "src/core/transport/chttp2/frame_settings.c",
        "src/core/transport/chttp2/frame_window_update.c",
        "src/core/transport/chttp2/hpack_parser.c",
        "src/core/transport/chttp2/hpack_table.c",
        "src/core/transport/chttp2/huffsyms.c",
        "src/core/transport/chttp2/incoming_metadata.c",
        "src/core/transport/chttp2/parsing.c",
        "src/core/transport/chttp2/status_conversion.c",
        "src/core/transport/chttp2/stream_encoder.c",
        "src/core/transport/chttp2/stream_lists.c",
        "src/core/transport/chttp2/stream_map.c",
        "src/core/transport/chttp2/timeout_encoding.c",
        "src/core/transport/chttp2/varint.c",
        "src/core/transport/chttp2/writing.c",
        "src/core/transport/chttp2_transport.c",
        "src/core/transport/connectivity_state.c",
        "src/core/transport/metadata.c",
        "src/core/transport/stream_op.c",
        "src/core/transport/transport.c",
        "src/core/transport/transport_op_string.c"
      ]
    },
    {
      "name": "grpc_test_util_base",
      "headers": [
        "test/core/end2end/cq_verifier.h",
        "test/core/end2end/fixtures/proxy.h",
        "test/core/iomgr/endpoint_tests.h",
        "test/core/security/oauth2_utils.h",
        "test/core/util/grpc_profiler.h",
        "test/core/util/parse_hexstring.h",
        "test/core/util/port.h",
        "test/core/util/slice_splitter.h"
      ],
      "src": [
        "test/core/end2end/cq_verifier.c",
        "test/core/end2end/fixtures/proxy.c",
        "test/core/iomgr/endpoint_tests.c",
        "test/core/security/oauth2_utils.c",
        "test/core/util/grpc_profiler.c",
        "test/core/util/parse_hexstring.c",
        "test/core/util/port_posix.c",
        "test/core/util/port_windows.c",
        "test/core/util/slice_splitter.c"
      ]
    }
  ],
  "libs": [
    {
      "name": "gpr",
      "build": "all",
      "language": "c",
      "public_headers": [
        "include/grpc/support/alloc.h",
        "include/grpc/support/atm.h",
        "include/grpc/support/atm_gcc_atomic.h",
        "include/grpc/support/atm_gcc_sync.h",
        "include/grpc/support/atm_win32.h",
        "include/grpc/support/cancellable_platform.h",
        "include/grpc/support/cmdline.h",
        "include/grpc/support/cpu.h",
        "include/grpc/support/histogram.h",
        "include/grpc/support/host_port.h",
        "include/grpc/support/log.h",
        "include/grpc/support/log_win32.h",
        "include/grpc/support/port_platform.h",
        "include/grpc/support/slice.h",
        "include/grpc/support/slice_buffer.h",
        "include/grpc/support/string_util.h",
        "include/grpc/support/subprocess.h",
        "include/grpc/support/sync.h",
        "include/grpc/support/sync_generic.h",
        "include/grpc/support/sync_posix.h",
        "include/grpc/support/sync_win32.h",
        "include/grpc/support/thd.h",
        "include/grpc/support/time.h",
        "include/grpc/support/tls.h",
        "include/grpc/support/tls_gcc.h",
        "include/grpc/support/tls_msvc.h",
        "include/grpc/support/tls_pthread.h",
        "include/grpc/support/useful.h"
      ],
      "headers": [
        "src/core/support/env.h",
        "src/core/support/file.h",
        "src/core/support/murmur_hash.h",
        "src/core/support/stack_lockfree.h",
        "src/core/support/string.h",
        "src/core/support/string_win32.h",
        "src/core/support/thd_internal.h"
      ],
      "src": [
        "src/core/support/alloc.c",
        "src/core/support/cancellable.c",
        "src/core/support/cmdline.c",
        "src/core/support/cpu_iphone.c",
        "src/core/support/cpu_linux.c",
        "src/core/support/cpu_posix.c",
        "src/core/support/cpu_windows.c",
        "src/core/support/env_linux.c",
        "src/core/support/env_posix.c",
        "src/core/support/env_win32.c",
        "src/core/support/file.c",
        "src/core/support/file_posix.c",
        "src/core/support/file_win32.c",
        "src/core/support/histogram.c",
        "src/core/support/host_port.c",
        "src/core/support/log.c",
        "src/core/support/log_android.c",
        "src/core/support/log_linux.c",
        "src/core/support/log_posix.c",
        "src/core/support/log_win32.c",
        "src/core/support/murmur_hash.c",
        "src/core/support/slice.c",
        "src/core/support/slice_buffer.c",
        "src/core/support/stack_lockfree.c",
        "src/core/support/string.c",
        "src/core/support/string_posix.c",
        "src/core/support/string_win32.c",
        "src/core/support/subprocess_posix.c",
        "src/core/support/sync.c",
        "src/core/support/sync_posix.c",
        "src/core/support/sync_win32.c",
        "src/core/support/thd.c",
        "src/core/support/thd_posix.c",
        "src/core/support/thd_win32.c",
        "src/core/support/time.c",
        "src/core/support/time_posix.c",
        "src/core/support/time_win32.c",
        "src/core/support/tls_pthread.c"
      ],
      "secure": "no",
      "vs_project_guid": "{B23D3D1A-9438-4EDA-BEB6-9A0A03D17792}"
    },
    {
      "name": "gpr_test_util",
      "build": "private",
      "language": "c",
      "headers": [
        "test/core/util/test_config.h"
      ],
      "src": [
        "test/core/util/test_config.c"
      ],
      "deps": [
        "gpr"
      ],
      "secure": "no",
      "vs_project_guid": "{EAB0A629-17A9-44DB-B5FF-E91A721FE037}"
    },
    {
      "name": "grpc",
      "build": "all",
      "language": "c",
      "public_headers": [
        "include/grpc/grpc_security.h"
      ],
      "headers": [
        "src/core/httpcli/format_request.h",
        "src/core/httpcli/httpcli.h",
        "src/core/httpcli/httpcli_security_connector.h",
        "src/core/httpcli/parser.h",
        "src/core/security/auth_filters.h",
        "src/core/security/base64.h",
        "src/core/security/credentials.h",
        "src/core/security/json_token.h",
        "src/core/security/jwt_verifier.h",
        "src/core/security/secure_endpoint.h",
        "src/core/security/secure_transport_setup.h",
        "src/core/security/security_connector.h",
        "src/core/security/security_context.h",
        "src/core/tsi/fake_transport_security.h",
        "src/core/tsi/ssl_transport_security.h",
        "src/core/tsi/transport_security.h",
        "src/core/tsi/transport_security_interface.h"
      ],
      "src": [
        "src/core/httpcli/format_request.c",
        "src/core/httpcli/httpcli.c",
        "src/core/httpcli/httpcli_security_connector.c",
        "src/core/httpcli/parser.c",
        "src/core/security/base64.c",
        "src/core/security/client_auth_filter.c",
        "src/core/security/credentials.c",
        "src/core/security/credentials_metadata.c",
        "src/core/security/credentials_posix.c",
        "src/core/security/credentials_win32.c",
        "src/core/security/google_default_credentials.c",
        "src/core/security/json_token.c",
        "src/core/security/jwt_verifier.c",
        "src/core/security/secure_endpoint.c",
        "src/core/security/secure_transport_setup.c",
        "src/core/security/security_connector.c",
        "src/core/security/security_context.c",
        "src/core/security/server_auth_filter.c",
        "src/core/security/server_secure_chttp2.c",
        "src/core/surface/init_secure.c",
        "src/core/surface/secure_channel_create.c",
        "src/core/tsi/fake_transport_security.c",
        "src/core/tsi/ssl_transport_security.c",
        "src/core/tsi/transport_security.c"
      ],
      "deps": [
        "gpr"
      ],
      "baselib": true,
      "dll": "yes",
      "filegroups": [
        "grpc_base",
        "census"
      ],
      "secure": "yes",
      "vs_project_guid": "{29D16885-7228-4C31-81ED-5F9187C7F2A9}"
    },
    {
      "name": "grpc_test_util",
      "build": "private",
      "language": "c",
      "headers": [
        "test/core/end2end/data/ssl_test_data.h"
      ],
      "src": [
        "test/core/end2end/data/server1_cert.c",
        "test/core/end2end/data/server1_key.c",
        "test/core/end2end/data/test_root_cert.c"
      ],
      "deps": [
        "gpr",
        "gpr_test_util",
        "grpc"
      ],
      "filegroups": [
        "grpc_test_util_base"
      ],
      "vs_project_guid": "{17BCAFC0-5FDC-4C94-AEB9-95F3E220614B}"
    },
    {
      "name": "grpc_test_util_unsecure",
      "build": "private",
      "language": "c",
      "deps": [
        "gpr",
        "gpr_test_util",
        "grpc"
      ],
      "filegroups": [
        "grpc_test_util_base"
      ],
      "secure": "no",
      "vs_project_guid": "{0A7E7F92-FDEA-40F1-A9EC-3BA484F98BBF}"
    },
    {
      "name": "grpc_unsecure",
      "build": "all",
      "language": "c",
      "src": [
        "src/core/surface/init_unsecure.c"
      ],
      "deps": [
        "gpr"
      ],
      "baselib": true,
      "dll": "yes",
      "filegroups": [
        "grpc_base",
        "census"
      ],
      "secure": "no",
      "vs_project_guid": "{46CEDFFF-9692-456A-AA24-38B5D6BCF4C5}"
    },
    {
      "name": "reconnect_server",
      "build": "private",
      "language": "c",
      "headers": [
        "test/core/util/reconnect_server.h"
      ],
      "src": [
        "test/core/util/reconnect_server.c"
      ],
      "deps": [
        "grpc_test_util",
        "grpc",
        "gpr_test_util",
        "gpr"
      ]
    },
    {
      "name": "grpc++",
      "build": "all",
      "language": "c++",
      "headers": [
        "src/cpp/client/secure_credentials.h",
        "src/cpp/common/secure_auth_context.h",
        "src/cpp/server/secure_server_credentials.h"
      ],
      "src": [
        "src/cpp/client/secure_channel_arguments.cc",
        "src/cpp/client/secure_credentials.cc",
        "src/cpp/common/auth_property_iterator.cc",
        "src/cpp/common/secure_auth_context.cc",
        "src/cpp/common/secure_create_auth_context.cc",
        "src/cpp/server/secure_server_credentials.cc"
      ],
      "deps": [
        "gpr",
        "grpc"
      ],
      "baselib": true,
      "dll": "yes",
      "filegroups": [
        "grpc++_base"
      ],
      "secure": "check",
      "vs_project_guid": "{C187A093-A0FE-489D-A40A-6E33DE0F9FEB}"
    },
    {
      "name": "grpc++_test_config",
      "build": "private",
      "language": "c++",
      "headers": [
        "test/cpp/util/test_config.h"
      ],
      "src": [
        "test/cpp/util/test_config.cc"
      ]
    },
    {
      "name": "grpc++_test_util",
      "build": "private",
      "language": "c++",
      "headers": [
        "test/cpp/util/cli_call.h",
        "test/cpp/util/create_test_channel.h",
        "test/cpp/util/subprocess.h"
      ],
      "src": [
        "test/cpp/util/messages.proto",
        "test/cpp/util/echo.proto",
        "test/cpp/util/echo_duplicate.proto",
        "test/cpp/util/cli_call.cc",
        "test/cpp/util/create_test_channel.cc",
        "test/cpp/util/subprocess.cc"
      ],
      "deps": [
        "grpc++",
        "grpc_test_util"
      ]
    },
    {
      "name": "grpc++_unsecure",
      "build": "all",
      "language": "c++",
      "src": [
        "src/cpp/common/insecure_create_auth_context.cc"
      ],
      "deps": [
        "gpr",
        "grpc_unsecure"
      ],
      "baselib": true,
      "dll": "yes",
      "filegroups": [
        "grpc++_base"
      ],
      "secure": "no",
      "vs_project_guid": "{6EE56155-DF7C-4F6E-BFC4-F6F776BEB211}"
    },
    {
      "name": "grpc_plugin_support",
      "build": "protoc",
      "language": "c++",
      "headers": [
        "include/grpc++/config.h",
        "include/grpc++/config_protobuf.h",
        "src/compiler/config.h",
        "src/compiler/cpp_generator.h",
        "src/compiler/cpp_generator_helpers.h",
        "src/compiler/csharp_generator.h",
        "src/compiler/csharp_generator_helpers.h",
        "src/compiler/generator_helpers.h",
        "src/compiler/objective_c_generator.h",
        "src/compiler/objective_c_generator_helpers.h",
        "src/compiler/python_generator.h",
        "src/compiler/ruby_generator.h",
        "src/compiler/ruby_generator_helpers-inl.h",
        "src/compiler/ruby_generator_map-inl.h",
        "src/compiler/ruby_generator_string-inl.h"
      ],
      "src": [
        "src/compiler/cpp_generator.cc",
        "src/compiler/csharp_generator.cc",
        "src/compiler/objective_c_generator.cc",
        "src/compiler/python_generator.cc",
        "src/compiler/ruby_generator.cc"
      ],
      "deps": [],
      "secure": "no",
      "vs_project_guid": "{B6E81D84-2ACB-41B8-8781-493A944C7817}"
    },
    {
      "name": "interop_client_helper",
      "build": "private",
      "language": "c++",
      "headers": [
        "test/cpp/interop/client_helper.h"
      ],
      "src": [
        "test/cpp/interop/client_helper.cc"
      ],
      "deps": [
        "grpc++_test_util",
        "grpc_test_util",
        "grpc++",
        "grpc",
        "gpr"
      ]
    },
    {
      "name": "interop_client_main",
      "build": "private",
      "language": "c++",
      "headers": [
        "test/cpp/interop/interop_client.h"
      ],
      "src": [
        "test/proto/empty.proto",
        "test/proto/messages.proto",
        "test/proto/test.proto",
        "test/cpp/interop/client.cc",
        "test/cpp/interop/interop_client.cc"
      ],
      "deps": [
        "interop_client_helper",
        "grpc++_test_util",
        "grpc_test_util",
        "grpc++",
        "grpc",
        "gpr_test_util",
        "gpr",
        "grpc++_test_config"
      ]
    },
    {
      "name": "interop_server_helper",
      "build": "private",
      "language": "c++",
      "headers": [
        "test/cpp/interop/server_helper.h"
      ],
      "src": [
        "test/cpp/interop/server_helper.cc"
      ],
      "deps": [
        "grpc_test_util",
        "grpc++",
        "grpc",
        "gpr"
      ]
    },
    {
      "name": "interop_server_main",
      "build": "private",
      "language": "c++",
      "src": [
        "test/proto/empty.proto",
        "test/proto/messages.proto",
        "test/proto/test.proto",
        "test/cpp/interop/server.cc"
      ],
      "deps": [
        "interop_server_helper",
        "grpc++_test_util",
        "grpc_test_util",
        "grpc++",
        "grpc",
        "gpr_test_util",
        "gpr",
        "grpc++_test_config"
      ]
    },
    {
      "name": "pubsub_client_lib",
      "build": "do_not_build",
      "language": "c++",
      "headers": [
        "examples/pubsub/publisher.h",
        "examples/pubsub/subscriber.h"
      ],
      "src": [
        "examples/pubsub/label.proto",
        "examples/pubsub/empty.proto",
        "examples/pubsub/pubsub.proto",
        "examples/pubsub/publisher.cc",
        "examples/pubsub/subscriber.cc"
      ],
      "deps": [
        "grpc++",
        "grpc",
        "gpr"
      ]
    },
    {
      "name": "qps",
      "build": "private",
      "language": "c++",
      "headers": [
        "test/cpp/qps/client.h",
        "test/cpp/qps/driver.h",
        "test/cpp/qps/histogram.h",
        "test/cpp/qps/interarrival.h",
        "test/cpp/qps/perf_db_client.h",
        "test/cpp/qps/qps_worker.h",
        "test/cpp/qps/report.h",
        "test/cpp/qps/server.h",
        "test/cpp/qps/stats.h",
        "test/cpp/qps/timer.h",
        "test/cpp/util/benchmark_config.h"
      ],
      "src": [
        "test/cpp/qps/qpstest.proto",
        "test/cpp/qps/perf_db.proto",
        "test/cpp/qps/client_async.cc",
        "test/cpp/qps/client_sync.cc",
        "test/cpp/qps/driver.cc",
        "test/cpp/qps/perf_db_client.cc",
        "test/cpp/qps/qps_worker.cc",
        "test/cpp/qps/report.cc",
        "test/cpp/qps/server_async.cc",
        "test/cpp/qps/server_sync.cc",
        "test/cpp/qps/timer.cc",
        "test/cpp/util/benchmark_config.cc"
      ],
      "deps": [
        "grpc_test_util",
        "grpc++_test_util",
        "grpc++"
      ]
    },
    {
      "name": "grpc_csharp_ext",
      "build": "all",
      "language": "csharp",
      "src": [
        "src/csharp/ext/grpc_csharp_ext.c"
      ],
      "deps": [
        "gpr",
        "grpc"
      ],
      "dll": "only",
      "vs_project_guid": "{D64C6D63-4458-4A88-AB38-35678384A7E4}"
    }
  ],
  "targets": [
    {
      "name": "alarm_heap_test",
      "build": "test",
      "language": "c",
      "src": [
        "test/core/iomgr/alarm_heap_test.c"
      ],
      "deps": [
        "grpc_test_util",
        "grpc",
        "gpr_test_util",
        "gpr"
      ]
    },
    {
      "name": "alarm_list_test",
      "build": "test",
      "language": "c",
      "src": [
        "test/core/iomgr/alarm_list_test.c"
      ],
      "deps": [
        "grpc_test_util",
        "grpc",
        "gpr_test_util",
        "gpr"
      ]
    },
    {
      "name": "alarm_test",
      "build": "test",
      "language": "c",
      "src": [
        "test/core/iomgr/alarm_test.c"
      ],
      "deps": [
        "grpc_test_util",
        "grpc",
        "gpr_test_util",
        "gpr"
      ]
    },
    {
      "name": "alpn_test",
      "build": "test",
      "language": "c",
      "src": [
        "test/core/transport/chttp2/alpn_test.c"
      ],
      "deps": [
        "grpc_test_util",
        "grpc",
        "gpr_test_util",
        "gpr"
      ]
    },
    {
      "name": "bin_encoder_test",
      "build": "test",
      "language": "c",
      "src": [
        "test/core/transport/chttp2/bin_encoder_test.c"
      ],
      "deps": [
        "grpc_test_util",
        "grpc",
        "gpr_test_util",
        "gpr"
      ]
    },
    {
      "name": "chttp2_status_conversion_test",
      "build": "test",
      "language": "c",
      "src": [
        "test/core/transport/chttp2/status_conversion_test.c"
      ],
      "deps": [
        "grpc_test_util",
        "grpc",
        "gpr_test_util",
        "gpr"
      ]
    },
    {
      "name": "chttp2_stream_encoder_test",
      "build": "test",
      "language": "c",
      "src": [
        "test/core/transport/chttp2/stream_encoder_test.c"
      ],
      "deps": [
        "grpc_test_util",
        "grpc",
        "gpr_test_util",
        "gpr"
      ]
    },
    {
      "name": "chttp2_stream_map_test",
      "build": "test",
      "language": "c",
      "src": [
        "test/core/transport/chttp2/stream_map_test.c"
      ],
      "deps": [
        "grpc_test_util",
        "grpc",
        "gpr_test_util",
        "gpr"
      ]
    },
    {
      "name": "dualstack_socket_test",
      "build": "test",
      "language": "c",
      "src": [
        "test/core/end2end/dualstack_socket_test.c"
      ],
      "deps": [
        "grpc_test_util",
        "grpc",
        "gpr_test_util",
        "gpr"
      ],
      "platforms": [
        "mac",
        "linux",
        "posix"
      ]
    },
    {
      "name": "fd_conservation_posix_test",
      "build": "test",
      "language": "c",
      "src": [
        "test/core/iomgr/fd_conservation_posix_test.c"
      ],
      "deps": [
        "grpc_test_util",
        "grpc",
        "gpr_test_util",
        "gpr"
      ],
      "platforms": [
        "mac",
        "linux",
        "posix"
      ]
    },
    {
      "name": "fd_posix_test",
      "build": "test",
      "language": "c",
      "src": [
        "test/core/iomgr/fd_posix_test.c"
      ],
      "deps": [
        "grpc_test_util",
        "grpc",
        "gpr_test_util",
        "gpr"
      ],
      "platforms": [
        "mac",
        "linux",
        "posix"
      ]
    },
    {
      "name": "fling_client",
      "build": "test",
      "run": false,
      "language": "c",
      "src": [
        "test/core/fling/client.c"
      ],
      "deps": [
        "grpc_test_util",
        "grpc",
        "gpr_test_util",
        "gpr"
      ]
    },
    {
      "name": "fling_server",
      "build": "test",
      "run": false,
      "language": "c",
      "src": [
        "test/core/fling/server.c"
      ],
      "deps": [
        "grpc_test_util",
        "grpc",
        "gpr_test_util",
        "gpr"
      ]
    },
    {
      "name": "fling_stream_test",
      "build": "test",
      "language": "c",
      "src": [
        "test/core/fling/fling_stream_test.c"
      ],
      "deps": [
        "grpc_test_util",
        "grpc",
        "gpr_test_util",
        "gpr"
      ],
      "platforms": [
        "mac",
        "linux",
        "posix"
      ]
    },
    {
      "name": "fling_test",
      "build": "test",
      "language": "c",
      "src": [
        "test/core/fling/fling_test.c"
      ],
      "deps": [
        "grpc_test_util",
        "grpc",
        "gpr_test_util",
        "gpr"
      ],
      "platforms": [
        "mac",
        "linux",
        "posix"
      ]
    },
    {
      "name": "gen_hpack_tables",
      "build": "tool",
      "language": "c",
      "src": [
        "tools/codegen/core/gen_hpack_tables.c"
      ],
      "deps": [
        "gpr",
        "grpc"
      ]
    },
    {
      "name": "gpr_cancellable_test",
      "build": "test",
      "language": "c",
      "src": [
        "test/core/support/cancellable_test.c"
      ],
      "deps": [
        "gpr_test_util",
        "gpr"
      ]
    },
    {
      "name": "gpr_cmdline_test",
      "build": "test",
      "language": "c",
      "src": [
        "test/core/support/cmdline_test.c"
      ],
      "deps": [
        "gpr_test_util",
        "gpr"
      ]
    },
    {
      "name": "gpr_env_test",
      "build": "test",
      "language": "c",
      "src": [
        "test/core/support/env_test.c"
      ],
      "deps": [
        "gpr_test_util",
        "gpr"
      ]
    },
    {
      "name": "gpr_file_test",
      "build": "test",
      "language": "c",
      "src": [
        "test/core/support/file_test.c"
      ],
      "deps": [
        "gpr_test_util",
        "gpr"
      ]
    },
    {
      "name": "gpr_histogram_test",
      "build": "test",
      "language": "c",
      "src": [
        "test/core/support/histogram_test.c"
      ],
      "deps": [
        "gpr_test_util",
        "gpr"
      ]
    },
    {
      "name": "gpr_host_port_test",
      "build": "test",
      "language": "c",
      "src": [
        "test/core/support/host_port_test.c"
      ],
      "deps": [
        "gpr_test_util",
        "gpr"
      ]
    },
    {
      "name": "gpr_log_test",
      "build": "test",
      "language": "c",
      "src": [
        "test/core/support/log_test.c"
      ],
      "deps": [
        "gpr_test_util",
        "gpr"
      ]
    },
    {
      "name": "gpr_slice_buffer_test",
      "build": "test",
      "language": "c",
      "src": [
        "test/core/support/slice_buffer_test.c"
      ],
      "deps": [
        "gpr_test_util",
        "gpr"
      ]
    },
    {
      "name": "gpr_slice_test",
      "build": "test",
      "language": "c",
      "src": [
        "test/core/support/slice_test.c"
      ],
      "deps": [
        "gpr_test_util",
        "gpr"
      ]
    },
    {
      "name": "gpr_stack_lockfree_test",
      "build": "test",
      "language": "c",
      "src": [
        "test/core/support/stack_lockfree_test.c"
      ],
      "deps": [
        "gpr_test_util",
        "gpr"
      ]
    },
    {
      "name": "gpr_string_test",
      "build": "test",
      "language": "c",
      "src": [
        "test/core/support/string_test.c"
      ],
      "deps": [
        "gpr_test_util",
        "gpr"
      ]
    },
    {
      "name": "gpr_sync_test",
      "build": "test",
      "language": "c",
      "src": [
        "test/core/support/sync_test.c"
      ],
      "deps": [
        "gpr_test_util",
        "gpr"
      ]
    },
    {
      "name": "gpr_thd_test",
      "build": "test",
      "language": "c",
      "src": [
        "test/core/support/thd_test.c"
      ],
      "deps": [
        "gpr_test_util",
        "gpr"
      ]
    },
    {
      "name": "gpr_time_test",
      "build": "test",
      "language": "c",
      "src": [
        "test/core/support/time_test.c"
      ],
      "deps": [
        "gpr_test_util",
        "gpr"
      ]
    },
    {
      "name": "gpr_tls_test",
      "build": "test",
      "language": "c",
      "src": [
        "test/core/support/tls_test.c"
      ],
      "deps": [
        "gpr_test_util",
        "gpr"
      ]
    },
    {
      "name": "gpr_useful_test",
      "build": "test",
      "language": "c",
      "src": [
        "test/core/support/useful_test.c"
      ],
      "deps": [
        "gpr_test_util",
        "gpr"
      ]
    },
    {
      "name": "grpc_auth_context_test",
      "build": "test",
      "language": "c",
      "src": [
        "test/core/security/auth_context_test.c"
      ],
      "deps": [
        "grpc_test_util",
        "grpc",
        "gpr_test_util",
        "gpr"
      ]
    },
    {
      "name": "grpc_base64_test",
      "build": "test",
      "language": "c",
      "src": [
        "test/core/security/base64_test.c"
      ],
      "deps": [
        "grpc_test_util",
        "grpc",
        "gpr_test_util",
        "gpr"
      ]
    },
    {
      "name": "grpc_byte_buffer_reader_test",
      "build": "test",
      "language": "c",
      "src": [
        "test/core/surface/byte_buffer_reader_test.c"
      ],
      "deps": [
        "grpc_test_util",
        "grpc",
        "gpr_test_util",
        "gpr"
      ]
    },
    {
      "name": "grpc_channel_stack_test",
      "build": "test",
      "language": "c",
      "src": [
        "test/core/channel/channel_stack_test.c"
      ],
      "deps": [
        "grpc_test_util",
        "grpc",
        "gpr_test_util",
        "gpr"
      ]
    },
    {
      "name": "grpc_completion_queue_test",
      "build": "test",
      "language": "c",
      "src": [
        "test/core/surface/completion_queue_test.c"
      ],
      "deps": [
        "grpc_test_util",
        "grpc",
        "gpr_test_util",
        "gpr"
      ]
    },
    {
      "name": "grpc_create_jwt",
      "build": "tool",
      "language": "c",
      "src": [
        "test/core/security/create_jwt.c"
      ],
      "deps": [
        "grpc_test_util",
        "grpc",
        "gpr_test_util",
        "gpr"
      ]
    },
    {
      "name": "grpc_credentials_test",
      "build": "test",
      "language": "c",
      "src": [
        "test/core/security/credentials_test.c"
      ],
      "deps": [
        "grpc_test_util",
        "grpc",
        "gpr_test_util",
        "gpr"
      ]
    },
    {
      "name": "grpc_fetch_oauth2",
      "build": "tool",
      "language": "c",
      "src": [
        "test/core/security/fetch_oauth2.c"
      ],
      "deps": [
        "grpc_test_util",
        "grpc",
        "gpr_test_util",
        "gpr"
      ]
    },
    {
      "name": "grpc_json_token_test",
      "build": "test",
      "language": "c",
      "src": [
        "test/core/security/json_token_test.c"
      ],
      "deps": [
        "grpc_test_util",
        "grpc",
        "gpr_test_util",
        "gpr"
      ]
    },
    {
      "name": "grpc_jwt_verifier_test",
      "build": "test",
      "language": "c",
      "src": [
        "test/core/security/jwt_verifier_test.c"
      ],
      "deps": [
        "grpc_test_util",
        "grpc",
        "gpr_test_util",
        "gpr"
      ]
    },
    {
      "name": "grpc_print_google_default_creds_token",
      "build": "tool",
      "language": "c",
      "src": [
        "test/core/security/print_google_default_creds_token.c"
      ],
      "deps": [
        "grpc_test_util",
        "grpc",
        "gpr_test_util",
        "gpr"
      ]
    },
    {
      "name": "grpc_security_connector_test",
      "build": "test",
      "language": "c",
      "src": [
        "test/core/security/security_connector_test.c"
      ],
      "deps": [
        "grpc_test_util",
        "grpc",
        "gpr_test_util",
        "gpr"
      ]
    },
    {
      "name": "grpc_stream_op_test",
      "build": "test",
      "language": "c",
      "src": [
        "test/core/transport/stream_op_test.c"
      ],
      "deps": [
        "grpc_test_util",
        "grpc",
        "gpr_test_util",
        "gpr"
      ]
    },
    {
      "name": "grpc_verify_jwt",
      "build": "tool",
      "language": "c",
      "src": [
        "test/core/security/verify_jwt.c"
      ],
      "deps": [
        "grpc_test_util",
        "grpc",
        "gpr_test_util",
        "gpr"
      ]
    },
    {
      "name": "hpack_parser_test",
      "build": "test",
      "language": "c",
      "src": [
        "test/core/transport/chttp2/hpack_parser_test.c"
      ],
      "deps": [
        "grpc_test_util",
        "grpc",
        "gpr_test_util",
        "gpr"
      ]
    },
    {
      "name": "hpack_table_test",
      "build": "test",
      "language": "c",
      "src": [
        "test/core/transport/chttp2/hpack_table_test.c"
      ],
      "deps": [
        "grpc_test_util",
        "grpc",
        "gpr_test_util",
        "gpr"
      ]
    },
    {
      "name": "httpcli_format_request_test",
      "build": "test",
      "language": "c",
      "src": [
        "test/core/httpcli/format_request_test.c"
      ],
      "deps": [
        "grpc_test_util",
        "grpc",
        "gpr_test_util",
        "gpr"
      ]
    },
    {
      "name": "httpcli_parser_test",
      "build": "test",
      "language": "c",
      "src": [
        "test/core/httpcli/parser_test.c"
      ],
      "deps": [
        "grpc_test_util",
        "grpc",
        "gpr_test_util",
        "gpr"
      ]
    },
    {
      "name": "httpcli_test",
      "build": "test",
      "language": "c",
      "src": [
        "test/core/httpcli/httpcli_test.c"
      ],
      "deps": [
        "grpc_test_util",
        "grpc",
        "gpr_test_util",
        "gpr"
      ],
      "platforms": [
        "mac",
        "linux",
        "posix"
      ]
    },
    {
      "name": "json_rewrite",
      "build": "test",
      "run": false,
      "language": "c",
      "src": [
        "test/core/json/json_rewrite.c"
      ],
      "deps": [
        "grpc",
        "gpr"
      ]
    },
    {
      "name": "json_rewrite_test",
      "build": "test",
      "language": "c",
      "src": [
        "test/core/json/json_rewrite_test.c"
      ],
      "deps": [
        "grpc_test_util",
        "grpc",
        "gpr_test_util",
        "gpr"
      ]
    },
    {
      "name": "json_test",
      "build": "test",
      "language": "c",
      "src": [
        "test/core/json/json_test.c"
      ],
      "deps": [
        "grpc_test_util",
        "grpc",
        "gpr_test_util",
        "gpr"
      ]
    },
    {
      "name": "lame_client_test",
      "build": "test",
      "language": "c",
      "src": [
        "test/core/surface/lame_client_test.c"
      ],
      "deps": [
        "grpc_test_util",
        "grpc",
        "gpr_test_util",
        "gpr"
      ]
    },
    {
      "name": "low_level_ping_pong_benchmark",
      "build": "benchmark",
      "language": "c",
      "src": [
        "test/core/network_benchmarks/low_level_ping_pong.c"
      ],
      "deps": [
        "grpc_test_util",
        "grpc",
        "gpr_test_util",
        "gpr"
      ]
    },
    {
      "name": "message_compress_test",
      "build": "test",
      "language": "c",
      "src": [
        "test/core/compression/message_compress_test.c"
      ],
      "deps": [
        "grpc_test_util",
        "grpc",
        "gpr_test_util",
        "gpr"
      ]
    },
    {
      "name": "multi_init_test",
      "build": "test",
      "language": "c",
      "src": [
        "test/core/surface/multi_init_test.c"
      ],
      "deps": [
        "grpc_test_util",
        "grpc",
        "gpr_test_util",
        "gpr"
      ]
    },
    {
      "name": "multiple_server_queues_test",
      "build": "test",
      "language": "c",
      "src": [
        "test/core/end2end/multiple_server_queues_test.c"
      ],
      "deps": [
        "grpc_test_util",
        "grpc",
        "gpr_test_util",
        "gpr"
      ]
    },
    {
      "name": "murmur_hash_test",
      "build": "test",
      "language": "c",
      "src": [
        "test/core/support/murmur_hash_test.c"
      ],
      "deps": [
        "gpr_test_util",
        "gpr"
      ]
    },
    {
      "name": "no_server_test",
      "build": "test",
      "language": "c",
      "src": [
        "test/core/end2end/no_server_test.c"
      ],
      "deps": [
        "grpc_test_util",
        "grpc",
        "gpr_test_util",
        "gpr"
      ]
    },
    {
<<<<<<< HEAD
      "name": "poll_kick_posix_test",
      "build": "test",
      "language": "c",
      "src": [
        "test/core/iomgr/poll_kick_posix_test.c"
      ],
      "deps": [
        "grpc_test_util",
        "grpc",
        "gpr_test_util",
        "gpr"
      ],
      "platforms": [
        "mac",
        "linux",
        "posix"
      ]
    },
    {
=======
>>>>>>> 64f32dc7
      "name": "resolve_address_test",
      "build": "test",
      "language": "c",
      "src": [
        "test/core/iomgr/resolve_address_test.c"
      ],
      "deps": [
        "grpc_test_util",
        "grpc",
        "gpr_test_util",
        "gpr"
      ]
    },
    {
      "name": "secure_endpoint_test",
      "build": "test",
      "language": "c",
      "src": [
        "test/core/security/secure_endpoint_test.c"
      ],
      "deps": [
        "grpc_test_util",
        "grpc",
        "gpr_test_util",
        "gpr"
      ]
    },
    {
      "name": "sockaddr_utils_test",
      "build": "test",
      "language": "c",
      "src": [
        "test/core/iomgr/sockaddr_utils_test.c"
      ],
      "deps": [
        "grpc_test_util",
        "grpc",
        "gpr_test_util",
        "gpr"
      ]
    },
    {
      "name": "tcp_client_posix_test",
      "build": "test",
      "language": "c",
      "src": [
        "test/core/iomgr/tcp_client_posix_test.c"
      ],
      "deps": [
        "grpc_test_util",
        "grpc",
        "gpr_test_util",
        "gpr"
      ],
      "platforms": [
        "mac",
        "linux",
        "posix"
      ]
    },
    {
      "name": "tcp_posix_test",
      "build": "test",
      "language": "c",
      "src": [
        "test/core/iomgr/tcp_posix_test.c"
      ],
      "deps": [
        "grpc_test_util",
        "grpc",
        "gpr_test_util",
        "gpr"
      ],
      "platforms": [
        "mac",
        "linux",
        "posix"
      ]
    },
    {
      "name": "tcp_server_posix_test",
      "build": "test",
      "language": "c",
      "src": [
        "test/core/iomgr/tcp_server_posix_test.c"
      ],
      "deps": [
        "grpc_test_util",
        "grpc",
        "gpr_test_util",
        "gpr"
      ],
      "platforms": [
        "mac",
        "linux",
        "posix"
      ]
    },
    {
      "name": "time_averaged_stats_test",
      "build": "test",
      "language": "c",
      "src": [
        "test/core/iomgr/time_averaged_stats_test.c"
      ],
      "deps": [
        "grpc_test_util",
        "grpc",
        "gpr_test_util",
        "gpr"
      ]
    },
    {
      "name": "timeout_encoding_test",
      "build": "test",
      "language": "c",
      "src": [
        "test/core/transport/chttp2/timeout_encoding_test.c"
      ],
      "deps": [
        "grpc_test_util",
        "grpc",
        "gpr_test_util",
        "gpr"
      ]
    },
    {
      "name": "timers_test",
      "build": "test",
      "language": "c",
      "src": [
        "test/core/profiling/timers_test.c"
      ],
      "deps": [
        "grpc_test_util",
        "grpc",
        "gpr_test_util",
        "gpr"
      ]
    },
    {
      "name": "transport_metadata_test",
      "build": "test",
      "language": "c",
      "src": [
        "test/core/transport/metadata_test.c"
      ],
      "deps": [
        "grpc_test_util",
        "grpc",
        "gpr_test_util",
        "gpr"
      ]
    },
    {
      "name": "transport_security_test",
      "build": "test",
      "language": "c",
      "src": [
        "test/core/tsi/transport_security_test.c"
      ],
      "deps": [
        "grpc_test_util",
        "grpc",
        "gpr_test_util",
        "gpr"
      ]
    },
    {
      "name": "uri_parser_test",
      "build": "test",
      "language": "c",
      "src": [
        "test/core/client_config/uri_parser_test.c"
      ],
      "deps": [
        "grpc_test_util",
        "grpc",
        "gpr_test_util",
        "gpr"
      ]
    },
    {
      "name": "async_end2end_test",
      "build": "test",
      "language": "c++",
      "src": [
        "test/cpp/end2end/async_end2end_test.cc"
      ],
      "deps": [
        "grpc++_test_util",
        "grpc_test_util",
        "grpc++",
        "grpc",
        "gpr_test_util",
        "gpr"
      ]
    },
    {
      "name": "async_streaming_ping_pong_test",
      "build": "test",
      "language": "c++",
      "src": [
        "test/cpp/qps/async_streaming_ping_pong_test.cc"
      ],
      "deps": [
        "qps",
        "grpc++_test_util",
        "grpc_test_util",
        "grpc++",
        "grpc",
        "gpr_test_util",
        "gpr"
      ],
      "platforms": [
        "mac",
        "linux",
        "posix"
      ]
    },
    {
      "name": "async_unary_ping_pong_test",
      "build": "test",
      "language": "c++",
      "src": [
        "test/cpp/qps/async_unary_ping_pong_test.cc"
      ],
      "deps": [
        "qps",
        "grpc++_test_util",
        "grpc_test_util",
        "grpc++",
        "grpc",
        "gpr_test_util",
        "gpr"
      ],
      "platforms": [
        "mac",
        "linux",
        "posix"
      ]
    },
    {
      "name": "auth_property_iterator_test",
      "build": "test",
      "language": "c++",
      "src": [
        "test/cpp/common/auth_property_iterator_test.cc"
      ],
      "deps": [
        "grpc++",
        "grpc",
        "gpr"
      ]
    },
    {
      "name": "channel_arguments_test",
      "build": "test",
      "language": "c++",
      "src": [
        "test/cpp/client/channel_arguments_test.cc"
      ],
      "deps": [
        "grpc++",
        "grpc",
        "gpr"
      ]
    },
    {
      "name": "cli_call_test",
      "build": "test",
      "language": "c++",
      "src": [
        "test/cpp/util/cli_call_test.cc"
      ],
      "deps": [
        "grpc++_test_util",
        "grpc_test_util",
        "grpc++",
        "grpc",
        "gpr_test_util",
        "gpr"
      ]
    },
    {
      "name": "client_crash_test",
      "build": "test",
      "language": "c++",
      "src": [
        "test/cpp/end2end/client_crash_test.cc"
      ],
      "deps": [
        "grpc++_test_util",
        "grpc_test_util",
        "grpc++",
        "grpc",
        "gpr_test_util",
        "gpr"
      ],
      "platforms": [
        "mac",
        "linux",
        "posix"
      ]
    },
    {
      "name": "client_crash_test_server",
      "build": "test",
      "run": false,
      "language": "c++",
      "src": [
        "test/cpp/end2end/client_crash_test_server.cc"
      ],
      "deps": [
        "grpc++_test_util",
        "grpc_test_util",
        "grpc++",
        "grpc",
        "gpr_test_util",
        "gpr"
      ]
    },
    {
      "name": "credentials_test",
      "build": "test",
      "language": "c++",
      "src": [
        "test/cpp/client/credentials_test.cc"
      ],
      "deps": [
        "grpc++",
        "grpc",
        "gpr"
      ]
    },
    {
      "name": "cxx_byte_buffer_test",
      "build": "test",
      "language": "c++",
      "src": [
        "test/cpp/util/byte_buffer_test.cc"
      ],
      "deps": [
        "grpc_test_util",
        "grpc++",
        "grpc",
        "gpr_test_util",
        "gpr"
      ]
    },
    {
      "name": "cxx_slice_test",
      "build": "test",
      "language": "c++",
      "src": [
        "test/cpp/util/slice_test.cc"
      ],
      "deps": [
        "grpc_test_util",
        "grpc++",
        "grpc",
        "gpr_test_util",
        "gpr"
      ]
    },
    {
      "name": "cxx_time_test",
      "build": "test",
      "language": "c++",
      "src": [
        "test/cpp/util/time_test.cc"
      ],
      "deps": [
        "grpc_test_util",
        "grpc++",
        "grpc",
        "gpr_test_util",
        "gpr"
      ]
    },
    {
      "name": "dynamic_thread_pool_test",
      "build": "test",
      "language": "c++",
      "src": [
        "test/cpp/server/dynamic_thread_pool_test.cc"
      ],
      "deps": [
        "grpc_test_util",
        "grpc++",
        "grpc",
        "gpr_test_util",
        "gpr"
      ]
    },
    {
      "name": "end2end_test",
      "build": "test",
      "language": "c++",
      "src": [
        "test/cpp/end2end/end2end_test.cc"
      ],
      "deps": [
        "grpc++_test_util",
        "grpc_test_util",
        "grpc++",
        "grpc",
        "gpr_test_util",
        "gpr"
      ]
    },
    {
      "name": "fixed_size_thread_pool_test",
      "build": "test",
      "language": "c++",
      "src": [
        "test/cpp/server/fixed_size_thread_pool_test.cc"
      ],
      "deps": [
        "grpc_test_util",
        "grpc++",
        "grpc",
        "gpr_test_util",
        "gpr"
      ]
    },
    {
      "name": "generic_end2end_test",
      "build": "test",
      "language": "c++",
      "src": [
        "test/cpp/end2end/generic_end2end_test.cc"
      ],
      "deps": [
        "grpc++_test_util",
        "grpc_test_util",
        "grpc++",
        "grpc",
        "gpr_test_util",
        "gpr"
      ]
    },
    {
      "name": "grpc_cli",
      "build": "test",
      "run": false,
      "language": "c++",
      "src": [
        "test/cpp/util/grpc_cli.cc"
      ],
      "deps": [
        "grpc++_test_util",
        "grpc_test_util",
        "grpc++",
        "grpc",
        "gpr_test_util",
        "gpr",
        "grpc++_test_config"
      ]
    },
    {
      "name": "grpc_cpp_plugin",
      "build": "protoc",
      "language": "c++",
      "src": [
        "src/compiler/cpp_plugin.cc"
      ],
      "deps": [
        "grpc_plugin_support"
      ],
      "secure": "no",
      "vs_project_guid": "{7E51A25F-AC59-488F-906C-C60FAAE706AA}"
    },
    {
      "name": "grpc_csharp_plugin",
      "build": "protoc",
      "language": "c++",
      "src": [
        "src/compiler/csharp_plugin.cc"
      ],
      "deps": [
        "grpc_plugin_support"
      ],
      "secure": "no",
      "vs_project_guid": "{3C813052-A49A-4662-B90A-1ADBEC7EE453}"
    },
    {
      "name": "grpc_objective_c_plugin",
      "build": "protoc",
      "language": "c++",
      "src": [
        "src/compiler/objective_c_plugin.cc"
      ],
      "deps": [
        "grpc_plugin_support"
      ],
      "secure": "no",
      "vs_project_guid": "{19564640-CEE6-4921-ABA5-676ED79A36F6}"
    },
    {
      "name": "grpc_python_plugin",
      "build": "protoc",
      "language": "c++",
      "src": [
        "src/compiler/python_plugin.cc"
      ],
      "deps": [
        "grpc_plugin_support"
      ],
      "secure": "no",
      "vs_project_guid": "{DF52D501-A6CF-4E6F-BA38-6EBE2E8DAFB2}"
    },
    {
      "name": "grpc_ruby_plugin",
      "build": "protoc",
      "language": "c++",
      "src": [
        "src/compiler/ruby_plugin.cc"
      ],
      "deps": [
        "grpc_plugin_support"
      ],
      "secure": "no",
      "vs_project_guid": "{069E9D05-B78B-4751-9252-D21EBAE7DE8E}"
    },
    {
      "name": "interop_client",
      "build": "test",
      "run": false,
      "language": "c++",
      "src": [],
      "deps": [
        "interop_client_main",
        "interop_client_helper",
        "grpc++_test_util",
        "grpc_test_util",
        "grpc++",
        "grpc",
        "gpr_test_util",
        "gpr",
        "grpc++_test_config"
      ],
      "platforms": [
        "mac",
        "linux",
        "posix"
      ]
    },
    {
      "name": "interop_server",
      "build": "test",
      "run": false,
      "language": "c++",
      "src": [],
      "deps": [
        "interop_server_main",
        "interop_server_helper",
        "grpc++_test_util",
        "grpc_test_util",
        "grpc++",
        "grpc",
        "gpr_test_util",
        "gpr",
        "grpc++_test_config"
      ],
      "platforms": [
        "mac",
        "linux",
        "posix"
      ]
    },
    {
      "name": "interop_test",
      "build": "test",
      "language": "c++",
      "src": [
        "test/cpp/interop/interop_test.cc"
      ],
      "deps": [
        "grpc_test_util",
        "grpc",
        "gpr_test_util",
        "gpr"
      ],
      "platforms": [
        "mac",
        "linux",
        "posix"
      ]
    },
    {
      "name": "mock_test",
      "build": "test",
      "language": "c++",
      "src": [
        "test/cpp/end2end/mock_test.cc"
      ],
      "deps": [
        "grpc++_test_util",
        "grpc_test_util",
        "grpc++",
        "grpc",
        "gpr_test_util",
        "gpr"
      ]
    },
    {
      "name": "pubsub_client",
      "build": "do_not_build",
      "run": false,
      "language": "c++",
      "src": [
        "examples/pubsub/main.cc"
      ],
      "deps": [
        "pubsub_client_lib",
        "grpc_test_util",
        "grpc++",
        "grpc",
        "gpr_test_util",
        "gpr",
        "grpc++_test_config"
      ]
    },
    {
      "name": "pubsub_publisher_test",
      "build": "do_not_build",
      "language": "c++",
      "src": [
        "examples/pubsub/publisher_test.cc"
      ],
      "deps": [
        "pubsub_client_lib",
        "grpc++_test_util",
        "grpc_test_util",
        "grpc++",
        "grpc",
        "gpr_test_util",
        "gpr"
      ]
    },
    {
      "name": "pubsub_subscriber_test",
      "build": "do_not_build",
      "language": "c++",
      "src": [
        "examples/pubsub/subscriber_test.cc"
      ],
      "deps": [
        "pubsub_client_lib",
        "grpc++_test_util",
        "grpc_test_util",
        "grpc++",
        "grpc",
        "gpr_test_util",
        "gpr"
      ]
    },
    {
      "name": "qps_driver",
      "build": "benchmark",
      "language": "c++",
      "src": [
        "test/cpp/qps/qps_driver.cc"
      ],
      "deps": [
        "qps",
        "grpc++_test_util",
        "grpc_test_util",
        "grpc++",
        "grpc",
        "gpr_test_util",
        "gpr",
        "grpc++_test_config"
      ]
    },
    {
      "name": "qps_interarrival_test",
      "build": "test",
      "run": false,
      "language": "c++",
      "src": [
        "test/cpp/qps/qps_interarrival_test.cc"
      ],
      "deps": [
        "qps",
        "grpc++_test_util",
        "grpc_test_util",
        "grpc++",
        "grpc",
        "gpr_test_util",
        "gpr"
      ],
      "platforms": [
        "mac",
        "linux",
        "posix"
      ]
    },
    {
      "name": "qps_openloop_test",
      "build": "test",
      "language": "c++",
      "src": [
        "test/cpp/qps/qps_openloop_test.cc"
      ],
      "deps": [
        "qps",
        "grpc++_test_util",
        "grpc_test_util",
        "grpc++",
        "grpc",
        "gpr_test_util",
        "gpr",
        "grpc++_test_config"
      ],
      "platforms": [
        "mac",
        "linux",
        "posix"
      ]
    },
    {
      "name": "qps_test",
      "build": "test",
      "language": "c++",
      "src": [
        "test/cpp/qps/qps_test.cc"
      ],
      "deps": [
        "qps",
        "grpc++_test_util",
        "grpc_test_util",
        "grpc++",
        "grpc",
        "gpr_test_util",
        "gpr",
        "grpc++_test_config"
      ],
      "platforms": [
        "mac",
        "linux",
        "posix"
      ]
    },
    {
      "name": "qps_worker",
      "build": "benchmark",
      "language": "c++",
      "headers": [
        "test/cpp/qps/client.h",
        "test/cpp/qps/server.h"
      ],
      "src": [
        "test/cpp/qps/worker.cc"
      ],
      "deps": [
        "qps",
        "grpc++_test_util",
        "grpc_test_util",
        "grpc++",
        "grpc",
        "gpr_test_util",
        "gpr",
        "grpc++_test_config"
      ]
    },
    {
      "name": "reconnect_interop_client",
      "build": "test",
      "run": false,
      "language": "c++",
      "src": [
        "test/proto/empty.proto",
        "test/proto/messages.proto",
        "test/proto/test.proto",
        "test/cpp/interop/reconnect_interop_client.cc"
      ],
      "deps": [
        "grpc++_test_util",
        "grpc_test_util",
        "grpc++",
        "grpc",
        "gpr_test_util",
        "gpr",
        "grpc++_test_config"
      ]
    },
    {
      "name": "reconnect_interop_server",
      "build": "test",
      "run": false,
      "language": "c++",
      "src": [
        "test/proto/empty.proto",
        "test/proto/messages.proto",
        "test/proto/test.proto",
        "test/cpp/interop/reconnect_interop_server.cc"
      ],
      "deps": [
        "reconnect_server",
        "grpc++_test_util",
        "grpc_test_util",
        "grpc++",
        "grpc",
        "gpr_test_util",
        "gpr",
        "grpc++_test_config"
      ]
    },
    {
      "name": "secure_auth_context_test",
      "build": "test",
      "language": "c++",
      "src": [
        "test/cpp/common/secure_auth_context_test.cc"
      ],
      "deps": [
        "grpc++",
        "grpc",
        "gpr"
      ]
    },
    {
      "name": "server_crash_test",
      "build": "test",
      "language": "c++",
      "src": [
        "test/cpp/end2end/server_crash_test.cc"
      ],
      "deps": [
        "grpc++_test_util",
        "grpc_test_util",
        "grpc++",
        "grpc",
        "gpr_test_util",
        "gpr"
      ],
      "platforms": [
        "mac",
        "linux",
        "posix"
      ]
    },
    {
      "name": "server_crash_test_client",
      "build": "test",
      "run": false,
      "language": "c++",
      "src": [
        "test/cpp/end2end/server_crash_test_client.cc"
      ],
      "deps": [
        "grpc++_test_util",
        "grpc_test_util",
        "grpc++",
        "grpc",
        "gpr_test_util",
        "gpr"
      ]
    },
    {
      "name": "status_test",
      "build": "test",
      "language": "c++",
      "src": [
        "test/cpp/util/status_test.cc"
      ],
      "deps": [
        "grpc_test_util",
        "grpc++",
        "grpc",
        "gpr_test_util",
        "gpr"
      ]
    },
    {
      "name": "sync_streaming_ping_pong_test",
      "build": "test",
      "language": "c++",
      "src": [
        "test/cpp/qps/sync_streaming_ping_pong_test.cc"
      ],
      "deps": [
        "qps",
        "grpc++_test_util",
        "grpc_test_util",
        "grpc++",
        "grpc",
        "gpr_test_util",
        "gpr"
      ],
      "platforms": [
        "mac",
        "linux",
        "posix"
      ]
    },
    {
      "name": "sync_unary_ping_pong_test",
      "build": "test",
      "language": "c++",
      "src": [
        "test/cpp/qps/sync_unary_ping_pong_test.cc"
      ],
      "deps": [
        "qps",
        "grpc++_test_util",
        "grpc_test_util",
        "grpc++",
        "grpc",
        "gpr_test_util",
        "gpr"
      ],
      "platforms": [
        "mac",
        "linux",
        "posix"
      ]
    },
    {
      "name": "thread_stress_test",
      "build": "test",
      "language": "c++",
      "src": [
        "test/cpp/end2end/thread_stress_test.cc"
      ],
      "deps": [
        "grpc++_test_util",
        "grpc_test_util",
        "grpc++",
        "grpc",
        "gpr_test_util",
        "gpr"
      ]
    }
  ]
}<|MERGE_RESOLUTION|>--- conflicted
+++ resolved
@@ -1708,12 +1708,53 @@
       ]
     },
     {
-<<<<<<< HEAD
-      "name": "poll_kick_posix_test",
-      "build": "test",
-      "language": "c",
-      "src": [
-        "test/core/iomgr/poll_kick_posix_test.c"
+      "name": "resolve_address_test",
+      "build": "test",
+      "language": "c",
+      "src": [
+        "test/core/iomgr/resolve_address_test.c"
+      ],
+      "deps": [
+        "grpc_test_util",
+        "grpc",
+        "gpr_test_util",
+        "gpr"
+      ]
+    },
+    {
+      "name": "secure_endpoint_test",
+      "build": "test",
+      "language": "c",
+      "src": [
+        "test/core/security/secure_endpoint_test.c"
+      ],
+      "deps": [
+        "grpc_test_util",
+        "grpc",
+        "gpr_test_util",
+        "gpr"
+      ]
+    },
+    {
+      "name": "sockaddr_utils_test",
+      "build": "test",
+      "language": "c",
+      "src": [
+        "test/core/iomgr/sockaddr_utils_test.c"
+      ],
+      "deps": [
+        "grpc_test_util",
+        "grpc",
+        "gpr_test_util",
+        "gpr"
+      ]
+    },
+    {
+      "name": "tcp_client_posix_test",
+      "build": "test",
+      "language": "c",
+      "src": [
+        "test/core/iomgr/tcp_client_posix_test.c"
       ],
       "deps": [
         "grpc_test_util",
@@ -1728,55 +1769,11 @@
       ]
     },
     {
-=======
->>>>>>> 64f32dc7
-      "name": "resolve_address_test",
-      "build": "test",
-      "language": "c",
-      "src": [
-        "test/core/iomgr/resolve_address_test.c"
-      ],
-      "deps": [
-        "grpc_test_util",
-        "grpc",
-        "gpr_test_util",
-        "gpr"
-      ]
-    },
-    {
-      "name": "secure_endpoint_test",
-      "build": "test",
-      "language": "c",
-      "src": [
-        "test/core/security/secure_endpoint_test.c"
-      ],
-      "deps": [
-        "grpc_test_util",
-        "grpc",
-        "gpr_test_util",
-        "gpr"
-      ]
-    },
-    {
-      "name": "sockaddr_utils_test",
-      "build": "test",
-      "language": "c",
-      "src": [
-        "test/core/iomgr/sockaddr_utils_test.c"
-      ],
-      "deps": [
-        "grpc_test_util",
-        "grpc",
-        "gpr_test_util",
-        "gpr"
-      ]
-    },
-    {
-      "name": "tcp_client_posix_test",
-      "build": "test",
-      "language": "c",
-      "src": [
-        "test/core/iomgr/tcp_client_posix_test.c"
+      "name": "tcp_posix_test",
+      "build": "test",
+      "language": "c",
+      "src": [
+        "test/core/iomgr/tcp_posix_test.c"
       ],
       "deps": [
         "grpc_test_util",
@@ -1791,11 +1788,11 @@
       ]
     },
     {
-      "name": "tcp_posix_test",
-      "build": "test",
-      "language": "c",
-      "src": [
-        "test/core/iomgr/tcp_posix_test.c"
+      "name": "tcp_server_posix_test",
+      "build": "test",
+      "language": "c",
+      "src": [
+        "test/core/iomgr/tcp_server_posix_test.c"
       ],
       "deps": [
         "grpc_test_util",
@@ -1810,14 +1807,117 @@
       ]
     },
     {
-      "name": "tcp_server_posix_test",
-      "build": "test",
-      "language": "c",
-      "src": [
-        "test/core/iomgr/tcp_server_posix_test.c"
-      ],
-      "deps": [
-        "grpc_test_util",
+      "name": "time_averaged_stats_test",
+      "build": "test",
+      "language": "c",
+      "src": [
+        "test/core/iomgr/time_averaged_stats_test.c"
+      ],
+      "deps": [
+        "grpc_test_util",
+        "grpc",
+        "gpr_test_util",
+        "gpr"
+      ]
+    },
+    {
+      "name": "timeout_encoding_test",
+      "build": "test",
+      "language": "c",
+      "src": [
+        "test/core/transport/chttp2/timeout_encoding_test.c"
+      ],
+      "deps": [
+        "grpc_test_util",
+        "grpc",
+        "gpr_test_util",
+        "gpr"
+      ]
+    },
+    {
+      "name": "timers_test",
+      "build": "test",
+      "language": "c",
+      "src": [
+        "test/core/profiling/timers_test.c"
+      ],
+      "deps": [
+        "grpc_test_util",
+        "grpc",
+        "gpr_test_util",
+        "gpr"
+      ]
+    },
+    {
+      "name": "transport_metadata_test",
+      "build": "test",
+      "language": "c",
+      "src": [
+        "test/core/transport/metadata_test.c"
+      ],
+      "deps": [
+        "grpc_test_util",
+        "grpc",
+        "gpr_test_util",
+        "gpr"
+      ]
+    },
+    {
+      "name": "transport_security_test",
+      "build": "test",
+      "language": "c",
+      "src": [
+        "test/core/tsi/transport_security_test.c"
+      ],
+      "deps": [
+        "grpc_test_util",
+        "grpc",
+        "gpr_test_util",
+        "gpr"
+      ]
+    },
+    {
+      "name": "uri_parser_test",
+      "build": "test",
+      "language": "c",
+      "src": [
+        "test/core/client_config/uri_parser_test.c"
+      ],
+      "deps": [
+        "grpc_test_util",
+        "grpc",
+        "gpr_test_util",
+        "gpr"
+      ]
+    },
+    {
+      "name": "async_end2end_test",
+      "build": "test",
+      "language": "c++",
+      "src": [
+        "test/cpp/end2end/async_end2end_test.cc"
+      ],
+      "deps": [
+        "grpc++_test_util",
+        "grpc_test_util",
+        "grpc++",
+        "grpc",
+        "gpr_test_util",
+        "gpr"
+      ]
+    },
+    {
+      "name": "async_streaming_ping_pong_test",
+      "build": "test",
+      "language": "c++",
+      "src": [
+        "test/cpp/qps/async_streaming_ping_pong_test.cc"
+      ],
+      "deps": [
+        "qps",
+        "grpc++_test_util",
+        "grpc_test_util",
+        "grpc++",
         "grpc",
         "gpr_test_util",
         "gpr"
@@ -1829,111 +1929,11 @@
       ]
     },
     {
-      "name": "time_averaged_stats_test",
-      "build": "test",
-      "language": "c",
-      "src": [
-        "test/core/iomgr/time_averaged_stats_test.c"
-      ],
-      "deps": [
-        "grpc_test_util",
-        "grpc",
-        "gpr_test_util",
-        "gpr"
-      ]
-    },
-    {
-      "name": "timeout_encoding_test",
-      "build": "test",
-      "language": "c",
-      "src": [
-        "test/core/transport/chttp2/timeout_encoding_test.c"
-      ],
-      "deps": [
-        "grpc_test_util",
-        "grpc",
-        "gpr_test_util",
-        "gpr"
-      ]
-    },
-    {
-      "name": "timers_test",
-      "build": "test",
-      "language": "c",
-      "src": [
-        "test/core/profiling/timers_test.c"
-      ],
-      "deps": [
-        "grpc_test_util",
-        "grpc",
-        "gpr_test_util",
-        "gpr"
-      ]
-    },
-    {
-      "name": "transport_metadata_test",
-      "build": "test",
-      "language": "c",
-      "src": [
-        "test/core/transport/metadata_test.c"
-      ],
-      "deps": [
-        "grpc_test_util",
-        "grpc",
-        "gpr_test_util",
-        "gpr"
-      ]
-    },
-    {
-      "name": "transport_security_test",
-      "build": "test",
-      "language": "c",
-      "src": [
-        "test/core/tsi/transport_security_test.c"
-      ],
-      "deps": [
-        "grpc_test_util",
-        "grpc",
-        "gpr_test_util",
-        "gpr"
-      ]
-    },
-    {
-      "name": "uri_parser_test",
-      "build": "test",
-      "language": "c",
-      "src": [
-        "test/core/client_config/uri_parser_test.c"
-      ],
-      "deps": [
-        "grpc_test_util",
-        "grpc",
-        "gpr_test_util",
-        "gpr"
-      ]
-    },
-    {
-      "name": "async_end2end_test",
-      "build": "test",
-      "language": "c++",
-      "src": [
-        "test/cpp/end2end/async_end2end_test.cc"
-      ],
-      "deps": [
-        "grpc++_test_util",
-        "grpc_test_util",
-        "grpc++",
-        "grpc",
-        "gpr_test_util",
-        "gpr"
-      ]
-    },
-    {
-      "name": "async_streaming_ping_pong_test",
-      "build": "test",
-      "language": "c++",
-      "src": [
-        "test/cpp/qps/async_streaming_ping_pong_test.cc"
+      "name": "async_unary_ping_pong_test",
+      "build": "test",
+      "language": "c++",
+      "src": [
+        "test/cpp/qps/async_unary_ping_pong_test.cc"
       ],
       "deps": [
         "qps",
@@ -1951,14 +1951,55 @@
       ]
     },
     {
-      "name": "async_unary_ping_pong_test",
-      "build": "test",
-      "language": "c++",
-      "src": [
-        "test/cpp/qps/async_unary_ping_pong_test.cc"
-      ],
-      "deps": [
-        "qps",
+      "name": "auth_property_iterator_test",
+      "build": "test",
+      "language": "c++",
+      "src": [
+        "test/cpp/common/auth_property_iterator_test.cc"
+      ],
+      "deps": [
+        "grpc++",
+        "grpc",
+        "gpr"
+      ]
+    },
+    {
+      "name": "channel_arguments_test",
+      "build": "test",
+      "language": "c++",
+      "src": [
+        "test/cpp/client/channel_arguments_test.cc"
+      ],
+      "deps": [
+        "grpc++",
+        "grpc",
+        "gpr"
+      ]
+    },
+    {
+      "name": "cli_call_test",
+      "build": "test",
+      "language": "c++",
+      "src": [
+        "test/cpp/util/cli_call_test.cc"
+      ],
+      "deps": [
+        "grpc++_test_util",
+        "grpc_test_util",
+        "grpc++",
+        "grpc",
+        "gpr_test_util",
+        "gpr"
+      ]
+    },
+    {
+      "name": "client_crash_test",
+      "build": "test",
+      "language": "c++",
+      "src": [
+        "test/cpp/end2end/client_crash_test.cc"
+      ],
+      "deps": [
         "grpc++_test_util",
         "grpc_test_util",
         "grpc++",
@@ -1973,61 +2014,241 @@
       ]
     },
     {
-      "name": "auth_property_iterator_test",
-      "build": "test",
-      "language": "c++",
-      "src": [
-        "test/cpp/common/auth_property_iterator_test.cc"
-      ],
-      "deps": [
-        "grpc++",
-        "grpc",
-        "gpr"
-      ]
-    },
-    {
-      "name": "channel_arguments_test",
-      "build": "test",
-      "language": "c++",
-      "src": [
-        "test/cpp/client/channel_arguments_test.cc"
-      ],
-      "deps": [
-        "grpc++",
-        "grpc",
-        "gpr"
-      ]
-    },
-    {
-      "name": "cli_call_test",
-      "build": "test",
-      "language": "c++",
-      "src": [
-        "test/cpp/util/cli_call_test.cc"
-      ],
-      "deps": [
-        "grpc++_test_util",
-        "grpc_test_util",
-        "grpc++",
-        "grpc",
-        "gpr_test_util",
-        "gpr"
-      ]
-    },
-    {
-      "name": "client_crash_test",
-      "build": "test",
-      "language": "c++",
-      "src": [
-        "test/cpp/end2end/client_crash_test.cc"
-      ],
-      "deps": [
-        "grpc++_test_util",
-        "grpc_test_util",
-        "grpc++",
-        "grpc",
-        "gpr_test_util",
-        "gpr"
+      "name": "client_crash_test_server",
+      "build": "test",
+      "run": false,
+      "language": "c++",
+      "src": [
+        "test/cpp/end2end/client_crash_test_server.cc"
+      ],
+      "deps": [
+        "grpc++_test_util",
+        "grpc_test_util",
+        "grpc++",
+        "grpc",
+        "gpr_test_util",
+        "gpr"
+      ]
+    },
+    {
+      "name": "credentials_test",
+      "build": "test",
+      "language": "c++",
+      "src": [
+        "test/cpp/client/credentials_test.cc"
+      ],
+      "deps": [
+        "grpc++",
+        "grpc",
+        "gpr"
+      ]
+    },
+    {
+      "name": "cxx_byte_buffer_test",
+      "build": "test",
+      "language": "c++",
+      "src": [
+        "test/cpp/util/byte_buffer_test.cc"
+      ],
+      "deps": [
+        "grpc_test_util",
+        "grpc++",
+        "grpc",
+        "gpr_test_util",
+        "gpr"
+      ]
+    },
+    {
+      "name": "cxx_slice_test",
+      "build": "test",
+      "language": "c++",
+      "src": [
+        "test/cpp/util/slice_test.cc"
+      ],
+      "deps": [
+        "grpc_test_util",
+        "grpc++",
+        "grpc",
+        "gpr_test_util",
+        "gpr"
+      ]
+    },
+    {
+      "name": "cxx_time_test",
+      "build": "test",
+      "language": "c++",
+      "src": [
+        "test/cpp/util/time_test.cc"
+      ],
+      "deps": [
+        "grpc_test_util",
+        "grpc++",
+        "grpc",
+        "gpr_test_util",
+        "gpr"
+      ]
+    },
+    {
+      "name": "dynamic_thread_pool_test",
+      "build": "test",
+      "language": "c++",
+      "src": [
+        "test/cpp/server/dynamic_thread_pool_test.cc"
+      ],
+      "deps": [
+        "grpc_test_util",
+        "grpc++",
+        "grpc",
+        "gpr_test_util",
+        "gpr"
+      ]
+    },
+    {
+      "name": "end2end_test",
+      "build": "test",
+      "language": "c++",
+      "src": [
+        "test/cpp/end2end/end2end_test.cc"
+      ],
+      "deps": [
+        "grpc++_test_util",
+        "grpc_test_util",
+        "grpc++",
+        "grpc",
+        "gpr_test_util",
+        "gpr"
+      ]
+    },
+    {
+      "name": "fixed_size_thread_pool_test",
+      "build": "test",
+      "language": "c++",
+      "src": [
+        "test/cpp/server/fixed_size_thread_pool_test.cc"
+      ],
+      "deps": [
+        "grpc_test_util",
+        "grpc++",
+        "grpc",
+        "gpr_test_util",
+        "gpr"
+      ]
+    },
+    {
+      "name": "generic_end2end_test",
+      "build": "test",
+      "language": "c++",
+      "src": [
+        "test/cpp/end2end/generic_end2end_test.cc"
+      ],
+      "deps": [
+        "grpc++_test_util",
+        "grpc_test_util",
+        "grpc++",
+        "grpc",
+        "gpr_test_util",
+        "gpr"
+      ]
+    },
+    {
+      "name": "grpc_cli",
+      "build": "test",
+      "run": false,
+      "language": "c++",
+      "src": [
+        "test/cpp/util/grpc_cli.cc"
+      ],
+      "deps": [
+        "grpc++_test_util",
+        "grpc_test_util",
+        "grpc++",
+        "grpc",
+        "gpr_test_util",
+        "gpr",
+        "grpc++_test_config"
+      ]
+    },
+    {
+      "name": "grpc_cpp_plugin",
+      "build": "protoc",
+      "language": "c++",
+      "src": [
+        "src/compiler/cpp_plugin.cc"
+      ],
+      "deps": [
+        "grpc_plugin_support"
+      ],
+      "secure": "no",
+      "vs_project_guid": "{7E51A25F-AC59-488F-906C-C60FAAE706AA}"
+    },
+    {
+      "name": "grpc_csharp_plugin",
+      "build": "protoc",
+      "language": "c++",
+      "src": [
+        "src/compiler/csharp_plugin.cc"
+      ],
+      "deps": [
+        "grpc_plugin_support"
+      ],
+      "secure": "no",
+      "vs_project_guid": "{3C813052-A49A-4662-B90A-1ADBEC7EE453}"
+    },
+    {
+      "name": "grpc_objective_c_plugin",
+      "build": "protoc",
+      "language": "c++",
+      "src": [
+        "src/compiler/objective_c_plugin.cc"
+      ],
+      "deps": [
+        "grpc_plugin_support"
+      ],
+      "secure": "no",
+      "vs_project_guid": "{19564640-CEE6-4921-ABA5-676ED79A36F6}"
+    },
+    {
+      "name": "grpc_python_plugin",
+      "build": "protoc",
+      "language": "c++",
+      "src": [
+        "src/compiler/python_plugin.cc"
+      ],
+      "deps": [
+        "grpc_plugin_support"
+      ],
+      "secure": "no",
+      "vs_project_guid": "{DF52D501-A6CF-4E6F-BA38-6EBE2E8DAFB2}"
+    },
+    {
+      "name": "grpc_ruby_plugin",
+      "build": "protoc",
+      "language": "c++",
+      "src": [
+        "src/compiler/ruby_plugin.cc"
+      ],
+      "deps": [
+        "grpc_plugin_support"
+      ],
+      "secure": "no",
+      "vs_project_guid": "{069E9D05-B78B-4751-9252-D21EBAE7DE8E}"
+    },
+    {
+      "name": "interop_client",
+      "build": "test",
+      "run": false,
+      "language": "c++",
+      "src": [],
+      "deps": [
+        "interop_client_main",
+        "interop_client_helper",
+        "grpc++_test_util",
+        "grpc_test_util",
+        "grpc++",
+        "grpc",
+        "gpr_test_util",
+        "gpr",
+        "grpc++_test_config"
       ],
       "platforms": [
         "mac",
@@ -2036,234 +2257,14 @@
       ]
     },
     {
-      "name": "client_crash_test_server",
+      "name": "interop_server",
       "build": "test",
       "run": false,
       "language": "c++",
-      "src": [
-        "test/cpp/end2end/client_crash_test_server.cc"
-      ],
-      "deps": [
-        "grpc++_test_util",
-        "grpc_test_util",
-        "grpc++",
-        "grpc",
-        "gpr_test_util",
-        "gpr"
-      ]
-    },
-    {
-      "name": "credentials_test",
-      "build": "test",
-      "language": "c++",
-      "src": [
-        "test/cpp/client/credentials_test.cc"
-      ],
-      "deps": [
-        "grpc++",
-        "grpc",
-        "gpr"
-      ]
-    },
-    {
-      "name": "cxx_byte_buffer_test",
-      "build": "test",
-      "language": "c++",
-      "src": [
-        "test/cpp/util/byte_buffer_test.cc"
-      ],
-      "deps": [
-        "grpc_test_util",
-        "grpc++",
-        "grpc",
-        "gpr_test_util",
-        "gpr"
-      ]
-    },
-    {
-      "name": "cxx_slice_test",
-      "build": "test",
-      "language": "c++",
-      "src": [
-        "test/cpp/util/slice_test.cc"
-      ],
-      "deps": [
-        "grpc_test_util",
-        "grpc++",
-        "grpc",
-        "gpr_test_util",
-        "gpr"
-      ]
-    },
-    {
-      "name": "cxx_time_test",
-      "build": "test",
-      "language": "c++",
-      "src": [
-        "test/cpp/util/time_test.cc"
-      ],
-      "deps": [
-        "grpc_test_util",
-        "grpc++",
-        "grpc",
-        "gpr_test_util",
-        "gpr"
-      ]
-    },
-    {
-      "name": "dynamic_thread_pool_test",
-      "build": "test",
-      "language": "c++",
-      "src": [
-        "test/cpp/server/dynamic_thread_pool_test.cc"
-      ],
-      "deps": [
-        "grpc_test_util",
-        "grpc++",
-        "grpc",
-        "gpr_test_util",
-        "gpr"
-      ]
-    },
-    {
-      "name": "end2end_test",
-      "build": "test",
-      "language": "c++",
-      "src": [
-        "test/cpp/end2end/end2end_test.cc"
-      ],
-      "deps": [
-        "grpc++_test_util",
-        "grpc_test_util",
-        "grpc++",
-        "grpc",
-        "gpr_test_util",
-        "gpr"
-      ]
-    },
-    {
-      "name": "fixed_size_thread_pool_test",
-      "build": "test",
-      "language": "c++",
-      "src": [
-        "test/cpp/server/fixed_size_thread_pool_test.cc"
-      ],
-      "deps": [
-        "grpc_test_util",
-        "grpc++",
-        "grpc",
-        "gpr_test_util",
-        "gpr"
-      ]
-    },
-    {
-      "name": "generic_end2end_test",
-      "build": "test",
-      "language": "c++",
-      "src": [
-        "test/cpp/end2end/generic_end2end_test.cc"
-      ],
-      "deps": [
-        "grpc++_test_util",
-        "grpc_test_util",
-        "grpc++",
-        "grpc",
-        "gpr_test_util",
-        "gpr"
-      ]
-    },
-    {
-      "name": "grpc_cli",
-      "build": "test",
-      "run": false,
-      "language": "c++",
-      "src": [
-        "test/cpp/util/grpc_cli.cc"
-      ],
-      "deps": [
-        "grpc++_test_util",
-        "grpc_test_util",
-        "grpc++",
-        "grpc",
-        "gpr_test_util",
-        "gpr",
-        "grpc++_test_config"
-      ]
-    },
-    {
-      "name": "grpc_cpp_plugin",
-      "build": "protoc",
-      "language": "c++",
-      "src": [
-        "src/compiler/cpp_plugin.cc"
-      ],
-      "deps": [
-        "grpc_plugin_support"
-      ],
-      "secure": "no",
-      "vs_project_guid": "{7E51A25F-AC59-488F-906C-C60FAAE706AA}"
-    },
-    {
-      "name": "grpc_csharp_plugin",
-      "build": "protoc",
-      "language": "c++",
-      "src": [
-        "src/compiler/csharp_plugin.cc"
-      ],
-      "deps": [
-        "grpc_plugin_support"
-      ],
-      "secure": "no",
-      "vs_project_guid": "{3C813052-A49A-4662-B90A-1ADBEC7EE453}"
-    },
-    {
-      "name": "grpc_objective_c_plugin",
-      "build": "protoc",
-      "language": "c++",
-      "src": [
-        "src/compiler/objective_c_plugin.cc"
-      ],
-      "deps": [
-        "grpc_plugin_support"
-      ],
-      "secure": "no",
-      "vs_project_guid": "{19564640-CEE6-4921-ABA5-676ED79A36F6}"
-    },
-    {
-      "name": "grpc_python_plugin",
-      "build": "protoc",
-      "language": "c++",
-      "src": [
-        "src/compiler/python_plugin.cc"
-      ],
-      "deps": [
-        "grpc_plugin_support"
-      ],
-      "secure": "no",
-      "vs_project_guid": "{DF52D501-A6CF-4E6F-BA38-6EBE2E8DAFB2}"
-    },
-    {
-      "name": "grpc_ruby_plugin",
-      "build": "protoc",
-      "language": "c++",
-      "src": [
-        "src/compiler/ruby_plugin.cc"
-      ],
-      "deps": [
-        "grpc_plugin_support"
-      ],
-      "secure": "no",
-      "vs_project_guid": "{069E9D05-B78B-4751-9252-D21EBAE7DE8E}"
-    },
-    {
-      "name": "interop_client",
-      "build": "test",
-      "run": false,
-      "language": "c++",
       "src": [],
       "deps": [
-        "interop_client_main",
-        "interop_client_helper",
+        "interop_server_main",
+        "interop_server_helper",
         "grpc++_test_util",
         "grpc_test_util",
         "grpc++",
@@ -2279,21 +2280,17 @@
       ]
     },
     {
-      "name": "interop_server",
-      "build": "test",
-      "run": false,
-      "language": "c++",
-      "src": [],
-      "deps": [
-        "interop_server_main",
-        "interop_server_helper",
-        "grpc++_test_util",
-        "grpc_test_util",
-        "grpc++",
-        "grpc",
-        "gpr_test_util",
-        "gpr",
-        "grpc++_test_config"
+      "name": "interop_test",
+      "build": "test",
+      "language": "c++",
+      "src": [
+        "test/cpp/interop/interop_test.cc"
+      ],
+      "deps": [
+        "grpc_test_util",
+        "grpc",
+        "gpr_test_util",
+        "gpr"
       ],
       "platforms": [
         "mac",
@@ -2302,14 +2299,104 @@
       ]
     },
     {
-      "name": "interop_test",
-      "build": "test",
-      "language": "c++",
-      "src": [
-        "test/cpp/interop/interop_test.cc"
-      ],
-      "deps": [
-        "grpc_test_util",
+      "name": "mock_test",
+      "build": "test",
+      "language": "c++",
+      "src": [
+        "test/cpp/end2end/mock_test.cc"
+      ],
+      "deps": [
+        "grpc++_test_util",
+        "grpc_test_util",
+        "grpc++",
+        "grpc",
+        "gpr_test_util",
+        "gpr"
+      ]
+    },
+    {
+      "name": "pubsub_client",
+      "build": "do_not_build",
+      "run": false,
+      "language": "c++",
+      "src": [
+        "examples/pubsub/main.cc"
+      ],
+      "deps": [
+        "pubsub_client_lib",
+        "grpc_test_util",
+        "grpc++",
+        "grpc",
+        "gpr_test_util",
+        "gpr",
+        "grpc++_test_config"
+      ]
+    },
+    {
+      "name": "pubsub_publisher_test",
+      "build": "do_not_build",
+      "language": "c++",
+      "src": [
+        "examples/pubsub/publisher_test.cc"
+      ],
+      "deps": [
+        "pubsub_client_lib",
+        "grpc++_test_util",
+        "grpc_test_util",
+        "grpc++",
+        "grpc",
+        "gpr_test_util",
+        "gpr"
+      ]
+    },
+    {
+      "name": "pubsub_subscriber_test",
+      "build": "do_not_build",
+      "language": "c++",
+      "src": [
+        "examples/pubsub/subscriber_test.cc"
+      ],
+      "deps": [
+        "pubsub_client_lib",
+        "grpc++_test_util",
+        "grpc_test_util",
+        "grpc++",
+        "grpc",
+        "gpr_test_util",
+        "gpr"
+      ]
+    },
+    {
+      "name": "qps_driver",
+      "build": "benchmark",
+      "language": "c++",
+      "src": [
+        "test/cpp/qps/qps_driver.cc"
+      ],
+      "deps": [
+        "qps",
+        "grpc++_test_util",
+        "grpc_test_util",
+        "grpc++",
+        "grpc",
+        "gpr_test_util",
+        "gpr",
+        "grpc++_test_config"
+      ]
+    },
+    {
+      "name": "qps_interarrival_test",
+      "build": "test",
+      "run": false,
+      "language": "c++",
+      "src": [
+        "test/cpp/qps/qps_interarrival_test.cc"
+      ],
+      "deps": [
+        "qps",
+        "grpc++_test_util",
+        "grpc_test_util",
+        "grpc++",
         "grpc",
         "gpr_test_util",
         "gpr"
@@ -2321,107 +2408,21 @@
       ]
     },
     {
-      "name": "mock_test",
-      "build": "test",
-      "language": "c++",
-      "src": [
-        "test/cpp/end2end/mock_test.cc"
-      ],
-      "deps": [
-        "grpc++_test_util",
-        "grpc_test_util",
-        "grpc++",
-        "grpc",
-        "gpr_test_util",
-        "gpr"
-      ]
-    },
-    {
-      "name": "pubsub_client",
-      "build": "do_not_build",
-      "run": false,
-      "language": "c++",
-      "src": [
-        "examples/pubsub/main.cc"
-      ],
-      "deps": [
-        "pubsub_client_lib",
+      "name": "qps_openloop_test",
+      "build": "test",
+      "language": "c++",
+      "src": [
+        "test/cpp/qps/qps_openloop_test.cc"
+      ],
+      "deps": [
+        "qps",
+        "grpc++_test_util",
         "grpc_test_util",
         "grpc++",
         "grpc",
         "gpr_test_util",
         "gpr",
         "grpc++_test_config"
-      ]
-    },
-    {
-      "name": "pubsub_publisher_test",
-      "build": "do_not_build",
-      "language": "c++",
-      "src": [
-        "examples/pubsub/publisher_test.cc"
-      ],
-      "deps": [
-        "pubsub_client_lib",
-        "grpc++_test_util",
-        "grpc_test_util",
-        "grpc++",
-        "grpc",
-        "gpr_test_util",
-        "gpr"
-      ]
-    },
-    {
-      "name": "pubsub_subscriber_test",
-      "build": "do_not_build",
-      "language": "c++",
-      "src": [
-        "examples/pubsub/subscriber_test.cc"
-      ],
-      "deps": [
-        "pubsub_client_lib",
-        "grpc++_test_util",
-        "grpc_test_util",
-        "grpc++",
-        "grpc",
-        "gpr_test_util",
-        "gpr"
-      ]
-    },
-    {
-      "name": "qps_driver",
-      "build": "benchmark",
-      "language": "c++",
-      "src": [
-        "test/cpp/qps/qps_driver.cc"
-      ],
-      "deps": [
-        "qps",
-        "grpc++_test_util",
-        "grpc_test_util",
-        "grpc++",
-        "grpc",
-        "gpr_test_util",
-        "gpr",
-        "grpc++_test_config"
-      ]
-    },
-    {
-      "name": "qps_interarrival_test",
-      "build": "test",
-      "run": false,
-      "language": "c++",
-      "src": [
-        "test/cpp/qps/qps_interarrival_test.cc"
-      ],
-      "deps": [
-        "qps",
-        "grpc++_test_util",
-        "grpc_test_util",
-        "grpc++",
-        "grpc",
-        "gpr_test_util",
-        "gpr"
       ],
       "platforms": [
         "mac",
@@ -2430,11 +2431,11 @@
       ]
     },
     {
-      "name": "qps_openloop_test",
-      "build": "test",
-      "language": "c++",
-      "src": [
-        "test/cpp/qps/qps_openloop_test.cc"
+      "name": "qps_test",
+      "build": "test",
+      "language": "c++",
+      "src": [
+        "test/cpp/qps/qps_test.cc"
       ],
       "deps": [
         "qps",
@@ -2453,11 +2454,15 @@
       ]
     },
     {
-      "name": "qps_test",
-      "build": "test",
-      "language": "c++",
-      "src": [
-        "test/cpp/qps/qps_test.cc"
+      "name": "qps_worker",
+      "build": "benchmark",
+      "language": "c++",
+      "headers": [
+        "test/cpp/qps/client.h",
+        "test/cpp/qps/server.h"
+      ],
+      "src": [
+        "test/cpp/qps/worker.cc"
       ],
       "deps": [
         "qps",
@@ -2468,6 +2473,78 @@
         "gpr_test_util",
         "gpr",
         "grpc++_test_config"
+      ]
+    },
+    {
+      "name": "reconnect_interop_client",
+      "build": "test",
+      "run": false,
+      "language": "c++",
+      "src": [
+        "test/proto/empty.proto",
+        "test/proto/messages.proto",
+        "test/proto/test.proto",
+        "test/cpp/interop/reconnect_interop_client.cc"
+      ],
+      "deps": [
+        "grpc++_test_util",
+        "grpc_test_util",
+        "grpc++",
+        "grpc",
+        "gpr_test_util",
+        "gpr",
+        "grpc++_test_config"
+      ]
+    },
+    {
+      "name": "reconnect_interop_server",
+      "build": "test",
+      "run": false,
+      "language": "c++",
+      "src": [
+        "test/proto/empty.proto",
+        "test/proto/messages.proto",
+        "test/proto/test.proto",
+        "test/cpp/interop/reconnect_interop_server.cc"
+      ],
+      "deps": [
+        "reconnect_server",
+        "grpc++_test_util",
+        "grpc_test_util",
+        "grpc++",
+        "grpc",
+        "gpr_test_util",
+        "gpr",
+        "grpc++_test_config"
+      ]
+    },
+    {
+      "name": "secure_auth_context_test",
+      "build": "test",
+      "language": "c++",
+      "src": [
+        "test/cpp/common/secure_auth_context_test.cc"
+      ],
+      "deps": [
+        "grpc++",
+        "grpc",
+        "gpr"
+      ]
+    },
+    {
+      "name": "server_crash_test",
+      "build": "test",
+      "language": "c++",
+      "src": [
+        "test/cpp/end2end/server_crash_test.cc"
+      ],
+      "deps": [
+        "grpc++_test_util",
+        "grpc_test_util",
+        "grpc++",
+        "grpc",
+        "gpr_test_util",
+        "gpr"
       ],
       "platforms": [
         "mac",
@@ -2476,91 +2553,46 @@
       ]
     },
     {
-      "name": "qps_worker",
-      "build": "benchmark",
-      "language": "c++",
-      "headers": [
-        "test/cpp/qps/client.h",
-        "test/cpp/qps/server.h"
-      ],
-      "src": [
-        "test/cpp/qps/worker.cc"
+      "name": "server_crash_test_client",
+      "build": "test",
+      "run": false,
+      "language": "c++",
+      "src": [
+        "test/cpp/end2end/server_crash_test_client.cc"
+      ],
+      "deps": [
+        "grpc++_test_util",
+        "grpc_test_util",
+        "grpc++",
+        "grpc",
+        "gpr_test_util",
+        "gpr"
+      ]
+    },
+    {
+      "name": "status_test",
+      "build": "test",
+      "language": "c++",
+      "src": [
+        "test/cpp/util/status_test.cc"
+      ],
+      "deps": [
+        "grpc_test_util",
+        "grpc++",
+        "grpc",
+        "gpr_test_util",
+        "gpr"
+      ]
+    },
+    {
+      "name": "sync_streaming_ping_pong_test",
+      "build": "test",
+      "language": "c++",
+      "src": [
+        "test/cpp/qps/sync_streaming_ping_pong_test.cc"
       ],
       "deps": [
         "qps",
-        "grpc++_test_util",
-        "grpc_test_util",
-        "grpc++",
-        "grpc",
-        "gpr_test_util",
-        "gpr",
-        "grpc++_test_config"
-      ]
-    },
-    {
-      "name": "reconnect_interop_client",
-      "build": "test",
-      "run": false,
-      "language": "c++",
-      "src": [
-        "test/proto/empty.proto",
-        "test/proto/messages.proto",
-        "test/proto/test.proto",
-        "test/cpp/interop/reconnect_interop_client.cc"
-      ],
-      "deps": [
-        "grpc++_test_util",
-        "grpc_test_util",
-        "grpc++",
-        "grpc",
-        "gpr_test_util",
-        "gpr",
-        "grpc++_test_config"
-      ]
-    },
-    {
-      "name": "reconnect_interop_server",
-      "build": "test",
-      "run": false,
-      "language": "c++",
-      "src": [
-        "test/proto/empty.proto",
-        "test/proto/messages.proto",
-        "test/proto/test.proto",
-        "test/cpp/interop/reconnect_interop_server.cc"
-      ],
-      "deps": [
-        "reconnect_server",
-        "grpc++_test_util",
-        "grpc_test_util",
-        "grpc++",
-        "grpc",
-        "gpr_test_util",
-        "gpr",
-        "grpc++_test_config"
-      ]
-    },
-    {
-      "name": "secure_auth_context_test",
-      "build": "test",
-      "language": "c++",
-      "src": [
-        "test/cpp/common/secure_auth_context_test.cc"
-      ],
-      "deps": [
-        "grpc++",
-        "grpc",
-        "gpr"
-      ]
-    },
-    {
-      "name": "server_crash_test",
-      "build": "test",
-      "language": "c++",
-      "src": [
-        "test/cpp/end2end/server_crash_test.cc"
-      ],
-      "deps": [
         "grpc++_test_util",
         "grpc_test_util",
         "grpc++",
@@ -2575,43 +2607,11 @@
       ]
     },
     {
-      "name": "server_crash_test_client",
-      "build": "test",
-      "run": false,
-      "language": "c++",
-      "src": [
-        "test/cpp/end2end/server_crash_test_client.cc"
-      ],
-      "deps": [
-        "grpc++_test_util",
-        "grpc_test_util",
-        "grpc++",
-        "grpc",
-        "gpr_test_util",
-        "gpr"
-      ]
-    },
-    {
-      "name": "status_test",
-      "build": "test",
-      "language": "c++",
-      "src": [
-        "test/cpp/util/status_test.cc"
-      ],
-      "deps": [
-        "grpc_test_util",
-        "grpc++",
-        "grpc",
-        "gpr_test_util",
-        "gpr"
-      ]
-    },
-    {
-      "name": "sync_streaming_ping_pong_test",
-      "build": "test",
-      "language": "c++",
-      "src": [
-        "test/cpp/qps/sync_streaming_ping_pong_test.cc"
+      "name": "sync_unary_ping_pong_test",
+      "build": "test",
+      "language": "c++",
+      "src": [
+        "test/cpp/qps/sync_unary_ping_pong_test.cc"
       ],
       "deps": [
         "qps",
@@ -2629,28 +2629,6 @@
       ]
     },
     {
-      "name": "sync_unary_ping_pong_test",
-      "build": "test",
-      "language": "c++",
-      "src": [
-        "test/cpp/qps/sync_unary_ping_pong_test.cc"
-      ],
-      "deps": [
-        "qps",
-        "grpc++_test_util",
-        "grpc_test_util",
-        "grpc++",
-        "grpc",
-        "gpr_test_util",
-        "gpr"
-      ],
-      "platforms": [
-        "mac",
-        "linux",
-        "posix"
-      ]
-    },
-    {
       "name": "thread_stress_test",
       "build": "test",
       "language": "c++",
