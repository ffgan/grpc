/*
 *
 * Copyright 2015 gRPC authors.
 *
 * Licensed under the Apache License, Version 2.0 (the "License");
 * you may not use this file except in compliance with the License.
 * You may obtain a copy of the License at
 *
 *     http://www.apache.org/licenses/LICENSE-2.0
 *
 * Unless required by applicable law or agreed to in writing, software
 * distributed under the License is distributed on an "AS IS" BASIS,
 * WITHOUT WARRANTIES OR CONDITIONS OF ANY KIND, either express or implied.
 * See the License for the specific language governing permissions and
 * limitations under the License.
 *
 */

#ifndef GRPCPP_SUPPORT_CHANNEL_ARGUMENTS_H
#define GRPCPP_SUPPORT_CHANNEL_ARGUMENTS_H

#include <grpcpp/support/channel_arguments_impl.h>

namespace grpc_impl {

class ResourceQuota;
}

namespace grpc {
<<<<<<< HEAD
=======
namespace testing {
class ChannelArgumentsTest;
}  // namespace testing

/// Options for channel creation. The user can use generic setters to pass
/// key value pairs down to C channel creation code. For gRPC related options,
/// concrete setters are provided.
class ChannelArguments {
 public:
  ChannelArguments();
  ~ChannelArguments();

  ChannelArguments(const ChannelArguments& other);
  ChannelArguments& operator=(ChannelArguments other) {
    Swap(other);
    return *this;
  }

  void Swap(ChannelArguments& other);

  /// Dump arguments in this instance to \a channel_args. Does not take
  /// ownership of \a channel_args.
  ///
  /// Note that the underlying arguments are shared. Changes made to either \a
  /// channel_args or this instance would be reflected on both.
  void SetChannelArgs(grpc_channel_args* channel_args) const;

  // gRPC specific channel argument setters
  /// Set target name override for SSL host name checking. This option is for
  /// testing only and should never be used in production.
  void SetSslTargetNameOverride(const grpc::string& name);
  // TODO(yangg) add flow control options
  /// Set the compression algorithm for the channel.
  void SetCompressionAlgorithm(grpc_compression_algorithm algorithm);

  /// Set the grpclb fallback timeout (in ms) for the channel. If this amount
  /// of time has passed but we have not gotten any non-empty \a serverlist from
  /// the balancer, we will fall back to use the backend address(es) returned by
  /// the resolver.
  void SetGrpclbFallbackTimeout(int fallback_timeout);

  /// For client channel's, the socket mutator operates on
  /// "channel" sockets. For server's, the socket mutator operates
  /// only on "listen" sockets.
  /// TODO(apolcyn): allow socket mutators to also operate
  /// on server "channel" sockets, and adjust the socket mutator
  /// object to be more speficic about which type of socket
  /// it should operate on.
  void SetSocketMutator(grpc_socket_mutator* mutator);

  /// Set the string to prepend to the user agent.
  void SetUserAgentPrefix(const grpc::string& user_agent_prefix);

  /// Set the buffer pool to be attached to the constructed channel.
  void SetResourceQuota(const ::grpc_impl::ResourceQuota& resource_quota);

  /// Set the max receive and send message sizes.
  void SetMaxReceiveMessageSize(int size);
  void SetMaxSendMessageSize(int size);

  /// Set LB policy name.
  /// Note that if the name resolver returns only balancer addresses, the
  /// grpclb LB policy will be used, regardless of what is specified here.
  void SetLoadBalancingPolicyName(const grpc::string& lb_policy_name);

  /// Set service config in JSON form.
  /// Primarily meant for use in unit tests.
  void SetServiceConfigJSON(const grpc::string& service_config_json);

  // Generic channel argument setters. Only for advanced use cases.
  /// Set an integer argument \a value under \a key.
  void SetInt(const grpc::string& key, int value);

  // Generic channel argument setter. Only for advanced use cases.
  /// Set a pointer argument \a value under \a key. Owership is not transferred.
  void SetPointer(const grpc::string& key, void* value);

  void SetPointerWithVtable(const grpc::string& key, void* value,
                            const grpc_arg_pointer_vtable* vtable);

  /// Set a textual argument \a value under \a key.
  void SetString(const grpc::string& key, const grpc::string& value);

  /// Return (by value) a C \a grpc_channel_args structure which points to
  /// arguments owned by this \a ChannelArguments instance
  grpc_channel_args c_channel_args() const {
    grpc_channel_args out;
    out.num_args = args_.size();
    out.args = args_.empty() ? NULL : const_cast<grpc_arg*>(&args_[0]);
    return out;
  }

 private:
  friend class SecureChannelCredentials;
  friend class testing::ChannelArgumentsTest;

  /// Default pointer argument operations.
  struct PointerVtableMembers {
    static void* Copy(void* in) { return in; }
    static void Destroy(void* in) {}
    static int Compare(void* a, void* b) {
      if (a < b) return -1;
      if (a > b) return 1;
      return 0;
    }
  };

  // Returns empty string when it is not set.
  grpc::string GetSslTargetNameOverride() const;
>>>>>>> af283b31

typedef ::grpc_impl::ChannelArguments ChannelArguments;

}  // namespace grpc

#endif  // GRPCPP_SUPPORT_CHANNEL_ARGUMENTS_H<|MERGE_RESOLUTION|>--- conflicted
+++ resolved
@@ -27,118 +27,6 @@
 }
 
 namespace grpc {
-<<<<<<< HEAD
-=======
-namespace testing {
-class ChannelArgumentsTest;
-}  // namespace testing
-
-/// Options for channel creation. The user can use generic setters to pass
-/// key value pairs down to C channel creation code. For gRPC related options,
-/// concrete setters are provided.
-class ChannelArguments {
- public:
-  ChannelArguments();
-  ~ChannelArguments();
-
-  ChannelArguments(const ChannelArguments& other);
-  ChannelArguments& operator=(ChannelArguments other) {
-    Swap(other);
-    return *this;
-  }
-
-  void Swap(ChannelArguments& other);
-
-  /// Dump arguments in this instance to \a channel_args. Does not take
-  /// ownership of \a channel_args.
-  ///
-  /// Note that the underlying arguments are shared. Changes made to either \a
-  /// channel_args or this instance would be reflected on both.
-  void SetChannelArgs(grpc_channel_args* channel_args) const;
-
-  // gRPC specific channel argument setters
-  /// Set target name override for SSL host name checking. This option is for
-  /// testing only and should never be used in production.
-  void SetSslTargetNameOverride(const grpc::string& name);
-  // TODO(yangg) add flow control options
-  /// Set the compression algorithm for the channel.
-  void SetCompressionAlgorithm(grpc_compression_algorithm algorithm);
-
-  /// Set the grpclb fallback timeout (in ms) for the channel. If this amount
-  /// of time has passed but we have not gotten any non-empty \a serverlist from
-  /// the balancer, we will fall back to use the backend address(es) returned by
-  /// the resolver.
-  void SetGrpclbFallbackTimeout(int fallback_timeout);
-
-  /// For client channel's, the socket mutator operates on
-  /// "channel" sockets. For server's, the socket mutator operates
-  /// only on "listen" sockets.
-  /// TODO(apolcyn): allow socket mutators to also operate
-  /// on server "channel" sockets, and adjust the socket mutator
-  /// object to be more speficic about which type of socket
-  /// it should operate on.
-  void SetSocketMutator(grpc_socket_mutator* mutator);
-
-  /// Set the string to prepend to the user agent.
-  void SetUserAgentPrefix(const grpc::string& user_agent_prefix);
-
-  /// Set the buffer pool to be attached to the constructed channel.
-  void SetResourceQuota(const ::grpc_impl::ResourceQuota& resource_quota);
-
-  /// Set the max receive and send message sizes.
-  void SetMaxReceiveMessageSize(int size);
-  void SetMaxSendMessageSize(int size);
-
-  /// Set LB policy name.
-  /// Note that if the name resolver returns only balancer addresses, the
-  /// grpclb LB policy will be used, regardless of what is specified here.
-  void SetLoadBalancingPolicyName(const grpc::string& lb_policy_name);
-
-  /// Set service config in JSON form.
-  /// Primarily meant for use in unit tests.
-  void SetServiceConfigJSON(const grpc::string& service_config_json);
-
-  // Generic channel argument setters. Only for advanced use cases.
-  /// Set an integer argument \a value under \a key.
-  void SetInt(const grpc::string& key, int value);
-
-  // Generic channel argument setter. Only for advanced use cases.
-  /// Set a pointer argument \a value under \a key. Owership is not transferred.
-  void SetPointer(const grpc::string& key, void* value);
-
-  void SetPointerWithVtable(const grpc::string& key, void* value,
-                            const grpc_arg_pointer_vtable* vtable);
-
-  /// Set a textual argument \a value under \a key.
-  void SetString(const grpc::string& key, const grpc::string& value);
-
-  /// Return (by value) a C \a grpc_channel_args structure which points to
-  /// arguments owned by this \a ChannelArguments instance
-  grpc_channel_args c_channel_args() const {
-    grpc_channel_args out;
-    out.num_args = args_.size();
-    out.args = args_.empty() ? NULL : const_cast<grpc_arg*>(&args_[0]);
-    return out;
-  }
-
- private:
-  friend class SecureChannelCredentials;
-  friend class testing::ChannelArgumentsTest;
-
-  /// Default pointer argument operations.
-  struct PointerVtableMembers {
-    static void* Copy(void* in) { return in; }
-    static void Destroy(void* in) {}
-    static int Compare(void* a, void* b) {
-      if (a < b) return -1;
-      if (a > b) return 1;
-      return 0;
-    }
-  };
-
-  // Returns empty string when it is not set.
-  grpc::string GetSslTargetNameOverride() const;
->>>>>>> af283b31
 
 typedef ::grpc_impl::ChannelArguments ChannelArguments;
 
