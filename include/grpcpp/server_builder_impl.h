--- conflicted
+++ resolved
@@ -37,11 +37,8 @@
 struct grpc_resource_quota;
 
 namespace grpc_impl {
-<<<<<<< HEAD
-=======
 
 class CompletionQueue;
->>>>>>> 50e16f6d
 class ResourceQuota;
 class Server;
 class ServerCompletionQueue;
