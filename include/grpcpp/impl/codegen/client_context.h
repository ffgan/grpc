--- conflicted
+++ resolved
@@ -462,13 +462,8 @@
   bool wait_for_ready_explicitly_set_;
   bool idempotent_;
   bool cacheable_;
-<<<<<<< HEAD
   std::shared_ptr<::grpc_impl::Channel> channel_;
-  std::mutex mu_;
-=======
-  std::shared_ptr<Channel> channel_;
   grpc::internal::Mutex mu_;
->>>>>>> df4b6a76
   grpc_call* call_;
   bool call_canceled_;
   gpr_timespec deadline_;
