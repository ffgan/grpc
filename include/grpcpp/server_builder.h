/*
 *
 * Copyright 2015-2016 gRPC authors.
 *
 * Licensed under the Apache License, Version 2.0 (the "License");
 * you may not use this file except in compliance with the License.
 * You may obtain a copy of the License at
 *
 *     http://www.apache.org/licenses/LICENSE-2.0
 *
 * Unless required by applicable law or agreed to in writing, software
 * distributed under the License is distributed on an "AS IS" BASIS,
 * WITHOUT WARRANTIES OR CONDITIONS OF ANY KIND, either express or implied.
 * See the License for the specific language governing permissions and
 * limitations under the License.
 *
 */

#ifndef GRPCPP_SERVER_BUILDER_H
#define GRPCPP_SERVER_BUILDER_H

#include <climits>
#include <map>
#include <memory>
#include <vector>

#include <grpc/impl/codegen/port_platform.h>

#include <grpc/compression.h>
#include <grpc/support/cpu.h>
#include <grpc/support/workaround_list.h>
#include <grpcpp/impl/channel_argument_option.h>
#include <grpcpp/impl/codegen/server_interceptor.h>
#include <grpcpp/impl/server_builder_option.h>
#include <grpcpp/impl/server_builder_plugin.h>
#include <grpcpp/server.h>
#include <grpcpp/support/config.h>

struct grpc_resource_quota;

namespace grpc_impl {

class CompletionQueue;
class Server;
class ServerCompletionQueue;
}  // namespace grpc_impl

namespace grpc {

class AsyncGenericService;
<<<<<<< HEAD
class ResourceQuota;
=======
class ServerCredentials;
>>>>>>> 7be8e6a8
class Service;
namespace testing {
class ServerBuilderPluginTest;
}  // namespace testing

namespace internal {
class ExternalConnectionAcceptorImpl;
}  // namespace internal

#ifndef GRPC_CALLBACK_API_NONEXPERIMENTAL
namespace experimental {
#endif
class CallbackGenericService;
#ifndef GRPC_CALLBACK_API_NONEXPERIMENTAL
}  // namespace experimental
#endif

namespace experimental {
// EXPERIMENTAL API:
// Interface for a grpc server to build transports with connections created out
// of band.
// See ServerBuilder's AddExternalConnectionAcceptor API.
class ExternalConnectionAcceptor {
 public:
  struct NewConnectionParameters {
    int listener_fd = -1;
    int fd = -1;
    ByteBuffer read_buffer;  // data intended for the grpc server
  };
  virtual ~ExternalConnectionAcceptor() {}
  // If called before grpc::Server is started or after it is shut down, the new
  // connection will be closed.
  virtual void HandleNewConnection(NewConnectionParameters* p) = 0;
};

}  // namespace experimental
}  // namespace grpc

namespace grpc {

/// A builder class for the creation and startup of \a grpc::Server instances.
class ServerBuilder {
 public:
  ServerBuilder();
  virtual ~ServerBuilder();

  //////////////////////////////////////////////////////////////////////////////
  // Primary API's

  /// Return a running server which is ready for processing calls.
  /// Before calling, one typically needs to ensure that:
  ///  1. a service is registered - so that the server knows what to serve
  ///     (via RegisterService, or RegisterAsyncGenericService)
  ///  2. a listening port has been added - so the server knows where to receive
  ///     traffic (via AddListeningPort)
  ///  3. [for async api only] completion queues have been added via
  ///     AddCompletionQueue
  ///
  ///  Will return a nullptr on errors.
  virtual std::unique_ptr<grpc::Server> BuildAndStart();

  /// Register a service. This call does not take ownership of the service.
  /// The service must exist for the lifetime of the \a Server instance returned
  /// by \a BuildAndStart().
  /// Matches requests with any :authority
  ServerBuilder& RegisterService(grpc::Service* service);

  /// Enlists an endpoint \a addr (port with an optional IP address) to
  /// bind the \a grpc::Server object to be created to.
  ///
  /// It can be invoked multiple times.
  ///
  /// \param addr_uri The address to try to bind to the server in URI form. If
  /// the scheme name is omitted, "dns:///" is assumed. To bind to any address,
  /// please use IPv6 any, i.e., [::]:<port>, which also accepts IPv4
  /// connections.  Valid values include dns:///localhost:1234, /
  /// 192.168.1.1:31416, dns:///[::1]:27182, etc.).
  /// \param creds The credentials associated with the server.
  /// \param selected_port[out] If not `nullptr`, gets populated with the port
  /// number bound to the \a grpc::Server for the corresponding endpoint after
  /// it is successfully bound by BuildAndStart(), 0 otherwise. AddListeningPort
  /// does not modify this pointer.
  ServerBuilder& AddListeningPort(
      const std::string& addr_uri,
      std::shared_ptr<grpc::ServerCredentials> creds,
      int* selected_port = nullptr);

  /// Add a completion queue for handling asynchronous services.
  ///
  /// Best performance is typically obtained by using one thread per polling
  /// completion queue.
  ///
  /// Caller is required to shutdown the server prior to shutting down the
  /// returned completion queue. Caller is also required to drain the
  /// completion queue after shutting it down. A typical usage scenario:
  ///
  /// // While building the server:
  /// ServerBuilder builder;
  /// ...
  /// cq_ = builder.AddCompletionQueue();
  /// server_ = builder.BuildAndStart();
  ///
  /// // While shutting down the server;
  /// server_->Shutdown();
  /// cq_->Shutdown();  // Always *after* the associated server's Shutdown()!
  /// // Drain the cq_ that was created
  /// void* ignored_tag;
  /// bool ignored_ok;
  /// while (cq_->Next(&ignored_tag, &ignored_ok)) { }
  ///
  /// \param is_frequently_polled This is an optional parameter to inform gRPC
  /// library about whether this completion queue would be frequently polled
  /// (i.e. by calling \a Next() or \a AsyncNext()). The default value is
  /// 'true' and is the recommended setting. Setting this to 'false' (i.e.
  /// not polling the completion queue frequently) will have a significantly
  /// negative performance impact and hence should not be used in production
  /// use cases.
  std::unique_ptr<grpc_impl::ServerCompletionQueue> AddCompletionQueue(
      bool is_frequently_polled = true);

  //////////////////////////////////////////////////////////////////////////////
  // Less commonly used RegisterService variants

  /// Register a service. This call does not take ownership of the service.
  /// The service must exist for the lifetime of the \a Server instance
  /// returned by \a BuildAndStart(). Only matches requests with :authority \a
  /// host
  ServerBuilder& RegisterService(const std::string& host,
                                 grpc::Service* service);

  /// Register a generic service.
  /// Matches requests with any :authority
  /// This is mostly useful for writing generic gRPC Proxies where the exact
  /// serialization format is unknown
  ServerBuilder& RegisterAsyncGenericService(
      grpc::AsyncGenericService* service);

  //////////////////////////////////////////////////////////////////////////////
  // Fine control knobs

  /// Set max receive message size in bytes.
  /// The default is GRPC_DEFAULT_MAX_RECV_MESSAGE_LENGTH.
  ServerBuilder& SetMaxReceiveMessageSize(int max_receive_message_size) {
    max_receive_message_size_ = max_receive_message_size;
    return *this;
  }

  /// Set max send message size in bytes.
  /// The default is GRPC_DEFAULT_MAX_SEND_MESSAGE_LENGTH.
  ServerBuilder& SetMaxSendMessageSize(int max_send_message_size) {
    max_send_message_size_ = max_send_message_size;
    return *this;
  }

  /// \deprecated For backward compatibility.
  ServerBuilder& SetMaxMessageSize(int max_message_size) {
    return SetMaxReceiveMessageSize(max_message_size);
  }

  /// Set the support status for compression algorithms. All algorithms are
  /// enabled by default.
  ///
  /// Incoming calls compressed with an unsupported algorithm will fail with
  /// \a GRPC_STATUS_UNIMPLEMENTED.
  ServerBuilder& SetCompressionAlgorithmSupportStatus(
      grpc_compression_algorithm algorithm, bool enabled);

  /// The default compression level to use for all channel calls in the
  /// absence of a call-specific level.
  ServerBuilder& SetDefaultCompressionLevel(grpc_compression_level level);

  /// The default compression algorithm to use for all channel calls in the
  /// absence of a call-specific level. Note that it overrides any compression
  /// level set by \a SetDefaultCompressionLevel.
  ServerBuilder& SetDefaultCompressionAlgorithm(
      grpc_compression_algorithm algorithm);

  /// Set the attached buffer pool for this server
  ServerBuilder& SetResourceQuota(const grpc::ResourceQuota& resource_quota);

  ServerBuilder& SetOption(std::unique_ptr<grpc::ServerBuilderOption> option);

  /// Options for synchronous servers.
  enum SyncServerOption {
    NUM_CQS,         ///< Number of completion queues.
    MIN_POLLERS,     ///< Minimum number of polling threads.
    MAX_POLLERS,     ///< Maximum number of polling threads.
    CQ_TIMEOUT_MSEC  ///< Completion queue timeout in milliseconds.
  };

  /// Only useful if this is a Synchronous server.
  ServerBuilder& SetSyncServerOption(SyncServerOption option, int value);

  /// Add a channel argument (an escape hatch to tuning core library parameters
  /// directly)
  template <class T>
  ServerBuilder& AddChannelArgument(const std::string& arg, const T& value) {
    return SetOption(grpc::MakeChannelArgumentOption(arg, value));
  }

  /// For internal use only: Register a ServerBuilderPlugin factory function.
  static void InternalAddPluginFactory(
      std::unique_ptr<grpc::ServerBuilderPlugin> (*CreatePlugin)());

  /// Enable a server workaround. Do not use unless you know what the workaround
  /// does. For explanation and detailed descriptions of workarounds, see
  /// doc/workarounds.md.
  ServerBuilder& EnableWorkaround(grpc_workaround_list id);

  /// NOTE: class experimental_type is not part of the public API of this class.
  /// TODO(yashykt): Integrate into public API when this is no longer
  /// experimental.
  class experimental_type {
   public:
    explicit experimental_type(ServerBuilder* builder) : builder_(builder) {}

    void SetInterceptorCreators(
        std::vector<std::unique_ptr<
            grpc::experimental::ServerInterceptorFactoryInterface>>
            interceptor_creators) {
      builder_->interceptor_creators_ = std::move(interceptor_creators);
    }

#ifndef GRPC_CALLBACK_API_NONEXPERIMENTAL
    /// Register a generic service that uses the callback API.
    /// Matches requests with any :authority
    /// This is mostly useful for writing generic gRPC Proxies where the exact
    /// serialization format is unknown
    ServerBuilder& RegisterCallbackGenericService(
        grpc::experimental::CallbackGenericService* service);
#endif

    enum class ExternalConnectionType {
      FROM_FD = 0  // in the form of a file descriptor
    };

    /// Register an acceptor to handle the externally accepted connection in
    /// grpc server. The returned acceptor can be used to pass the connection
    /// to grpc server, where a channel will be created with the provided
    /// server credentials.
    std::unique_ptr<grpc::experimental::ExternalConnectionAcceptor>
    AddExternalConnectionAcceptor(ExternalConnectionType type,
                                  std::shared_ptr<ServerCredentials> creds);

   private:
    ServerBuilder* builder_;
  };

#ifdef GRPC_CALLBACK_API_NONEXPERIMENTAL
  /// Register a generic service that uses the callback API.
  /// Matches requests with any :authority
  /// This is mostly useful for writing generic gRPC Proxies where the exact
  /// serialization format is unknown
  ServerBuilder& RegisterCallbackGenericService(
      grpc::CallbackGenericService* service);
#endif

  /// NOTE: The function experimental() is not stable public API. It is a view
  /// to the experimental components of this class. It may be changed or removed
  /// at any time.
  experimental_type experimental() { return experimental_type(this); }

 protected:
  /// Experimental, to be deprecated
  struct Port {
    std::string addr;
    std::shared_ptr<ServerCredentials> creds;
    int* selected_port;
  };

  /// Experimental, to be deprecated
  typedef std::unique_ptr<std::string> HostString;
  struct NamedService {
    explicit NamedService(grpc::Service* s) : service(s) {}
    NamedService(const std::string& h, grpc::Service* s)
        : host(new std::string(h)), service(s) {}
    HostString host;
    grpc::Service* service;
  };

  /// Experimental, to be deprecated
  std::vector<Port> ports() { return ports_; }

  /// Experimental, to be deprecated
  std::vector<NamedService*> services() {
    std::vector<NamedService*> service_refs;
    for (auto& ptr : services_) {
      service_refs.push_back(ptr.get());
    }
    return service_refs;
  }

  /// Experimental, to be deprecated
  std::vector<grpc::ServerBuilderOption*> options() {
    std::vector<grpc::ServerBuilderOption*> option_refs;
    for (auto& ptr : options_) {
      option_refs.push_back(ptr.get());
    }
    return option_refs;
  }

 private:
  friend class ::grpc::testing::ServerBuilderPluginTest;

  struct SyncServerSettings {
    SyncServerSettings()
        : num_cqs(1), min_pollers(1), max_pollers(2), cq_timeout_msec(10000) {}

    /// Number of server completion queues to create to listen to incoming RPCs.
    int num_cqs;

    /// Minimum number of threads per completion queue that should be listening
    /// to incoming RPCs.
    int min_pollers;

    /// Maximum number of threads per completion queue that can be listening to
    /// incoming RPCs.
    int max_pollers;

    /// The timeout for server completion queue's AsyncNext call.
    int cq_timeout_msec;
  };

  int max_receive_message_size_;
  int max_send_message_size_;
  std::vector<std::unique_ptr<grpc::ServerBuilderOption>> options_;
  std::vector<std::unique_ptr<NamedService>> services_;
  std::vector<Port> ports_;

  SyncServerSettings sync_server_settings_;

  /// List of completion queues added via \a AddCompletionQueue method.
  std::vector<grpc_impl::ServerCompletionQueue*> cqs_;

  std::shared_ptr<grpc::ServerCredentials> creds_;
  std::vector<std::unique_ptr<grpc::ServerBuilderPlugin>> plugins_;
  grpc_resource_quota* resource_quota_;
  grpc::AsyncGenericService* generic_service_{nullptr};
#ifdef GRPC_CALLBACK_API_NONEXPERIMENTAL
  grpc::CallbackGenericService* callback_generic_service_{nullptr};
#else
  grpc::experimental::CallbackGenericService* callback_generic_service_{
      nullptr};
#endif

  struct {
    bool is_set;
    grpc_compression_level level;
  } maybe_default_compression_level_;
  struct {
    bool is_set;
    grpc_compression_algorithm algorithm;
  } maybe_default_compression_algorithm_;
  uint32_t enabled_compression_algorithms_bitset_;
  std::vector<
      std::unique_ptr<grpc::experimental::ServerInterceptorFactoryInterface>>
      interceptor_creators_;
  std::vector<std::shared_ptr<grpc::internal::ExternalConnectionAcceptorImpl>>
      acceptors_;
};

}  // namespace grpc

#endif  // GRPCPP_SERVER_BUILDER_H<|MERGE_RESOLUTION|>--- conflicted
+++ resolved
@@ -48,11 +48,8 @@
 namespace grpc {
 
 class AsyncGenericService;
-<<<<<<< HEAD
 class ResourceQuota;
-=======
 class ServerCredentials;
->>>>>>> 7be8e6a8
 class Service;
 namespace testing {
 class ServerBuilderPluginTest;
