--- conflicted
+++ resolved
@@ -66,11 +66,7 @@
 
 namespace {
 
-<<<<<<< HEAD
-void* tag(int i) { return (void*)(gpr_intptr) i; }
-=======
 void* tag(int i) { return (void*)(gpr_intptr)i; }
->>>>>>> 7a890268
 
 void verify_ok(CompletionQueue* cq, int i, bool expect_ok) {
   bool ok;
@@ -131,11 +127,7 @@
 
       send_request.set_message("Hello");
       std::unique_ptr<ClientAsyncResponseReader<EchoResponse> > response_reader(
-<<<<<<< HEAD
-          stub_->Echo(&cli_ctx, send_request, &cli_cq_, tag(1)));
-=======
           stub_->AsyncEcho(&cli_ctx, send_request, &cli_cq_, tag(1)));
->>>>>>> 7a890268
 
       service_.RequestEcho(&srv_ctx, &recv_request, &response_writer, &srv_cq_,
                            tag(2));
