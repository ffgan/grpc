/*
 *
 * Copyright 2016 gRPC authors.
 *
 * Licensed under the Apache License, Version 2.0 (the "License");
 * you may not use this file except in compliance with the License.
 * You may obtain a copy of the License at
 *
 *     http://www.apache.org/licenses/LICENSE-2.0
 *
 * Unless required by applicable law or agreed to in writing, software
 * distributed under the License is distributed on an "AS IS" BASIS,
 * WITHOUT WARRANTIES OR CONDITIONS OF ANY KIND, either express or implied.
 * See the License for the specific language governing permissions and
 * limitations under the License.
 *
 */
#ifndef GRPC_TEST_CPP_END2END_TEST_SERVICE_IMPL_H
#define GRPC_TEST_CPP_END2END_TEST_SERVICE_IMPL_H

#include <memory>
#include <mutex>

#include <grpc/grpc.h>
#include <grpcpp/alarm.h>
#include <grpcpp/server_context.h>

#include "src/proto/grpc/testing/echo.grpc.pb.h"

namespace grpc {
namespace testing {

const int kServerDefaultResponseStreamsToSend = 3;
const char* const kServerResponseStreamsToSend = "server_responses_to_send";
const char* const kServerTryCancelRequest = "server_try_cancel";
const char* const kDebugInfoTrailerKey = "debug-info-bin";
const char* const kServerFinishAfterNReads = "server_finish_after_n_reads";
const char* const kServerUseCoalescingApi = "server_use_coalescing_api";
const char* const kCheckClientInitialMetadataKey = "custom_client_metadata";
const char* const kCheckClientInitialMetadataVal = "Value for client metadata";

typedef enum {
  DO_NOT_CANCEL = 0,
  CANCEL_BEFORE_PROCESSING,
  CANCEL_DURING_PROCESSING,
  CANCEL_AFTER_PROCESSING
} ServerTryCancelRequestPhase;

class TestServiceImpl : public ::grpc::testing::EchoTestService::Service {
 public:
  TestServiceImpl() : signal_client_(false), host_() {}
  explicit TestServiceImpl(const grpc::string& host)
      : signal_client_(false), host_(new grpc::string(host)) {}

  Status Echo(ServerContext* context, const EchoRequest* request,
              EchoResponse* response) override;

  Status CheckClientInitialMetadata(ServerContext* context,
                                    const SimpleRequest* request,
                                    SimpleResponse* response) override;

  // Unimplemented is left unimplemented to test the returned error.

  Status RequestStream(ServerContext* context,
                       ServerReader<EchoRequest>* reader,
                       EchoResponse* response) override;

  Status ResponseStream(ServerContext* context, const EchoRequest* request,
                        ServerWriter<EchoResponse>* writer) override;

  Status BidiStream(
      ServerContext* context,
      ServerReaderWriter<EchoResponse, EchoRequest>* stream) override;

  bool signal_client() {
    std::unique_lock<std::mutex> lock(mu_);
    return signal_client_;
  }

 private:
  bool signal_client_;
  std::mutex mu_;
  std::unique_ptr<grpc::string> host_;
};

class CallbackTestServiceImpl
    : public ::grpc::testing::EchoTestService::ExperimentalCallbackService {
 public:
  CallbackTestServiceImpl() : signal_client_(false), host_() {}
  explicit CallbackTestServiceImpl(const grpc::string& host)
      : signal_client_(false), host_(new grpc::string(host)) {}

  void Echo(ServerContext* context, const EchoRequest* request,
            EchoResponse* response,
            experimental::ServerCallbackRpcController* controller) override;

<<<<<<< HEAD
  void CheckClientInitialMetadata(
      ServerContext* context, const SimpleRequest* request,
      SimpleResponse* response,
      experimental::ServerCallbackRpcController* controller) override;
=======
  experimental::ServerReadReactor<EchoRequest, EchoResponse>* RequestStream()
      override;

  experimental::ServerWriteReactor<EchoRequest, EchoResponse>* ResponseStream()
      override;

  experimental::ServerBidiReactor<EchoRequest, EchoResponse>* BidiStream()
      override;
>>>>>>> 1e1d4c26

  // Unimplemented is left unimplemented to test the returned error.
  bool signal_client() {
    std::unique_lock<std::mutex> lock(mu_);
    return signal_client_;
  }

 private:
  void EchoNonDelayed(ServerContext* context, const EchoRequest* request,
                      EchoResponse* response,
                      experimental::ServerCallbackRpcController* controller);

  Alarm alarm_;
  bool signal_client_;
  std::mutex mu_;
  std::unique_ptr<grpc::string> host_;
};

}  // namespace testing
}  // namespace grpc

#endif  // GRPC_TEST_CPP_END2END_TEST_SERVICE_IMPL_H<|MERGE_RESOLUTION|>--- conflicted
+++ resolved
@@ -94,12 +94,11 @@
             EchoResponse* response,
             experimental::ServerCallbackRpcController* controller) override;
 
-<<<<<<< HEAD
   void CheckClientInitialMetadata(
       ServerContext* context, const SimpleRequest* request,
       SimpleResponse* response,
       experimental::ServerCallbackRpcController* controller) override;
-=======
+
   experimental::ServerReadReactor<EchoRequest, EchoResponse>* RequestStream()
       override;
 
@@ -108,7 +107,6 @@
 
   experimental::ServerBidiReactor<EchoRequest, EchoResponse>* BidiStream()
       override;
->>>>>>> 1e1d4c26
 
   // Unimplemented is left unimplemented to test the returned error.
   bool signal_client() {
