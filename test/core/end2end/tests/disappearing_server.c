/*
 *
 * Copyright 2015, Google Inc.
 * All rights reserved.
 *
 * Redistribution and use in source and binary forms, with or without
 * modification, are permitted provided that the following conditions are
 * met:
 *
 *     * Redistributions of source code must retain the above copyright
 * notice, this list of conditions and the following disclaimer.
 *     * Redistributions in binary form must reproduce the above
 * copyright notice, this list of conditions and the following disclaimer
 * in the documentation and/or other materials provided with the
 * distribution.
 *     * Neither the name of Google Inc. nor the names of its
 * contributors may be used to endorse or promote products derived from
 * this software without specific prior written permission.
 *
 * THIS SOFTWARE IS PROVIDED BY THE COPYRIGHT HOLDERS AND CONTRIBUTORS
 * "AS IS" AND ANY EXPRESS OR IMPLIED WARRANTIES, INCLUDING, BUT NOT
 * LIMITED TO, THE IMPLIED WARRANTIES OF MERCHANTABILITY AND FITNESS FOR
 * A PARTICULAR PURPOSE ARE DISCLAIMED. IN NO EVENT SHALL THE COPYRIGHT
 * OWNER OR CONTRIBUTORS BE LIABLE FOR ANY DIRECT, INDIRECT, INCIDENTAL,
 * SPECIAL, EXEMPLARY, OR CONSEQUENTIAL DAMAGES (INCLUDING, BUT NOT
 * LIMITED TO, PROCUREMENT OF SUBSTITUTE GOODS OR SERVICES; LOSS OF USE,
 * DATA, OR PROFITS; OR BUSINESS INTERRUPTION) HOWEVER CAUSED AND ON ANY
 * THEORY OF LIABILITY, WHETHER IN CONTRACT, STRICT LIABILITY, OR TORT
 * (INCLUDING NEGLIGENCE OR OTHERWISE) ARISING IN ANY WAY OUT OF THE USE
 * OF THIS SOFTWARE, EVEN IF ADVISED OF THE POSSIBILITY OF SUCH DAMAGE.
 *
 */

#include "test/core/end2end/end2end_tests.h"

#include <stdio.h>
#include <string.h>

#include <grpc/byte_buffer.h>
#include <grpc/support/alloc.h>
#include <grpc/support/log.h>
#include <grpc/support/time.h>
#include <grpc/support/useful.h>
#include "test/core/end2end/cq_verifier.h"

enum { TIMEOUT = 200000 };

static void *tag(gpr_intptr t) { return (void *)t; }

static gpr_timespec n_seconds_time(int n) {
  return GRPC_TIMEOUT_SECONDS_TO_DEADLINE(n);
}

static gpr_timespec five_seconds_time(void) { return n_seconds_time(5); }

static void drain_cq(grpc_completion_queue *cq) {
  grpc_event ev;
  do {
    ev = grpc_completion_queue_next(cq, five_seconds_time());
  } while (ev.type != GRPC_QUEUE_SHUTDOWN);
}

static void shutdown_server(grpc_end2end_test_fixture *f) {
  if (!f->server) return;
  grpc_server_destroy(f->server);
  f->server = NULL;
}

static void shutdown_client(grpc_end2end_test_fixture *f) {
  if (!f->client) return;
  grpc_channel_destroy(f->client);
  f->client = NULL;
}

static void end_test(grpc_end2end_test_fixture *f) {
  shutdown_server(f);
  shutdown_client(f);

  grpc_completion_queue_shutdown(f->cq);
  drain_cq(f->cq);
  grpc_completion_queue_destroy(f->cq);
}

static void do_request_and_shutdown_server(grpc_end2end_test_fixture *f,
                                           cq_verifier *cqv) {
  grpc_call *c;
  grpc_call *s;
  gpr_timespec deadline = five_seconds_time();
  grpc_op ops[6];
  grpc_op *op;
  grpc_metadata_array initial_metadata_recv;
  grpc_metadata_array trailing_metadata_recv;
  grpc_metadata_array request_metadata_recv;
  grpc_call_details call_details;
  grpc_status_code status;
  char *details = NULL;
  size_t details_capacity = 0;
  int was_cancelled = 2;

  c = grpc_channel_create_call(f->client, f->cq, "/foo",
                               "foo.test.google.fr:1234", deadline);
  GPR_ASSERT(c);

  grpc_metadata_array_init(&initial_metadata_recv);
  grpc_metadata_array_init(&trailing_metadata_recv);
  grpc_metadata_array_init(&request_metadata_recv);
  grpc_call_details_init(&call_details);

  op = ops;
  op->op = GRPC_OP_SEND_INITIAL_METADATA;
  op->data.send_initial_metadata.count = 0;
  op++;
  op->op = GRPC_OP_SEND_CLOSE_FROM_CLIENT;
  op++;
  op->op = GRPC_OP_RECV_INITIAL_METADATA;
  op->data.recv_initial_metadata = &initial_metadata_recv;
  op++;
  op->op = GRPC_OP_RECV_STATUS_ON_CLIENT;
  op->data.recv_status_on_client.trailing_metadata = &trailing_metadata_recv;
  op->data.recv_status_on_client.status = &status;
  op->data.recv_status_on_client.status_details = &details;
  op->data.recv_status_on_client.status_details_capacity = &details_capacity;
  op++;
  GPR_ASSERT(GRPC_CALL_OK == grpc_call_start_batch(c, ops, op - ops, tag(1)));

  GPR_ASSERT(GRPC_CALL_OK ==
             grpc_server_request_call(f->server, &s, &call_details,
                                      &request_metadata_recv, f->cq,
                                      f->cq, tag(101)));
  cq_expect_completion(cqv, tag(101), 1);
  cq_verify(cqv);

  /* should be able to shut down the server early
     - and still complete the request */
  grpc_server_shutdown_and_notify(f->server, f->server_cq, tag(1000));

  op = ops;
  op->op = GRPC_OP_SEND_INITIAL_METADATA;
  op->data.send_initial_metadata.count = 0;
  op++;
  op->op = GRPC_OP_SEND_STATUS_FROM_SERVER;
  op->data.send_status_from_server.trailing_metadata_count = 0;
  op->data.send_status_from_server.status = GRPC_STATUS_UNIMPLEMENTED;
  op->data.send_status_from_server.status_details = "xyz";
  op++;
  op->op = GRPC_OP_RECV_CLOSE_ON_SERVER;
  op->data.recv_close_on_server.cancelled = &was_cancelled;
  op++;
  GPR_ASSERT(GRPC_CALL_OK == grpc_call_start_batch(s, ops, op - ops, tag(102)));

<<<<<<< HEAD
  cq_expect_completion(cqv, tag(102), 1);
  cq_expect_completion(cqv, tag(1), 1);
  cq_verify(cqv);
=======
  cq_expect_completion(v_server, tag(102), 1);
  cq_expect_completion(v_server, tag(1000), 1);
  cq_verify(v_server);

  cq_expect_completion(v_client, tag(1), 1);
  cq_verify(v_client);
>>>>>>> 201035d4

  GPR_ASSERT(status == GRPC_STATUS_UNIMPLEMENTED);
  GPR_ASSERT(0 == strcmp(details, "xyz"));
  GPR_ASSERT(0 == strcmp(call_details.method, "/foo"));
  GPR_ASSERT(0 == strcmp(call_details.host, "foo.test.google.fr:1234"));
  GPR_ASSERT(was_cancelled == 0);

  gpr_free(details);
  grpc_metadata_array_destroy(&initial_metadata_recv);
  grpc_metadata_array_destroy(&trailing_metadata_recv);
  grpc_metadata_array_destroy(&request_metadata_recv);
  grpc_call_details_destroy(&call_details);

  grpc_call_destroy(c);
  grpc_call_destroy(s);
}

static void disappearing_server_test(grpc_end2end_test_config config) {
  grpc_end2end_test_fixture f = config.create_fixture(NULL, NULL);
  cq_verifier *cqv = cq_verifier_create(f.cq);

  gpr_log(GPR_INFO, "%s/%s", "disappearing_server_test", config.name);

  config.init_client(&f, NULL);
  config.init_server(&f, NULL);

  do_request_and_shutdown_server(&f, cqv);

  /* now destroy and recreate the server */
  config.init_server(&f, NULL);

  do_request_and_shutdown_server(&f, cqv);

  cq_verifier_destroy(cqv);

  end_test(&f);
  config.tear_down_data(&f);
}

void grpc_end2end_tests(grpc_end2end_test_config config) {
  if (config.feature_mask & FEATURE_MASK_SUPPORTS_DELAYED_CONNECTION) {
    disappearing_server_test(config);
  }
}<|MERGE_RESOLUTION|>--- conflicted
+++ resolved
@@ -132,7 +132,7 @@
 
   /* should be able to shut down the server early
      - and still complete the request */
-  grpc_server_shutdown_and_notify(f->server, f->server_cq, tag(1000));
+  grpc_server_shutdown_and_notify(f->server, f->cq, tag(1000));
 
   op = ops;
   op->op = GRPC_OP_SEND_INITIAL_METADATA;
@@ -148,18 +148,10 @@
   op++;
   GPR_ASSERT(GRPC_CALL_OK == grpc_call_start_batch(s, ops, op - ops, tag(102)));
 
-<<<<<<< HEAD
   cq_expect_completion(cqv, tag(102), 1);
   cq_expect_completion(cqv, tag(1), 1);
+  cq_expect_completion(cqv, tag(1000), 1);
   cq_verify(cqv);
-=======
-  cq_expect_completion(v_server, tag(102), 1);
-  cq_expect_completion(v_server, tag(1000), 1);
-  cq_verify(v_server);
-
-  cq_expect_completion(v_client, tag(1), 1);
-  cq_verify(v_client);
->>>>>>> 201035d4
 
   GPR_ASSERT(status == GRPC_STATUS_UNIMPLEMENTED);
   GPR_ASSERT(0 == strcmp(details, "xyz"));
