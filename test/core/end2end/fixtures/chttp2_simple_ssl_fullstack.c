--- conflicted
+++ resolved
@@ -84,13 +84,8 @@
   if (f->server) {
     grpc_server_destroy(f->server);
   }
-<<<<<<< HEAD
-  f->server =
-      grpc_server_create(f->cq, server_args);
-=======
   f->server = grpc_server_create(server_args);
-  grpc_server_register_completion_queue(f->server, f->server_cq);
->>>>>>> b122e2ec
+  grpc_server_register_completion_queue(f->server, f->cq);
   GPR_ASSERT(grpc_server_add_secure_http2_port(f->server, ffd->localaddr, server_creds));
   grpc_server_credentials_release(server_creds);
   grpc_server_start(f->server);
