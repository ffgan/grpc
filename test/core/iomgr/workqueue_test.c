--- conflicted
+++ resolved
@@ -78,17 +78,12 @@
 
   gpr_mu_lock(g_mu);
   GPR_ASSERT(!done);
-<<<<<<< HEAD
-  GPR_ASSERT(GRPC_LOG_IF_ERROR(
-      "pollset_work",
-      grpc_pollset_work(&exec_ctx, g_pollset, &worker,
-                        gpr_now(deadline.clock_type), deadline)));
-=======
   while (!done) {
-    grpc_pollset_work(&exec_ctx, g_pollset, &worker,
-                      gpr_now(deadline.clock_type), deadline);
+    GPR_ASSERT(GRPC_LOG_IF_ERROR(
+        "pollset_work",
+        grpc_pollset_work(&exec_ctx, g_pollset, &worker,
+                          gpr_now(deadline.clock_type), deadline)));
   }
->>>>>>> 1ba1bba6
   gpr_mu_unlock(g_mu);
   grpc_exec_ctx_finish(&exec_ctx);
   GPR_ASSERT(done);
@@ -113,18 +108,13 @@
   grpc_workqueue_add_to_pollset(&exec_ctx, wq, g_pollset);
 
   gpr_mu_lock(g_mu);
-<<<<<<< HEAD
   GPR_ASSERT(!done);
-  GPR_ASSERT(GRPC_LOG_IF_ERROR(
-      "pollset_work",
-      grpc_pollset_work(&exec_ctx, g_pollset, &worker,
-                        gpr_now(deadline.clock_type), deadline)));
-=======
   while (!done) {
-    grpc_pollset_work(&exec_ctx, g_pollset, &worker,
-                      gpr_now(deadline.clock_type), deadline);
+    GPR_ASSERT(GRPC_LOG_IF_ERROR(
+        "pollset_work",
+        grpc_pollset_work(&exec_ctx, g_pollset, &worker,
+                          gpr_now(deadline.clock_type), deadline)));
   }
->>>>>>> 1ba1bba6
   gpr_mu_unlock(g_mu);
   grpc_exec_ctx_finish(&exec_ctx);
   GPR_ASSERT(done);
