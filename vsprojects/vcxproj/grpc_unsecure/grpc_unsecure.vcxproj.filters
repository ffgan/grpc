<?xml version="1.0" encoding="utf-8"?>
<Project ToolsVersion="4.0" xmlns="http://schemas.microsoft.com/developer/msbuild/2003">
  <ItemGroup>
    <ClCompile Include="$(SolutionDir)\..\src\core\lib\surface\init.c">
      <Filter>src\core\lib\surface</Filter>
    </ClCompile>
    <ClCompile Include="$(SolutionDir)\..\src\core\lib\surface\init_unsecure.c">
      <Filter>src\core\lib\surface</Filter>
    </ClCompile>
    <ClCompile Include="$(SolutionDir)\..\src\core\lib\channel\channel_args.c">
      <Filter>src\core\lib\channel</Filter>
    </ClCompile>
    <ClCompile Include="$(SolutionDir)\..\src\core\lib\channel\channel_stack.c">
      <Filter>src\core\lib\channel</Filter>
    </ClCompile>
    <ClCompile Include="$(SolutionDir)\..\src\core\lib\channel\channel_stack_builder.c">
      <Filter>src\core\lib\channel</Filter>
    </ClCompile>
    <ClCompile Include="$(SolutionDir)\..\src\core\lib\channel\compress_filter.c">
      <Filter>src\core\lib\channel</Filter>
    </ClCompile>
    <ClCompile Include="$(SolutionDir)\..\src\core\lib\channel\connected_channel.c">
      <Filter>src\core\lib\channel</Filter>
    </ClCompile>
    <ClCompile Include="$(SolutionDir)\..\src\core\lib\channel\deadline_filter.c">
      <Filter>src\core\lib\channel</Filter>
    </ClCompile>
    <ClCompile Include="$(SolutionDir)\..\src\core\lib\channel\handshaker.c">
      <Filter>src\core\lib\channel</Filter>
    </ClCompile>
    <ClCompile Include="$(SolutionDir)\..\src\core\lib\channel\http_client_filter.c">
      <Filter>src\core\lib\channel</Filter>
    </ClCompile>
    <ClCompile Include="$(SolutionDir)\..\src\core\lib\channel\http_server_filter.c">
      <Filter>src\core\lib\channel</Filter>
    </ClCompile>
    <ClCompile Include="$(SolutionDir)\..\src\core\lib\channel\message_size_filter.c">
      <Filter>src\core\lib\channel</Filter>
    </ClCompile>
    <ClCompile Include="$(SolutionDir)\..\src\core\lib\compression\compression.c">
      <Filter>src\core\lib\compression</Filter>
    </ClCompile>
    <ClCompile Include="$(SolutionDir)\..\src\core\lib\compression\message_compress.c">
      <Filter>src\core\lib\compression</Filter>
    </ClCompile>
    <ClCompile Include="$(SolutionDir)\..\src\core\lib\debug\trace.c">
      <Filter>src\core\lib\debug</Filter>
    </ClCompile>
    <ClCompile Include="$(SolutionDir)\..\src\core\lib\http\format_request.c">
      <Filter>src\core\lib\http</Filter>
    </ClCompile>
    <ClCompile Include="$(SolutionDir)\..\src\core\lib\http\httpcli.c">
      <Filter>src\core\lib\http</Filter>
    </ClCompile>
    <ClCompile Include="$(SolutionDir)\..\src\core\lib\http\parser.c">
      <Filter>src\core\lib\http</Filter>
    </ClCompile>
    <ClCompile Include="$(SolutionDir)\..\src\core\lib\iomgr\closure.c">
      <Filter>src\core\lib\iomgr</Filter>
    </ClCompile>
    <ClCompile Include="$(SolutionDir)\..\src\core\lib\iomgr\combiner.c">
      <Filter>src\core\lib\iomgr</Filter>
    </ClCompile>
    <ClCompile Include="$(SolutionDir)\..\src\core\lib\iomgr\endpoint.c">
      <Filter>src\core\lib\iomgr</Filter>
    </ClCompile>
    <ClCompile Include="$(SolutionDir)\..\src\core\lib\iomgr\endpoint_pair_posix.c">
      <Filter>src\core\lib\iomgr</Filter>
    </ClCompile>
    <ClCompile Include="$(SolutionDir)\..\src\core\lib\iomgr\endpoint_pair_uv.c">
      <Filter>src\core\lib\iomgr</Filter>
    </ClCompile>
    <ClCompile Include="$(SolutionDir)\..\src\core\lib\iomgr\endpoint_pair_windows.c">
      <Filter>src\core\lib\iomgr</Filter>
    </ClCompile>
    <ClCompile Include="$(SolutionDir)\..\src\core\lib\iomgr\error.c">
      <Filter>src\core\lib\iomgr</Filter>
    </ClCompile>
    <ClCompile Include="$(SolutionDir)\..\src\core\lib\iomgr\ev_epoll_linux.c">
      <Filter>src\core\lib\iomgr</Filter>
    </ClCompile>
    <ClCompile Include="$(SolutionDir)\..\src\core\lib\iomgr\ev_poll_posix.c">
      <Filter>src\core\lib\iomgr</Filter>
    </ClCompile>
    <ClCompile Include="$(SolutionDir)\..\src\core\lib\iomgr\ev_posix.c">
      <Filter>src\core\lib\iomgr</Filter>
    </ClCompile>
    <ClCompile Include="$(SolutionDir)\..\src\core\lib\iomgr\exec_ctx.c">
      <Filter>src\core\lib\iomgr</Filter>
    </ClCompile>
    <ClCompile Include="$(SolutionDir)\..\src\core\lib\iomgr\executor.c">
      <Filter>src\core\lib\iomgr</Filter>
    </ClCompile>
    <ClCompile Include="$(SolutionDir)\..\src\core\lib\iomgr\iocp_windows.c">
      <Filter>src\core\lib\iomgr</Filter>
    </ClCompile>
    <ClCompile Include="$(SolutionDir)\..\src\core\lib\iomgr\iomgr.c">
      <Filter>src\core\lib\iomgr</Filter>
    </ClCompile>
    <ClCompile Include="$(SolutionDir)\..\src\core\lib\iomgr\iomgr_posix.c">
      <Filter>src\core\lib\iomgr</Filter>
    </ClCompile>
    <ClCompile Include="$(SolutionDir)\..\src\core\lib\iomgr\iomgr_uv.c">
      <Filter>src\core\lib\iomgr</Filter>
    </ClCompile>
    <ClCompile Include="$(SolutionDir)\..\src\core\lib\iomgr\iomgr_windows.c">
      <Filter>src\core\lib\iomgr</Filter>
    </ClCompile>
    <ClCompile Include="$(SolutionDir)\..\src\core\lib\iomgr\load_file.c">
      <Filter>src\core\lib\iomgr</Filter>
    </ClCompile>
    <ClCompile Include="$(SolutionDir)\..\src\core\lib\iomgr\network_status_tracker.c">
      <Filter>src\core\lib\iomgr</Filter>
    </ClCompile>
    <ClCompile Include="$(SolutionDir)\..\src\core\lib\iomgr\polling_entity.c">
      <Filter>src\core\lib\iomgr</Filter>
    </ClCompile>
    <ClCompile Include="$(SolutionDir)\..\src\core\lib\iomgr\pollset_set_uv.c">
      <Filter>src\core\lib\iomgr</Filter>
    </ClCompile>
    <ClCompile Include="$(SolutionDir)\..\src\core\lib\iomgr\pollset_set_windows.c">
      <Filter>src\core\lib\iomgr</Filter>
    </ClCompile>
    <ClCompile Include="$(SolutionDir)\..\src\core\lib\iomgr\pollset_uv.c">
      <Filter>src\core\lib\iomgr</Filter>
    </ClCompile>
    <ClCompile Include="$(SolutionDir)\..\src\core\lib\iomgr\pollset_windows.c">
      <Filter>src\core\lib\iomgr</Filter>
    </ClCompile>
    <ClCompile Include="$(SolutionDir)\..\src\core\lib\iomgr\resolve_address_posix.c">
      <Filter>src\core\lib\iomgr</Filter>
    </ClCompile>
    <ClCompile Include="$(SolutionDir)\..\src\core\lib\iomgr\resolve_address_uv.c">
      <Filter>src\core\lib\iomgr</Filter>
    </ClCompile>
    <ClCompile Include="$(SolutionDir)\..\src\core\lib\iomgr\resolve_address_windows.c">
      <Filter>src\core\lib\iomgr</Filter>
    </ClCompile>
    <ClCompile Include="$(SolutionDir)\..\src\core\lib\iomgr\resource_quota.c">
      <Filter>src\core\lib\iomgr</Filter>
    </ClCompile>
    <ClCompile Include="$(SolutionDir)\..\src\core\lib\iomgr\sockaddr_utils.c">
      <Filter>src\core\lib\iomgr</Filter>
    </ClCompile>
    <ClCompile Include="$(SolutionDir)\..\src\core\lib\iomgr\socket_mutator.c">
      <Filter>src\core\lib\iomgr</Filter>
    </ClCompile>
    <ClCompile Include="$(SolutionDir)\..\src\core\lib\iomgr\socket_utils_common_posix.c">
      <Filter>src\core\lib\iomgr</Filter>
    </ClCompile>
    <ClCompile Include="$(SolutionDir)\..\src\core\lib\iomgr\socket_utils_linux.c">
      <Filter>src\core\lib\iomgr</Filter>
    </ClCompile>
    <ClCompile Include="$(SolutionDir)\..\src\core\lib\iomgr\socket_utils_posix.c">
      <Filter>src\core\lib\iomgr</Filter>
    </ClCompile>
    <ClCompile Include="$(SolutionDir)\..\src\core\lib\iomgr\socket_utils_uv.c">
      <Filter>src\core\lib\iomgr</Filter>
    </ClCompile>
    <ClCompile Include="$(SolutionDir)\..\src\core\lib\iomgr\socket_utils_windows.c">
      <Filter>src\core\lib\iomgr</Filter>
    </ClCompile>
    <ClCompile Include="$(SolutionDir)\..\src\core\lib\iomgr\socket_windows.c">
      <Filter>src\core\lib\iomgr</Filter>
    </ClCompile>
    <ClCompile Include="$(SolutionDir)\..\src\core\lib\iomgr\tcp_client_posix.c">
      <Filter>src\core\lib\iomgr</Filter>
    </ClCompile>
    <ClCompile Include="$(SolutionDir)\..\src\core\lib\iomgr\tcp_client_uv.c">
      <Filter>src\core\lib\iomgr</Filter>
    </ClCompile>
    <ClCompile Include="$(SolutionDir)\..\src\core\lib\iomgr\tcp_client_windows.c">
      <Filter>src\core\lib\iomgr</Filter>
    </ClCompile>
    <ClCompile Include="$(SolutionDir)\..\src\core\lib\iomgr\tcp_posix.c">
      <Filter>src\core\lib\iomgr</Filter>
    </ClCompile>
    <ClCompile Include="$(SolutionDir)\..\src\core\lib\iomgr\tcp_server_posix.c">
      <Filter>src\core\lib\iomgr</Filter>
    </ClCompile>
    <ClCompile Include="$(SolutionDir)\..\src\core\lib\iomgr\tcp_server_uv.c">
      <Filter>src\core\lib\iomgr</Filter>
    </ClCompile>
    <ClCompile Include="$(SolutionDir)\..\src\core\lib\iomgr\tcp_server_windows.c">
      <Filter>src\core\lib\iomgr</Filter>
    </ClCompile>
    <ClCompile Include="$(SolutionDir)\..\src\core\lib\iomgr\tcp_uv.c">
      <Filter>src\core\lib\iomgr</Filter>
    </ClCompile>
    <ClCompile Include="$(SolutionDir)\..\src\core\lib\iomgr\tcp_windows.c">
      <Filter>src\core\lib\iomgr</Filter>
    </ClCompile>
    <ClCompile Include="$(SolutionDir)\..\src\core\lib\iomgr\time_averaged_stats.c">
      <Filter>src\core\lib\iomgr</Filter>
    </ClCompile>
    <ClCompile Include="$(SolutionDir)\..\src\core\lib\iomgr\timer_generic.c">
      <Filter>src\core\lib\iomgr</Filter>
    </ClCompile>
    <ClCompile Include="$(SolutionDir)\..\src\core\lib\iomgr\timer_heap.c">
      <Filter>src\core\lib\iomgr</Filter>
    </ClCompile>
    <ClCompile Include="$(SolutionDir)\..\src\core\lib\iomgr\timer_uv.c">
      <Filter>src\core\lib\iomgr</Filter>
    </ClCompile>
    <ClCompile Include="$(SolutionDir)\..\src\core\lib\iomgr\udp_server.c">
      <Filter>src\core\lib\iomgr</Filter>
    </ClCompile>
    <ClCompile Include="$(SolutionDir)\..\src\core\lib\iomgr\unix_sockets_posix.c">
      <Filter>src\core\lib\iomgr</Filter>
    </ClCompile>
    <ClCompile Include="$(SolutionDir)\..\src\core\lib\iomgr\unix_sockets_posix_noop.c">
      <Filter>src\core\lib\iomgr</Filter>
    </ClCompile>
    <ClCompile Include="$(SolutionDir)\..\src\core\lib\iomgr\wakeup_fd_cv.c">
      <Filter>src\core\lib\iomgr</Filter>
    </ClCompile>
    <ClCompile Include="$(SolutionDir)\..\src\core\lib\iomgr\wakeup_fd_eventfd.c">
      <Filter>src\core\lib\iomgr</Filter>
    </ClCompile>
    <ClCompile Include="$(SolutionDir)\..\src\core\lib\iomgr\wakeup_fd_nospecial.c">
      <Filter>src\core\lib\iomgr</Filter>
    </ClCompile>
    <ClCompile Include="$(SolutionDir)\..\src\core\lib\iomgr\wakeup_fd_pipe.c">
      <Filter>src\core\lib\iomgr</Filter>
    </ClCompile>
    <ClCompile Include="$(SolutionDir)\..\src\core\lib\iomgr\wakeup_fd_posix.c">
      <Filter>src\core\lib\iomgr</Filter>
    </ClCompile>
    <ClCompile Include="$(SolutionDir)\..\src\core\lib\iomgr\workqueue_uv.c">
      <Filter>src\core\lib\iomgr</Filter>
    </ClCompile>
    <ClCompile Include="$(SolutionDir)\..\src\core\lib\iomgr\workqueue_windows.c">
      <Filter>src\core\lib\iomgr</Filter>
    </ClCompile>
    <ClCompile Include="$(SolutionDir)\..\src\core\lib\json\json.c">
      <Filter>src\core\lib\json</Filter>
    </ClCompile>
    <ClCompile Include="$(SolutionDir)\..\src\core\lib\json\json_reader.c">
      <Filter>src\core\lib\json</Filter>
    </ClCompile>
    <ClCompile Include="$(SolutionDir)\..\src\core\lib\json\json_string.c">
      <Filter>src\core\lib\json</Filter>
    </ClCompile>
    <ClCompile Include="$(SolutionDir)\..\src\core\lib\json\json_writer.c">
      <Filter>src\core\lib\json</Filter>
    </ClCompile>
    <ClCompile Include="$(SolutionDir)\..\src\core\lib\slice\percent_encoding.c">
      <Filter>src\core\lib\slice</Filter>
    </ClCompile>
    <ClCompile Include="$(SolutionDir)\..\src\core\lib\slice\slice.c">
      <Filter>src\core\lib\slice</Filter>
    </ClCompile>
    <ClCompile Include="$(SolutionDir)\..\src\core\lib\slice\slice_buffer.c">
      <Filter>src\core\lib\slice</Filter>
    </ClCompile>
    <ClCompile Include="$(SolutionDir)\..\src\core\lib\slice\slice_hash_table.c">
      <Filter>src\core\lib\slice</Filter>
    </ClCompile>
    <ClCompile Include="$(SolutionDir)\..\src\core\lib\slice\slice_intern.c">
      <Filter>src\core\lib\slice</Filter>
    </ClCompile>
    <ClCompile Include="$(SolutionDir)\..\src\core\lib\slice\slice_string_helpers.c">
      <Filter>src\core\lib\slice</Filter>
    </ClCompile>
    <ClCompile Include="$(SolutionDir)\..\src\core\lib\surface\alarm.c">
      <Filter>src\core\lib\surface</Filter>
    </ClCompile>
    <ClCompile Include="$(SolutionDir)\..\src\core\lib\surface\api_trace.c">
      <Filter>src\core\lib\surface</Filter>
    </ClCompile>
    <ClCompile Include="$(SolutionDir)\..\src\core\lib\surface\byte_buffer.c">
      <Filter>src\core\lib\surface</Filter>
    </ClCompile>
    <ClCompile Include="$(SolutionDir)\..\src\core\lib\surface\byte_buffer_reader.c">
      <Filter>src\core\lib\surface</Filter>
    </ClCompile>
    <ClCompile Include="$(SolutionDir)\..\src\core\lib\surface\call.c">
      <Filter>src\core\lib\surface</Filter>
    </ClCompile>
    <ClCompile Include="$(SolutionDir)\..\src\core\lib\surface\call_details.c">
      <Filter>src\core\lib\surface</Filter>
    </ClCompile>
    <ClCompile Include="$(SolutionDir)\..\src\core\lib\surface\call_log_batch.c">
      <Filter>src\core\lib\surface</Filter>
    </ClCompile>
    <ClCompile Include="$(SolutionDir)\..\src\core\lib\surface\channel.c">
      <Filter>src\core\lib\surface</Filter>
    </ClCompile>
    <ClCompile Include="$(SolutionDir)\..\src\core\lib\surface\channel_init.c">
      <Filter>src\core\lib\surface</Filter>
    </ClCompile>
    <ClCompile Include="$(SolutionDir)\..\src\core\lib\surface\channel_ping.c">
      <Filter>src\core\lib\surface</Filter>
    </ClCompile>
    <ClCompile Include="$(SolutionDir)\..\src\core\lib\surface\channel_stack_type.c">
      <Filter>src\core\lib\surface</Filter>
    </ClCompile>
    <ClCompile Include="$(SolutionDir)\..\src\core\lib\surface\completion_queue.c">
      <Filter>src\core\lib\surface</Filter>
    </ClCompile>
    <ClCompile Include="$(SolutionDir)\..\src\core\lib\surface\event_string.c">
      <Filter>src\core\lib\surface</Filter>
    </ClCompile>
    <ClCompile Include="$(SolutionDir)\..\src\core\lib\surface\lame_client.c">
      <Filter>src\core\lib\surface</Filter>
    </ClCompile>
    <ClCompile Include="$(SolutionDir)\..\src\core\lib\surface\metadata_array.c">
      <Filter>src\core\lib\surface</Filter>
    </ClCompile>
    <ClCompile Include="$(SolutionDir)\..\src\core\lib\surface\server.c">
      <Filter>src\core\lib\surface</Filter>
    </ClCompile>
    <ClCompile Include="$(SolutionDir)\..\src\core\lib\surface\validate_metadata.c">
      <Filter>src\core\lib\surface</Filter>
    </ClCompile>
    <ClCompile Include="$(SolutionDir)\..\src\core\lib\surface\version.c">
      <Filter>src\core\lib\surface</Filter>
    </ClCompile>
    <ClCompile Include="$(SolutionDir)\..\src\core\lib\transport\byte_stream.c">
      <Filter>src\core\lib\transport</Filter>
    </ClCompile>
    <ClCompile Include="$(SolutionDir)\..\src\core\lib\transport\connectivity_state.c">
      <Filter>src\core\lib\transport</Filter>
    </ClCompile>
    <ClCompile Include="$(SolutionDir)\..\src\core\lib\transport\metadata.c">
      <Filter>src\core\lib\transport</Filter>
    </ClCompile>
    <ClCompile Include="$(SolutionDir)\..\src\core\lib\transport\metadata_batch.c">
      <Filter>src\core\lib\transport</Filter>
    </ClCompile>
    <ClCompile Include="$(SolutionDir)\..\src\core\lib\transport\pid_controller.c">
      <Filter>src\core\lib\transport</Filter>
    </ClCompile>
    <ClCompile Include="$(SolutionDir)\..\src\core\lib\transport\service_config.c">
      <Filter>src\core\lib\transport</Filter>
    </ClCompile>
    <ClCompile Include="$(SolutionDir)\..\src\core\lib\transport\static_metadata.c">
      <Filter>src\core\lib\transport</Filter>
    </ClCompile>
    <ClCompile Include="$(SolutionDir)\..\src\core\lib\transport\timeout_encoding.c">
      <Filter>src\core\lib\transport</Filter>
    </ClCompile>
    <ClCompile Include="$(SolutionDir)\..\src\core\lib\transport\transport.c">
      <Filter>src\core\lib\transport</Filter>
    </ClCompile>
    <ClCompile Include="$(SolutionDir)\..\src\core\lib\transport\transport_op_string.c">
      <Filter>src\core\lib\transport</Filter>
    </ClCompile>
    <ClCompile Include="$(SolutionDir)\..\src\core\ext\transport\chttp2\server\insecure\server_chttp2.c">
      <Filter>src\core\ext\transport\chttp2\server\insecure</Filter>
    </ClCompile>
    <ClCompile Include="$(SolutionDir)\..\src\core\ext\transport\chttp2\server\insecure\server_chttp2_posix.c">
      <Filter>src\core\ext\transport\chttp2\server\insecure</Filter>
    </ClCompile>
    <ClCompile Include="$(SolutionDir)\..\src\core\ext\transport\chttp2\transport\bin_decoder.c">
      <Filter>src\core\ext\transport\chttp2\transport</Filter>
    </ClCompile>
    <ClCompile Include="$(SolutionDir)\..\src\core\ext\transport\chttp2\transport\bin_encoder.c">
      <Filter>src\core\ext\transport\chttp2\transport</Filter>
    </ClCompile>
    <ClCompile Include="$(SolutionDir)\..\src\core\ext\transport\chttp2\transport\chttp2_plugin.c">
      <Filter>src\core\ext\transport\chttp2\transport</Filter>
    </ClCompile>
    <ClCompile Include="$(SolutionDir)\..\src\core\ext\transport\chttp2\transport\chttp2_transport.c">
      <Filter>src\core\ext\transport\chttp2\transport</Filter>
    </ClCompile>
    <ClCompile Include="$(SolutionDir)\..\src\core\ext\transport\chttp2\transport\frame_data.c">
      <Filter>src\core\ext\transport\chttp2\transport</Filter>
    </ClCompile>
    <ClCompile Include="$(SolutionDir)\..\src\core\ext\transport\chttp2\transport\frame_goaway.c">
      <Filter>src\core\ext\transport\chttp2\transport</Filter>
    </ClCompile>
    <ClCompile Include="$(SolutionDir)\..\src\core\ext\transport\chttp2\transport\frame_ping.c">
      <Filter>src\core\ext\transport\chttp2\transport</Filter>
    </ClCompile>
    <ClCompile Include="$(SolutionDir)\..\src\core\ext\transport\chttp2\transport\frame_rst_stream.c">
      <Filter>src\core\ext\transport\chttp2\transport</Filter>
    </ClCompile>
    <ClCompile Include="$(SolutionDir)\..\src\core\ext\transport\chttp2\transport\frame_settings.c">
      <Filter>src\core\ext\transport\chttp2\transport</Filter>
    </ClCompile>
    <ClCompile Include="$(SolutionDir)\..\src\core\ext\transport\chttp2\transport\frame_window_update.c">
      <Filter>src\core\ext\transport\chttp2\transport</Filter>
    </ClCompile>
    <ClCompile Include="$(SolutionDir)\..\src\core\ext\transport\chttp2\transport\hpack_encoder.c">
      <Filter>src\core\ext\transport\chttp2\transport</Filter>
    </ClCompile>
    <ClCompile Include="$(SolutionDir)\..\src\core\ext\transport\chttp2\transport\hpack_parser.c">
      <Filter>src\core\ext\transport\chttp2\transport</Filter>
    </ClCompile>
    <ClCompile Include="$(SolutionDir)\..\src\core\ext\transport\chttp2\transport\hpack_table.c">
      <Filter>src\core\ext\transport\chttp2\transport</Filter>
    </ClCompile>
    <ClCompile Include="$(SolutionDir)\..\src\core\ext\transport\chttp2\transport\huffsyms.c">
      <Filter>src\core\ext\transport\chttp2\transport</Filter>
    </ClCompile>
    <ClCompile Include="$(SolutionDir)\..\src\core\ext\transport\chttp2\transport\incoming_metadata.c">
      <Filter>src\core\ext\transport\chttp2\transport</Filter>
    </ClCompile>
    <ClCompile Include="$(SolutionDir)\..\src\core\ext\transport\chttp2\transport\parsing.c">
      <Filter>src\core\ext\transport\chttp2\transport</Filter>
    </ClCompile>
    <ClCompile Include="$(SolutionDir)\..\src\core\ext\transport\chttp2\transport\status_conversion.c">
      <Filter>src\core\ext\transport\chttp2\transport</Filter>
    </ClCompile>
    <ClCompile Include="$(SolutionDir)\..\src\core\ext\transport\chttp2\transport\stream_lists.c">
      <Filter>src\core\ext\transport\chttp2\transport</Filter>
    </ClCompile>
    <ClCompile Include="$(SolutionDir)\..\src\core\ext\transport\chttp2\transport\stream_map.c">
      <Filter>src\core\ext\transport\chttp2\transport</Filter>
    </ClCompile>
    <ClCompile Include="$(SolutionDir)\..\src\core\ext\transport\chttp2\transport\varint.c">
      <Filter>src\core\ext\transport\chttp2\transport</Filter>
    </ClCompile>
    <ClCompile Include="$(SolutionDir)\..\src\core\ext\transport\chttp2\transport\writing.c">
      <Filter>src\core\ext\transport\chttp2\transport</Filter>
    </ClCompile>
    <ClCompile Include="$(SolutionDir)\..\src\core\ext\transport\chttp2\alpn\alpn.c">
      <Filter>src\core\ext\transport\chttp2\alpn</Filter>
    </ClCompile>
    <ClCompile Include="$(SolutionDir)\..\src\core\ext\transport\chttp2\server\chttp2_server.c">
      <Filter>src\core\ext\transport\chttp2\server</Filter>
    </ClCompile>
    <ClCompile Include="$(SolutionDir)\..\src\core\ext\transport\chttp2\client\insecure\channel_create.c">
      <Filter>src\core\ext\transport\chttp2\client\insecure</Filter>
    </ClCompile>
    <ClCompile Include="$(SolutionDir)\..\src\core\ext\transport\chttp2\client\insecure\channel_create_posix.c">
      <Filter>src\core\ext\transport\chttp2\client\insecure</Filter>
    </ClCompile>
    <ClCompile Include="$(SolutionDir)\..\src\core\ext\transport\chttp2\client\chttp2_connector.c">
      <Filter>src\core\ext\transport\chttp2\client</Filter>
    </ClCompile>
    <ClCompile Include="$(SolutionDir)\..\src\core\ext\client_channel\channel_connectivity.c">
      <Filter>src\core\ext\client_channel</Filter>
    </ClCompile>
    <ClCompile Include="$(SolutionDir)\..\src\core\ext\client_channel\client_channel.c">
      <Filter>src\core\ext\client_channel</Filter>
    </ClCompile>
    <ClCompile Include="$(SolutionDir)\..\src\core\ext\client_channel\client_channel_factory.c">
      <Filter>src\core\ext\client_channel</Filter>
    </ClCompile>
    <ClCompile Include="$(SolutionDir)\..\src\core\ext\client_channel\client_channel_plugin.c">
      <Filter>src\core\ext\client_channel</Filter>
    </ClCompile>
    <ClCompile Include="$(SolutionDir)\..\src\core\ext\client_channel\connector.c">
      <Filter>src\core\ext\client_channel</Filter>
    </ClCompile>
    <ClCompile Include="$(SolutionDir)\..\src\core\ext\client_channel\default_initial_connect_string.c">
      <Filter>src\core\ext\client_channel</Filter>
    </ClCompile>
    <ClCompile Include="$(SolutionDir)\..\src\core\ext\client_channel\http_connect_handshaker.c">
      <Filter>src\core\ext\client_channel</Filter>
    </ClCompile>
    <ClCompile Include="$(SolutionDir)\..\src\core\ext\client_channel\initial_connect_string.c">
      <Filter>src\core\ext\client_channel</Filter>
    </ClCompile>
    <ClCompile Include="$(SolutionDir)\..\src\core\ext\client_channel\lb_policy.c">
      <Filter>src\core\ext\client_channel</Filter>
    </ClCompile>
    <ClCompile Include="$(SolutionDir)\..\src\core\ext\client_channel\lb_policy_factory.c">
      <Filter>src\core\ext\client_channel</Filter>
    </ClCompile>
    <ClCompile Include="$(SolutionDir)\..\src\core\ext\client_channel\lb_policy_registry.c">
      <Filter>src\core\ext\client_channel</Filter>
    </ClCompile>
    <ClCompile Include="$(SolutionDir)\..\src\core\ext\client_channel\parse_address.c">
      <Filter>src\core\ext\client_channel</Filter>
    </ClCompile>
    <ClCompile Include="$(SolutionDir)\..\src\core\ext\client_channel\resolver.c">
      <Filter>src\core\ext\client_channel</Filter>
    </ClCompile>
    <ClCompile Include="$(SolutionDir)\..\src\core\ext\client_channel\resolver_factory.c">
      <Filter>src\core\ext\client_channel</Filter>
    </ClCompile>
    <ClCompile Include="$(SolutionDir)\..\src\core\ext\client_channel\resolver_registry.c">
      <Filter>src\core\ext\client_channel</Filter>
    </ClCompile>
    <ClCompile Include="$(SolutionDir)\..\src\core\ext\client_channel\subchannel.c">
      <Filter>src\core\ext\client_channel</Filter>
    </ClCompile>
    <ClCompile Include="$(SolutionDir)\..\src\core\ext\client_channel\subchannel_index.c">
      <Filter>src\core\ext\client_channel</Filter>
    </ClCompile>
    <ClCompile Include="$(SolutionDir)\..\src\core\ext\client_channel\uri_parser.c">
      <Filter>src\core\ext\client_channel</Filter>
    </ClCompile>
    <ClCompile Include="$(SolutionDir)\..\src\core\ext\resolver\dns\native\dns_resolver.c">
      <Filter>src\core\ext\resolver\dns\native</Filter>
    </ClCompile>
    <ClCompile Include="$(SolutionDir)\..\src\core\ext\resolver\sockaddr\sockaddr_resolver.c">
      <Filter>src\core\ext\resolver\sockaddr</Filter>
    </ClCompile>
    <ClCompile Include="$(SolutionDir)\..\src\core\ext\load_reporting\load_reporting.c">
      <Filter>src\core\ext\load_reporting</Filter>
    </ClCompile>
    <ClCompile Include="$(SolutionDir)\..\src\core\ext\load_reporting\load_reporting_filter.c">
      <Filter>src\core\ext\load_reporting</Filter>
    </ClCompile>
    <ClCompile Include="$(SolutionDir)\..\src\core\ext\lb_policy\grpclb\grpclb.c">
      <Filter>src\core\ext\lb_policy\grpclb</Filter>
    </ClCompile>
    <ClCompile Include="$(SolutionDir)\..\src\core\ext\lb_policy\grpclb\load_balancer_api.c">
      <Filter>src\core\ext\lb_policy\grpclb</Filter>
    </ClCompile>
    <ClCompile Include="$(SolutionDir)\..\src\core\ext\lb_policy\grpclb\proto\grpc\lb\v1\load_balancer.pb.c">
      <Filter>src\core\ext\lb_policy\grpclb\proto\grpc\lb\v1</Filter>
    </ClCompile>
    <ClCompile Include="$(SolutionDir)\..\third_party\nanopb\pb_common.c">
      <Filter>third_party\nanopb</Filter>
    </ClCompile>
    <ClCompile Include="$(SolutionDir)\..\third_party\nanopb\pb_decode.c">
      <Filter>third_party\nanopb</Filter>
    </ClCompile>
    <ClCompile Include="$(SolutionDir)\..\third_party\nanopb\pb_encode.c">
      <Filter>third_party\nanopb</Filter>
    </ClCompile>
    <ClCompile Include="$(SolutionDir)\..\src\core\ext\lb_policy\pick_first\pick_first.c">
      <Filter>src\core\ext\lb_policy\pick_first</Filter>
    </ClCompile>
    <ClCompile Include="$(SolutionDir)\..\src\core\ext\lb_policy\round_robin\round_robin.c">
      <Filter>src\core\ext\lb_policy\round_robin</Filter>
    </ClCompile>
    <ClCompile Include="$(SolutionDir)\..\src\core\ext\census\base_resources.c">
      <Filter>src\core\ext\census</Filter>
    </ClCompile>
    <ClCompile Include="$(SolutionDir)\..\src\core\ext\census\context.c">
      <Filter>src\core\ext\census</Filter>
    </ClCompile>
    <ClCompile Include="$(SolutionDir)\..\src\core\ext\census\gen\census.pb.c">
      <Filter>src\core\ext\census\gen</Filter>
    </ClCompile>
    <ClCompile Include="$(SolutionDir)\..\src\core\ext\census\gen\trace_context.pb.c">
      <Filter>src\core\ext\census\gen</Filter>
    </ClCompile>
    <ClCompile Include="$(SolutionDir)\..\src\core\ext\census\grpc_context.c">
      <Filter>src\core\ext\census</Filter>
    </ClCompile>
    <ClCompile Include="$(SolutionDir)\..\src\core\ext\census\grpc_filter.c">
      <Filter>src\core\ext\census</Filter>
    </ClCompile>
    <ClCompile Include="$(SolutionDir)\..\src\core\ext\census\grpc_plugin.c">
      <Filter>src\core\ext\census</Filter>
    </ClCompile>
    <ClCompile Include="$(SolutionDir)\..\src\core\ext\census\initialize.c">
      <Filter>src\core\ext\census</Filter>
    </ClCompile>
    <ClCompile Include="$(SolutionDir)\..\src\core\ext\census\mlog.c">
      <Filter>src\core\ext\census</Filter>
    </ClCompile>
    <ClCompile Include="$(SolutionDir)\..\src\core\ext\census\operation.c">
      <Filter>src\core\ext\census</Filter>
    </ClCompile>
    <ClCompile Include="$(SolutionDir)\..\src\core\ext\census\placeholders.c">
      <Filter>src\core\ext\census</Filter>
    </ClCompile>
    <ClCompile Include="$(SolutionDir)\..\src\core\ext\census\resource.c">
      <Filter>src\core\ext\census</Filter>
    </ClCompile>
    <ClCompile Include="$(SolutionDir)\..\src\core\ext\census\trace_context.c">
      <Filter>src\core\ext\census</Filter>
    </ClCompile>
    <ClCompile Include="$(SolutionDir)\..\src\core\ext\census\tracing.c">
      <Filter>src\core\ext\census</Filter>
    </ClCompile>
    <ClCompile Include="$(SolutionDir)\..\src\core\plugin_registry\grpc_unsecure_plugin_registry.c">
      <Filter>src\core\plugin_registry</Filter>
    </ClCompile>
  </ItemGroup>
  <ItemGroup>
    <ClInclude Include="$(SolutionDir)\..\include\grpc\byte_buffer.h">
      <Filter>include\grpc</Filter>
    </ClInclude>
    <ClInclude Include="$(SolutionDir)\..\include\grpc\byte_buffer_reader.h">
      <Filter>include\grpc</Filter>
    </ClInclude>
    <ClInclude Include="$(SolutionDir)\..\include\grpc\compression.h">
      <Filter>include\grpc</Filter>
    </ClInclude>
    <ClInclude Include="$(SolutionDir)\..\include\grpc\grpc.h">
      <Filter>include\grpc</Filter>
    </ClInclude>
    <ClInclude Include="$(SolutionDir)\..\include\grpc\grpc_posix.h">
      <Filter>include\grpc</Filter>
    </ClInclude>
    <ClInclude Include="$(SolutionDir)\..\include\grpc\grpc_security_constants.h">
      <Filter>include\grpc</Filter>
    </ClInclude>
    <ClInclude Include="$(SolutionDir)\..\include\grpc\slice.h">
      <Filter>include\grpc</Filter>
    </ClInclude>
    <ClInclude Include="$(SolutionDir)\..\include\grpc\slice_buffer.h">
      <Filter>include\grpc</Filter>
    </ClInclude>
    <ClInclude Include="$(SolutionDir)\..\include\grpc\status.h">
      <Filter>include\grpc</Filter>
    </ClInclude>
    <ClInclude Include="$(SolutionDir)\..\include\grpc\impl\codegen\byte_buffer_reader.h">
      <Filter>include\grpc\impl\codegen</Filter>
    </ClInclude>
    <ClInclude Include="$(SolutionDir)\..\include\grpc\impl\codegen\compression_types.h">
      <Filter>include\grpc\impl\codegen</Filter>
    </ClInclude>
    <ClInclude Include="$(SolutionDir)\..\include\grpc\impl\codegen\connectivity_state.h">
      <Filter>include\grpc\impl\codegen</Filter>
    </ClInclude>
    <ClInclude Include="$(SolutionDir)\..\include\grpc\impl\codegen\grpc_types.h">
      <Filter>include\grpc\impl\codegen</Filter>
    </ClInclude>
    <ClInclude Include="$(SolutionDir)\..\include\grpc\impl\codegen\propagation_bits.h">
      <Filter>include\grpc\impl\codegen</Filter>
    </ClInclude>
    <ClInclude Include="$(SolutionDir)\..\include\grpc\impl\codegen\status.h">
      <Filter>include\grpc\impl\codegen</Filter>
    </ClInclude>
    <ClInclude Include="$(SolutionDir)\..\include\grpc\impl\codegen\atm.h">
      <Filter>include\grpc\impl\codegen</Filter>
    </ClInclude>
    <ClInclude Include="$(SolutionDir)\..\include\grpc\impl\codegen\atm_gcc_atomic.h">
      <Filter>include\grpc\impl\codegen</Filter>
    </ClInclude>
    <ClInclude Include="$(SolutionDir)\..\include\grpc\impl\codegen\atm_gcc_sync.h">
      <Filter>include\grpc\impl\codegen</Filter>
    </ClInclude>
    <ClInclude Include="$(SolutionDir)\..\include\grpc\impl\codegen\atm_windows.h">
      <Filter>include\grpc\impl\codegen</Filter>
    </ClInclude>
    <ClInclude Include="$(SolutionDir)\..\include\grpc\impl\codegen\exec_ctx_fwd.h">
      <Filter>include\grpc\impl\codegen</Filter>
    </ClInclude>
    <ClInclude Include="$(SolutionDir)\..\include\grpc\impl\codegen\gpr_types.h">
      <Filter>include\grpc\impl\codegen</Filter>
    </ClInclude>
    <ClInclude Include="$(SolutionDir)\..\include\grpc\impl\codegen\port_platform.h">
      <Filter>include\grpc\impl\codegen</Filter>
    </ClInclude>
    <ClInclude Include="$(SolutionDir)\..\include\grpc\impl\codegen\slice.h">
      <Filter>include\grpc\impl\codegen</Filter>
    </ClInclude>
    <ClInclude Include="$(SolutionDir)\..\include\grpc\impl\codegen\sync.h">
      <Filter>include\grpc\impl\codegen</Filter>
    </ClInclude>
    <ClInclude Include="$(SolutionDir)\..\include\grpc\impl\codegen\sync_generic.h">
      <Filter>include\grpc\impl\codegen</Filter>
    </ClInclude>
    <ClInclude Include="$(SolutionDir)\..\include\grpc\impl\codegen\sync_posix.h">
      <Filter>include\grpc\impl\codegen</Filter>
    </ClInclude>
    <ClInclude Include="$(SolutionDir)\..\include\grpc\impl\codegen\sync_windows.h">
      <Filter>include\grpc\impl\codegen</Filter>
    </ClInclude>
    <ClInclude Include="$(SolutionDir)\..\include\grpc\census.h">
      <Filter>include\grpc</Filter>
    </ClInclude>
  </ItemGroup>
  <ItemGroup>
    <ClInclude Include="$(SolutionDir)\..\src\core\lib\channel\channel_args.h">
      <Filter>src\core\lib\channel</Filter>
    </ClInclude>
    <ClInclude Include="$(SolutionDir)\..\src\core\lib\channel\channel_stack.h">
      <Filter>src\core\lib\channel</Filter>
    </ClInclude>
    <ClInclude Include="$(SolutionDir)\..\src\core\lib\channel\channel_stack_builder.h">
      <Filter>src\core\lib\channel</Filter>
    </ClInclude>
    <ClInclude Include="$(SolutionDir)\..\src\core\lib\channel\compress_filter.h">
      <Filter>src\core\lib\channel</Filter>
    </ClInclude>
    <ClInclude Include="$(SolutionDir)\..\src\core\lib\channel\connected_channel.h">
      <Filter>src\core\lib\channel</Filter>
    </ClInclude>
    <ClInclude Include="$(SolutionDir)\..\src\core\lib\channel\context.h">
      <Filter>src\core\lib\channel</Filter>
    </ClInclude>
    <ClInclude Include="$(SolutionDir)\..\src\core\lib\channel\deadline_filter.h">
      <Filter>src\core\lib\channel</Filter>
    </ClInclude>
    <ClInclude Include="$(SolutionDir)\..\src\core\lib\channel\handshaker.h">
      <Filter>src\core\lib\channel</Filter>
    </ClInclude>
    <ClInclude Include="$(SolutionDir)\..\src\core\lib\channel\http_client_filter.h">
      <Filter>src\core\lib\channel</Filter>
    </ClInclude>
    <ClInclude Include="$(SolutionDir)\..\src\core\lib\channel\http_server_filter.h">
      <Filter>src\core\lib\channel</Filter>
    </ClInclude>
    <ClInclude Include="$(SolutionDir)\..\src\core\lib\channel\message_size_filter.h">
      <Filter>src\core\lib\channel</Filter>
    </ClInclude>
    <ClInclude Include="$(SolutionDir)\..\src\core\lib\compression\algorithm_metadata.h">
      <Filter>src\core\lib\compression</Filter>
    </ClInclude>
    <ClInclude Include="$(SolutionDir)\..\src\core\lib\compression\message_compress.h">
      <Filter>src\core\lib\compression</Filter>
    </ClInclude>
    <ClInclude Include="$(SolutionDir)\..\src\core\lib\debug\trace.h">
      <Filter>src\core\lib\debug</Filter>
    </ClInclude>
    <ClInclude Include="$(SolutionDir)\..\src\core\lib\http\format_request.h">
      <Filter>src\core\lib\http</Filter>
    </ClInclude>
    <ClInclude Include="$(SolutionDir)\..\src\core\lib\http\httpcli.h">
      <Filter>src\core\lib\http</Filter>
    </ClInclude>
    <ClInclude Include="$(SolutionDir)\..\src\core\lib\http\parser.h">
      <Filter>src\core\lib\http</Filter>
    </ClInclude>
    <ClInclude Include="$(SolutionDir)\..\src\core\lib\iomgr\closure.h">
      <Filter>src\core\lib\iomgr</Filter>
    </ClInclude>
    <ClInclude Include="$(SolutionDir)\..\src\core\lib\iomgr\combiner.h">
      <Filter>src\core\lib\iomgr</Filter>
    </ClInclude>
    <ClInclude Include="$(SolutionDir)\..\src\core\lib\iomgr\endpoint.h">
      <Filter>src\core\lib\iomgr</Filter>
    </ClInclude>
    <ClInclude Include="$(SolutionDir)\..\src\core\lib\iomgr\endpoint_pair.h">
      <Filter>src\core\lib\iomgr</Filter>
    </ClInclude>
    <ClInclude Include="$(SolutionDir)\..\src\core\lib\iomgr\error.h">
      <Filter>src\core\lib\iomgr</Filter>
    </ClInclude>
    <ClInclude Include="$(SolutionDir)\..\src\core\lib\iomgr\ev_epoll_linux.h">
      <Filter>src\core\lib\iomgr</Filter>
    </ClInclude>
    <ClInclude Include="$(SolutionDir)\..\src\core\lib\iomgr\ev_poll_posix.h">
      <Filter>src\core\lib\iomgr</Filter>
    </ClInclude>
    <ClInclude Include="$(SolutionDir)\..\src\core\lib\iomgr\ev_posix.h">
      <Filter>src\core\lib\iomgr</Filter>
    </ClInclude>
    <ClInclude Include="$(SolutionDir)\..\src\core\lib\iomgr\exec_ctx.h">
      <Filter>src\core\lib\iomgr</Filter>
    </ClInclude>
    <ClInclude Include="$(SolutionDir)\..\src\core\lib\iomgr\executor.h">
      <Filter>src\core\lib\iomgr</Filter>
    </ClInclude>
    <ClInclude Include="$(SolutionDir)\..\src\core\lib\iomgr\iocp_windows.h">
      <Filter>src\core\lib\iomgr</Filter>
    </ClInclude>
    <ClInclude Include="$(SolutionDir)\..\src\core\lib\iomgr\iomgr.h">
      <Filter>src\core\lib\iomgr</Filter>
    </ClInclude>
    <ClInclude Include="$(SolutionDir)\..\src\core\lib\iomgr\iomgr_internal.h">
      <Filter>src\core\lib\iomgr</Filter>
    </ClInclude>
    <ClInclude Include="$(SolutionDir)\..\src\core\lib\iomgr\iomgr_posix.h">
      <Filter>src\core\lib\iomgr</Filter>
    </ClInclude>
    <ClInclude Include="$(SolutionDir)\..\src\core\lib\iomgr\load_file.h">
      <Filter>src\core\lib\iomgr</Filter>
    </ClInclude>
    <ClInclude Include="$(SolutionDir)\..\src\core\lib\iomgr\network_status_tracker.h">
      <Filter>src\core\lib\iomgr</Filter>
    </ClInclude>
    <ClInclude Include="$(SolutionDir)\..\src\core\lib\iomgr\polling_entity.h">
      <Filter>src\core\lib\iomgr</Filter>
    </ClInclude>
    <ClInclude Include="$(SolutionDir)\..\src\core\lib\iomgr\pollset.h">
      <Filter>src\core\lib\iomgr</Filter>
    </ClInclude>
    <ClInclude Include="$(SolutionDir)\..\src\core\lib\iomgr\pollset_set.h">
      <Filter>src\core\lib\iomgr</Filter>
    </ClInclude>
    <ClInclude Include="$(SolutionDir)\..\src\core\lib\iomgr\pollset_set_windows.h">
      <Filter>src\core\lib\iomgr</Filter>
    </ClInclude>
    <ClInclude Include="$(SolutionDir)\..\src\core\lib\iomgr\pollset_uv.h">
      <Filter>src\core\lib\iomgr</Filter>
    </ClInclude>
    <ClInclude Include="$(SolutionDir)\..\src\core\lib\iomgr\pollset_windows.h">
      <Filter>src\core\lib\iomgr</Filter>
    </ClInclude>
    <ClInclude Include="$(SolutionDir)\..\src\core\lib\iomgr\port.h">
      <Filter>src\core\lib\iomgr</Filter>
    </ClInclude>
    <ClInclude Include="$(SolutionDir)\..\src\core\lib\iomgr\resolve_address.h">
      <Filter>src\core\lib\iomgr</Filter>
    </ClInclude>
    <ClInclude Include="$(SolutionDir)\..\src\core\lib\iomgr\resource_quota.h">
      <Filter>src\core\lib\iomgr</Filter>
    </ClInclude>
    <ClInclude Include="$(SolutionDir)\..\src\core\lib\iomgr\sockaddr.h">
      <Filter>src\core\lib\iomgr</Filter>
    </ClInclude>
    <ClInclude Include="$(SolutionDir)\..\src\core\lib\iomgr\sockaddr_posix.h">
      <Filter>src\core\lib\iomgr</Filter>
    </ClInclude>
    <ClInclude Include="$(SolutionDir)\..\src\core\lib\iomgr\sockaddr_utils.h">
      <Filter>src\core\lib\iomgr</Filter>
    </ClInclude>
    <ClInclude Include="$(SolutionDir)\..\src\core\lib\iomgr\sockaddr_windows.h">
      <Filter>src\core\lib\iomgr</Filter>
    </ClInclude>
    <ClInclude Include="$(SolutionDir)\..\src\core\lib\iomgr\socket_mutator.h">
      <Filter>src\core\lib\iomgr</Filter>
    </ClInclude>
    <ClInclude Include="$(SolutionDir)\..\src\core\lib\iomgr\socket_utils.h">
      <Filter>src\core\lib\iomgr</Filter>
    </ClInclude>
    <ClInclude Include="$(SolutionDir)\..\src\core\lib\iomgr\socket_utils_posix.h">
      <Filter>src\core\lib\iomgr</Filter>
    </ClInclude>
    <ClInclude Include="$(SolutionDir)\..\src\core\lib\iomgr\socket_windows.h">
      <Filter>src\core\lib\iomgr</Filter>
    </ClInclude>
    <ClInclude Include="$(SolutionDir)\..\src\core\lib\iomgr\tcp_client.h">
      <Filter>src\core\lib\iomgr</Filter>
    </ClInclude>
    <ClInclude Include="$(SolutionDir)\..\src\core\lib\iomgr\tcp_client_posix.h">
      <Filter>src\core\lib\iomgr</Filter>
    </ClInclude>
    <ClInclude Include="$(SolutionDir)\..\src\core\lib\iomgr\tcp_posix.h">
      <Filter>src\core\lib\iomgr</Filter>
    </ClInclude>
    <ClInclude Include="$(SolutionDir)\..\src\core\lib\iomgr\tcp_server.h">
      <Filter>src\core\lib\iomgr</Filter>
    </ClInclude>
    <ClInclude Include="$(SolutionDir)\..\src\core\lib\iomgr\tcp_uv.h">
      <Filter>src\core\lib\iomgr</Filter>
    </ClInclude>
    <ClInclude Include="$(SolutionDir)\..\src\core\lib\iomgr\tcp_windows.h">
      <Filter>src\core\lib\iomgr</Filter>
    </ClInclude>
    <ClInclude Include="$(SolutionDir)\..\src\core\lib\iomgr\time_averaged_stats.h">
      <Filter>src\core\lib\iomgr</Filter>
    </ClInclude>
    <ClInclude Include="$(SolutionDir)\..\src\core\lib\iomgr\timer.h">
      <Filter>src\core\lib\iomgr</Filter>
    </ClInclude>
    <ClInclude Include="$(SolutionDir)\..\src\core\lib\iomgr\timer_generic.h">
      <Filter>src\core\lib\iomgr</Filter>
    </ClInclude>
    <ClInclude Include="$(SolutionDir)\..\src\core\lib\iomgr\timer_heap.h">
      <Filter>src\core\lib\iomgr</Filter>
    </ClInclude>
    <ClInclude Include="$(SolutionDir)\..\src\core\lib\iomgr\timer_uv.h">
      <Filter>src\core\lib\iomgr</Filter>
    </ClInclude>
    <ClInclude Include="$(SolutionDir)\..\src\core\lib\iomgr\udp_server.h">
      <Filter>src\core\lib\iomgr</Filter>
    </ClInclude>
    <ClInclude Include="$(SolutionDir)\..\src\core\lib\iomgr\unix_sockets_posix.h">
      <Filter>src\core\lib\iomgr</Filter>
    </ClInclude>
    <ClInclude Include="$(SolutionDir)\..\src\core\lib\iomgr\wakeup_fd_cv.h">
      <Filter>src\core\lib\iomgr</Filter>
    </ClInclude>
    <ClInclude Include="$(SolutionDir)\..\src\core\lib\iomgr\wakeup_fd_pipe.h">
      <Filter>src\core\lib\iomgr</Filter>
    </ClInclude>
    <ClInclude Include="$(SolutionDir)\..\src\core\lib\iomgr\wakeup_fd_posix.h">
      <Filter>src\core\lib\iomgr</Filter>
    </ClInclude>
    <ClInclude Include="$(SolutionDir)\..\src\core\lib\iomgr\workqueue.h">
      <Filter>src\core\lib\iomgr</Filter>
    </ClInclude>
    <ClInclude Include="$(SolutionDir)\..\src\core\lib\iomgr\workqueue_uv.h">
      <Filter>src\core\lib\iomgr</Filter>
    </ClInclude>
    <ClInclude Include="$(SolutionDir)\..\src\core\lib\iomgr\workqueue_windows.h">
      <Filter>src\core\lib\iomgr</Filter>
    </ClInclude>
    <ClInclude Include="$(SolutionDir)\..\src\core\lib\json\json.h">
      <Filter>src\core\lib\json</Filter>
    </ClInclude>
    <ClInclude Include="$(SolutionDir)\..\src\core\lib\json\json_common.h">
      <Filter>src\core\lib\json</Filter>
    </ClInclude>
    <ClInclude Include="$(SolutionDir)\..\src\core\lib\json\json_reader.h">
      <Filter>src\core\lib\json</Filter>
    </ClInclude>
    <ClInclude Include="$(SolutionDir)\..\src\core\lib\json\json_writer.h">
      <Filter>src\core\lib\json</Filter>
    </ClInclude>
    <ClInclude Include="$(SolutionDir)\..\src\core\lib\slice\percent_encoding.h">
      <Filter>src\core\lib\slice</Filter>
    </ClInclude>
<<<<<<< HEAD
    <ClInclude Include="$(SolutionDir)\..\src\core\lib\slice\slice_hash_table.h">
=======
    <ClInclude Include="$(SolutionDir)\..\src\core\lib\slice\slice_internal.h">
>>>>>>> 35769dc2
      <Filter>src\core\lib\slice</Filter>
    </ClInclude>
    <ClInclude Include="$(SolutionDir)\..\src\core\lib\slice\slice_string_helpers.h">
      <Filter>src\core\lib\slice</Filter>
    </ClInclude>
    <ClInclude Include="$(SolutionDir)\..\src\core\lib\surface\api_trace.h">
      <Filter>src\core\lib\surface</Filter>
    </ClInclude>
    <ClInclude Include="$(SolutionDir)\..\src\core\lib\surface\call.h">
      <Filter>src\core\lib\surface</Filter>
    </ClInclude>
    <ClInclude Include="$(SolutionDir)\..\src\core\lib\surface\call_test_only.h">
      <Filter>src\core\lib\surface</Filter>
    </ClInclude>
    <ClInclude Include="$(SolutionDir)\..\src\core\lib\surface\channel.h">
      <Filter>src\core\lib\surface</Filter>
    </ClInclude>
    <ClInclude Include="$(SolutionDir)\..\src\core\lib\surface\channel_init.h">
      <Filter>src\core\lib\surface</Filter>
    </ClInclude>
    <ClInclude Include="$(SolutionDir)\..\src\core\lib\surface\channel_stack_type.h">
      <Filter>src\core\lib\surface</Filter>
    </ClInclude>
    <ClInclude Include="$(SolutionDir)\..\src\core\lib\surface\completion_queue.h">
      <Filter>src\core\lib\surface</Filter>
    </ClInclude>
    <ClInclude Include="$(SolutionDir)\..\src\core\lib\surface\event_string.h">
      <Filter>src\core\lib\surface</Filter>
    </ClInclude>
    <ClInclude Include="$(SolutionDir)\..\src\core\lib\surface\init.h">
      <Filter>src\core\lib\surface</Filter>
    </ClInclude>
    <ClInclude Include="$(SolutionDir)\..\src\core\lib\surface\lame_client.h">
      <Filter>src\core\lib\surface</Filter>
    </ClInclude>
    <ClInclude Include="$(SolutionDir)\..\src\core\lib\surface\server.h">
      <Filter>src\core\lib\surface</Filter>
    </ClInclude>
    <ClInclude Include="$(SolutionDir)\..\src\core\lib\transport\byte_stream.h">
      <Filter>src\core\lib\transport</Filter>
    </ClInclude>
    <ClInclude Include="$(SolutionDir)\..\src\core\lib\transport\connectivity_state.h">
      <Filter>src\core\lib\transport</Filter>
    </ClInclude>
    <ClInclude Include="$(SolutionDir)\..\src\core\lib\transport\metadata.h">
      <Filter>src\core\lib\transport</Filter>
    </ClInclude>
    <ClInclude Include="$(SolutionDir)\..\src\core\lib\transport\metadata_batch.h">
      <Filter>src\core\lib\transport</Filter>
    </ClInclude>
    <ClInclude Include="$(SolutionDir)\..\src\core\lib\transport\pid_controller.h">
      <Filter>src\core\lib\transport</Filter>
    </ClInclude>
    <ClInclude Include="$(SolutionDir)\..\src\core\lib\transport\service_config.h">
      <Filter>src\core\lib\transport</Filter>
    </ClInclude>
    <ClInclude Include="$(SolutionDir)\..\src\core\lib\transport\static_metadata.h">
      <Filter>src\core\lib\transport</Filter>
    </ClInclude>
    <ClInclude Include="$(SolutionDir)\..\src\core\lib\transport\timeout_encoding.h">
      <Filter>src\core\lib\transport</Filter>
    </ClInclude>
    <ClInclude Include="$(SolutionDir)\..\src\core\lib\transport\transport.h">
      <Filter>src\core\lib\transport</Filter>
    </ClInclude>
    <ClInclude Include="$(SolutionDir)\..\src\core\lib\transport\transport_impl.h">
      <Filter>src\core\lib\transport</Filter>
    </ClInclude>
    <ClInclude Include="$(SolutionDir)\..\src\core\ext\transport\chttp2\transport\bin_decoder.h">
      <Filter>src\core\ext\transport\chttp2\transport</Filter>
    </ClInclude>
    <ClInclude Include="$(SolutionDir)\..\src\core\ext\transport\chttp2\transport\bin_encoder.h">
      <Filter>src\core\ext\transport\chttp2\transport</Filter>
    </ClInclude>
    <ClInclude Include="$(SolutionDir)\..\src\core\ext\transport\chttp2\transport\chttp2_transport.h">
      <Filter>src\core\ext\transport\chttp2\transport</Filter>
    </ClInclude>
    <ClInclude Include="$(SolutionDir)\..\src\core\ext\transport\chttp2\transport\frame.h">
      <Filter>src\core\ext\transport\chttp2\transport</Filter>
    </ClInclude>
    <ClInclude Include="$(SolutionDir)\..\src\core\ext\transport\chttp2\transport\frame_data.h">
      <Filter>src\core\ext\transport\chttp2\transport</Filter>
    </ClInclude>
    <ClInclude Include="$(SolutionDir)\..\src\core\ext\transport\chttp2\transport\frame_goaway.h">
      <Filter>src\core\ext\transport\chttp2\transport</Filter>
    </ClInclude>
    <ClInclude Include="$(SolutionDir)\..\src\core\ext\transport\chttp2\transport\frame_ping.h">
      <Filter>src\core\ext\transport\chttp2\transport</Filter>
    </ClInclude>
    <ClInclude Include="$(SolutionDir)\..\src\core\ext\transport\chttp2\transport\frame_rst_stream.h">
      <Filter>src\core\ext\transport\chttp2\transport</Filter>
    </ClInclude>
    <ClInclude Include="$(SolutionDir)\..\src\core\ext\transport\chttp2\transport\frame_settings.h">
      <Filter>src\core\ext\transport\chttp2\transport</Filter>
    </ClInclude>
    <ClInclude Include="$(SolutionDir)\..\src\core\ext\transport\chttp2\transport\frame_window_update.h">
      <Filter>src\core\ext\transport\chttp2\transport</Filter>
    </ClInclude>
    <ClInclude Include="$(SolutionDir)\..\src\core\ext\transport\chttp2\transport\hpack_encoder.h">
      <Filter>src\core\ext\transport\chttp2\transport</Filter>
    </ClInclude>
    <ClInclude Include="$(SolutionDir)\..\src\core\ext\transport\chttp2\transport\hpack_parser.h">
      <Filter>src\core\ext\transport\chttp2\transport</Filter>
    </ClInclude>
    <ClInclude Include="$(SolutionDir)\..\src\core\ext\transport\chttp2\transport\hpack_table.h">
      <Filter>src\core\ext\transport\chttp2\transport</Filter>
    </ClInclude>
    <ClInclude Include="$(SolutionDir)\..\src\core\ext\transport\chttp2\transport\http2_errors.h">
      <Filter>src\core\ext\transport\chttp2\transport</Filter>
    </ClInclude>
    <ClInclude Include="$(SolutionDir)\..\src\core\ext\transport\chttp2\transport\huffsyms.h">
      <Filter>src\core\ext\transport\chttp2\transport</Filter>
    </ClInclude>
    <ClInclude Include="$(SolutionDir)\..\src\core\ext\transport\chttp2\transport\incoming_metadata.h">
      <Filter>src\core\ext\transport\chttp2\transport</Filter>
    </ClInclude>
    <ClInclude Include="$(SolutionDir)\..\src\core\ext\transport\chttp2\transport\internal.h">
      <Filter>src\core\ext\transport\chttp2\transport</Filter>
    </ClInclude>
    <ClInclude Include="$(SolutionDir)\..\src\core\ext\transport\chttp2\transport\status_conversion.h">
      <Filter>src\core\ext\transport\chttp2\transport</Filter>
    </ClInclude>
    <ClInclude Include="$(SolutionDir)\..\src\core\ext\transport\chttp2\transport\stream_map.h">
      <Filter>src\core\ext\transport\chttp2\transport</Filter>
    </ClInclude>
    <ClInclude Include="$(SolutionDir)\..\src\core\ext\transport\chttp2\transport\varint.h">
      <Filter>src\core\ext\transport\chttp2\transport</Filter>
    </ClInclude>
    <ClInclude Include="$(SolutionDir)\..\src\core\ext\transport\chttp2\alpn\alpn.h">
      <Filter>src\core\ext\transport\chttp2\alpn</Filter>
    </ClInclude>
    <ClInclude Include="$(SolutionDir)\..\src\core\ext\transport\chttp2\server\chttp2_server.h">
      <Filter>src\core\ext\transport\chttp2\server</Filter>
    </ClInclude>
    <ClInclude Include="$(SolutionDir)\..\src\core\ext\transport\chttp2\client\chttp2_connector.h">
      <Filter>src\core\ext\transport\chttp2\client</Filter>
    </ClInclude>
    <ClInclude Include="$(SolutionDir)\..\src\core\ext\client_channel\client_channel.h">
      <Filter>src\core\ext\client_channel</Filter>
    </ClInclude>
    <ClInclude Include="$(SolutionDir)\..\src\core\ext\client_channel\client_channel_factory.h">
      <Filter>src\core\ext\client_channel</Filter>
    </ClInclude>
    <ClInclude Include="$(SolutionDir)\..\src\core\ext\client_channel\connector.h">
      <Filter>src\core\ext\client_channel</Filter>
    </ClInclude>
    <ClInclude Include="$(SolutionDir)\..\src\core\ext\client_channel\http_connect_handshaker.h">
      <Filter>src\core\ext\client_channel</Filter>
    </ClInclude>
    <ClInclude Include="$(SolutionDir)\..\src\core\ext\client_channel\initial_connect_string.h">
      <Filter>src\core\ext\client_channel</Filter>
    </ClInclude>
    <ClInclude Include="$(SolutionDir)\..\src\core\ext\client_channel\lb_policy.h">
      <Filter>src\core\ext\client_channel</Filter>
    </ClInclude>
    <ClInclude Include="$(SolutionDir)\..\src\core\ext\client_channel\lb_policy_factory.h">
      <Filter>src\core\ext\client_channel</Filter>
    </ClInclude>
    <ClInclude Include="$(SolutionDir)\..\src\core\ext\client_channel\lb_policy_registry.h">
      <Filter>src\core\ext\client_channel</Filter>
    </ClInclude>
    <ClInclude Include="$(SolutionDir)\..\src\core\ext\client_channel\parse_address.h">
      <Filter>src\core\ext\client_channel</Filter>
    </ClInclude>
    <ClInclude Include="$(SolutionDir)\..\src\core\ext\client_channel\resolver.h">
      <Filter>src\core\ext\client_channel</Filter>
    </ClInclude>
    <ClInclude Include="$(SolutionDir)\..\src\core\ext\client_channel\resolver_factory.h">
      <Filter>src\core\ext\client_channel</Filter>
    </ClInclude>
    <ClInclude Include="$(SolutionDir)\..\src\core\ext\client_channel\resolver_registry.h">
      <Filter>src\core\ext\client_channel</Filter>
    </ClInclude>
    <ClInclude Include="$(SolutionDir)\..\src\core\ext\client_channel\subchannel.h">
      <Filter>src\core\ext\client_channel</Filter>
    </ClInclude>
    <ClInclude Include="$(SolutionDir)\..\src\core\ext\client_channel\subchannel_index.h">
      <Filter>src\core\ext\client_channel</Filter>
    </ClInclude>
    <ClInclude Include="$(SolutionDir)\..\src\core\ext\client_channel\uri_parser.h">
      <Filter>src\core\ext\client_channel</Filter>
    </ClInclude>
    <ClInclude Include="$(SolutionDir)\..\src\core\ext\load_reporting\load_reporting.h">
      <Filter>src\core\ext\load_reporting</Filter>
    </ClInclude>
    <ClInclude Include="$(SolutionDir)\..\src\core\ext\load_reporting\load_reporting_filter.h">
      <Filter>src\core\ext\load_reporting</Filter>
    </ClInclude>
    <ClInclude Include="$(SolutionDir)\..\src\core\ext\lb_policy\grpclb\grpclb.h">
      <Filter>src\core\ext\lb_policy\grpclb</Filter>
    </ClInclude>
    <ClInclude Include="$(SolutionDir)\..\src\core\ext\lb_policy\grpclb\load_balancer_api.h">
      <Filter>src\core\ext\lb_policy\grpclb</Filter>
    </ClInclude>
    <ClInclude Include="$(SolutionDir)\..\src\core\ext\lb_policy\grpclb\proto\grpc\lb\v1\load_balancer.pb.h">
      <Filter>src\core\ext\lb_policy\grpclb\proto\grpc\lb\v1</Filter>
    </ClInclude>
    <ClInclude Include="$(SolutionDir)\..\third_party\nanopb\pb.h">
      <Filter>third_party\nanopb</Filter>
    </ClInclude>
    <ClInclude Include="$(SolutionDir)\..\third_party\nanopb\pb_common.h">
      <Filter>third_party\nanopb</Filter>
    </ClInclude>
    <ClInclude Include="$(SolutionDir)\..\third_party\nanopb\pb_decode.h">
      <Filter>third_party\nanopb</Filter>
    </ClInclude>
    <ClInclude Include="$(SolutionDir)\..\third_party\nanopb\pb_encode.h">
      <Filter>third_party\nanopb</Filter>
    </ClInclude>
    <ClInclude Include="$(SolutionDir)\..\src\core\ext\census\aggregation.h">
      <Filter>src\core\ext\census</Filter>
    </ClInclude>
    <ClInclude Include="$(SolutionDir)\..\src\core\ext\census\base_resources.h">
      <Filter>src\core\ext\census</Filter>
    </ClInclude>
    <ClInclude Include="$(SolutionDir)\..\src\core\ext\census\census_interface.h">
      <Filter>src\core\ext\census</Filter>
    </ClInclude>
    <ClInclude Include="$(SolutionDir)\..\src\core\ext\census\census_rpc_stats.h">
      <Filter>src\core\ext\census</Filter>
    </ClInclude>
    <ClInclude Include="$(SolutionDir)\..\src\core\ext\census\gen\census.pb.h">
      <Filter>src\core\ext\census\gen</Filter>
    </ClInclude>
    <ClInclude Include="$(SolutionDir)\..\src\core\ext\census\gen\trace_context.pb.h">
      <Filter>src\core\ext\census\gen</Filter>
    </ClInclude>
    <ClInclude Include="$(SolutionDir)\..\src\core\ext\census\grpc_filter.h">
      <Filter>src\core\ext\census</Filter>
    </ClInclude>
    <ClInclude Include="$(SolutionDir)\..\src\core\ext\census\mlog.h">
      <Filter>src\core\ext\census</Filter>
    </ClInclude>
    <ClInclude Include="$(SolutionDir)\..\src\core\ext\census\resource.h">
      <Filter>src\core\ext\census</Filter>
    </ClInclude>
    <ClInclude Include="$(SolutionDir)\..\src\core\ext\census\rpc_metric_id.h">
      <Filter>src\core\ext\census</Filter>
    </ClInclude>
    <ClInclude Include="$(SolutionDir)\..\src\core\ext\census\trace_context.h">
      <Filter>src\core\ext\census</Filter>
    </ClInclude>
  </ItemGroup>

  <ItemGroup>
    <Filter Include="include">
      <UniqueIdentifier>{10076c7e-7c8e-8005-0c81-64454af2cbc8}</UniqueIdentifier>
    </Filter>
    <Filter Include="include\grpc">
      <UniqueIdentifier>{77b9717b-b8d8-dd5f-14bb-a3e96809a70a}</UniqueIdentifier>
    </Filter>
    <Filter Include="include\grpc\impl">
      <UniqueIdentifier>{10cfa248-c60f-376f-e7ae-2a7d7d8e81f5}</UniqueIdentifier>
    </Filter>
    <Filter Include="include\grpc\impl\codegen">
      <UniqueIdentifier>{03cc6735-c734-7017-4000-a435f29d55c3}</UniqueIdentifier>
    </Filter>
    <Filter Include="src">
      <UniqueIdentifier>{aaf326a1-c884-46ea-875a-cbbd9983e539}</UniqueIdentifier>
    </Filter>
    <Filter Include="src\core">
      <UniqueIdentifier>{88491077-386b-2039-d14c-0c40136b5f7a}</UniqueIdentifier>
    </Filter>
    <Filter Include="src\core\ext">
      <UniqueIdentifier>{82f86e8c-00a4-f566-d235-670fc629798d}</UniqueIdentifier>
    </Filter>
    <Filter Include="src\core\ext\census">
      <UniqueIdentifier>{3f21cd12-b8b9-18f8-8780-e21bbe2285d0}</UniqueIdentifier>
    </Filter>
    <Filter Include="src\core\ext\census\gen">
      <UniqueIdentifier>{dfe53168-57b0-3ac4-d8ba-07fd958cc8f5}</UniqueIdentifier>
    </Filter>
    <Filter Include="src\core\ext\client_channel">
      <UniqueIdentifier>{2edd1aad-34cf-0c66-e03e-b1b2dd81d9a8}</UniqueIdentifier>
    </Filter>
    <Filter Include="src\core\ext\lb_policy">
      <UniqueIdentifier>{a23781d2-27e4-7cb0-12cd-59782ecb21ce}</UniqueIdentifier>
    </Filter>
    <Filter Include="src\core\ext\lb_policy\grpclb">
      <UniqueIdentifier>{25a465c8-d1e8-6248-c005-bb2062206472}</UniqueIdentifier>
    </Filter>
    <Filter Include="src\core\ext\lb_policy\grpclb\proto">
      <UniqueIdentifier>{40fc2615-d244-0d36-4486-ba6f0fa468bb}</UniqueIdentifier>
    </Filter>
    <Filter Include="src\core\ext\lb_policy\grpclb\proto\grpc">
      <UniqueIdentifier>{1d129f24-a399-12ef-68de-023aff7dde52}</UniqueIdentifier>
    </Filter>
    <Filter Include="src\core\ext\lb_policy\grpclb\proto\grpc\lb">
      <UniqueIdentifier>{21858d9d-30b5-8847-5882-6b47df0fa293}</UniqueIdentifier>
    </Filter>
    <Filter Include="src\core\ext\lb_policy\grpclb\proto\grpc\lb\v1">
      <UniqueIdentifier>{e9256e96-ea3d-c1fd-6426-9d53d9f08f66}</UniqueIdentifier>
    </Filter>
    <Filter Include="src\core\ext\lb_policy\pick_first">
      <UniqueIdentifier>{e27f9ecf-97bb-1a2e-3135-a41f732dcf55}</UniqueIdentifier>
    </Filter>
    <Filter Include="src\core\ext\lb_policy\round_robin">
      <UniqueIdentifier>{e5fc1091-5d60-404f-775b-686ef4b3266f}</UniqueIdentifier>
    </Filter>
    <Filter Include="src\core\ext\load_reporting">
      <UniqueIdentifier>{2d6e3879-24c7-06e2-b415-40ab18a3b918}</UniqueIdentifier>
    </Filter>
    <Filter Include="src\core\ext\resolver">
      <UniqueIdentifier>{88c78e27-267a-95df-07c5-50e5fbc2f40c}</UniqueIdentifier>
    </Filter>
    <Filter Include="src\core\ext\resolver\dns">
      <UniqueIdentifier>{2e0a9b4f-6394-7c0e-6e5a-0f8b3ee29b41}</UniqueIdentifier>
    </Filter>
    <Filter Include="src\core\ext\resolver\dns\native">
      <UniqueIdentifier>{3d5398c8-928b-9096-8eb7-f8c40ee68c4d}</UniqueIdentifier>
    </Filter>
    <Filter Include="src\core\ext\resolver\sockaddr">
      <UniqueIdentifier>{71686ed0-fbf9-02a4-d65a-a73f7dc4e2be}</UniqueIdentifier>
    </Filter>
    <Filter Include="src\core\ext\transport">
      <UniqueIdentifier>{967c89fe-c97c-27e2-aac0-9ba5854cb5fa}</UniqueIdentifier>
    </Filter>
    <Filter Include="src\core\ext\transport\chttp2">
      <UniqueIdentifier>{702829f0-099e-2ab7-6b44-ed7cff3ec083}</UniqueIdentifier>
    </Filter>
    <Filter Include="src\core\ext\transport\chttp2\alpn">
      <UniqueIdentifier>{7d4830f7-20db-07d3-c3a9-ecfe63ae1992}</UniqueIdentifier>
    </Filter>
    <Filter Include="src\core\ext\transport\chttp2\client">
      <UniqueIdentifier>{0d589e16-e470-4968-318c-796af5a33637}</UniqueIdentifier>
    </Filter>
    <Filter Include="src\core\ext\transport\chttp2\client\insecure">
      <UniqueIdentifier>{34dfdc9b-ab97-47f0-c1e1-b2e7381c3de6}</UniqueIdentifier>
    </Filter>
    <Filter Include="src\core\ext\transport\chttp2\server">
      <UniqueIdentifier>{81fb55f4-9216-441b-8389-a7120bbcd45e}</UniqueIdentifier>
    </Filter>
    <Filter Include="src\core\ext\transport\chttp2\server\insecure">
      <UniqueIdentifier>{3f53dcb6-71d7-28ff-1794-26a08e4601fe}</UniqueIdentifier>
    </Filter>
    <Filter Include="src\core\ext\transport\chttp2\transport">
      <UniqueIdentifier>{45b20f28-376c-9dea-1800-8a0193411946}</UniqueIdentifier>
    </Filter>
    <Filter Include="src\core\lib">
      <UniqueIdentifier>{8bd5b461-bff8-6aa8-b5a6-85da2834eb8a}</UniqueIdentifier>
    </Filter>
    <Filter Include="src\core\lib\channel">
      <UniqueIdentifier>{fb964f3d-a59c-a7ba-fee5-6072dbb94a7b}</UniqueIdentifier>
    </Filter>
    <Filter Include="src\core\lib\compression">
      <UniqueIdentifier>{b88002e9-185e-4e64-49f5-2d8989ce87f6}</UniqueIdentifier>
    </Filter>
    <Filter Include="src\core\lib\debug">
      <UniqueIdentifier>{7f23789d-f18a-2a2d-60fe-a87dc656f539}</UniqueIdentifier>
    </Filter>
    <Filter Include="src\core\lib\http">
      <UniqueIdentifier>{748c8078-2027-8641-f485-1d4c66466e79}</UniqueIdentifier>
    </Filter>
    <Filter Include="src\core\lib\iomgr">
      <UniqueIdentifier>{bb1a1cf2-6824-08f0-a9bd-3fafcaf13042}</UniqueIdentifier>
    </Filter>
    <Filter Include="src\core\lib\json">
      <UniqueIdentifier>{681cdaeb-c47f-8853-d985-bf13c2873947}</UniqueIdentifier>
    </Filter>
    <Filter Include="src\core\lib\slice">
      <UniqueIdentifier>{74c81ab7-e329-a362-3890-4c41b90f0511}</UniqueIdentifier>
    </Filter>
    <Filter Include="src\core\lib\surface">
      <UniqueIdentifier>{506dc3b3-d884-2b59-0dfa-57ed6affa2d3}</UniqueIdentifier>
    </Filter>
    <Filter Include="src\core\lib\transport">
      <UniqueIdentifier>{6c3394d1-27e9-003e-19ed-8116d210f7cc}</UniqueIdentifier>
    </Filter>
    <Filter Include="src\core\plugin_registry">
      <UniqueIdentifier>{babf0a90-e934-f599-5475-e6937d9580fe}</UniqueIdentifier>
    </Filter>
    <Filter Include="third_party">
      <UniqueIdentifier>{025c051e-8eba-125b-67f9-173f95176eb2}</UniqueIdentifier>
    </Filter>
    <Filter Include="third_party\nanopb">
      <UniqueIdentifier>{6511f77d-f28c-80e0-0889-8975e688e344}</UniqueIdentifier>
    </Filter>
  </ItemGroup>
</Project>
<|MERGE_RESOLUTION|>--- conflicted
+++ resolved
@@ -875,11 +875,10 @@
     <ClInclude Include="$(SolutionDir)\..\src\core\lib\slice\percent_encoding.h">
       <Filter>src\core\lib\slice</Filter>
     </ClInclude>
-<<<<<<< HEAD
     <ClInclude Include="$(SolutionDir)\..\src\core\lib\slice\slice_hash_table.h">
-=======
+      <Filter>src\core\lib\slice</Filter>
+    </ClInclude>
     <ClInclude Include="$(SolutionDir)\..\src\core\lib\slice\slice_internal.h">
->>>>>>> 35769dc2
       <Filter>src\core\lib\slice</Filter>
     </ClInclude>
     <ClInclude Include="$(SolutionDir)\..\src\core\lib\slice\slice_string_helpers.h">
