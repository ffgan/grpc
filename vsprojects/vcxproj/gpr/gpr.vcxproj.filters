--- conflicted
+++ resolved
@@ -281,15 +281,9 @@
     <ClInclude Include="$(SolutionDir)\..\src\core\lib\support\env.h">
       <Filter>src\core\lib\support</Filter>
     </ClInclude>
-<<<<<<< HEAD
-    <ClInclude Include="$(SolutionDir)\..\src\core\lib\support\load_file.h">
-      <Filter>src\core\lib\support</Filter>
-    </ClInclude>
     <ClInclude Include="$(SolutionDir)\..\src\core\lib\support\mpscq.h">
       <Filter>src\core\lib\support</Filter>
     </ClInclude>
-=======
->>>>>>> c28a6c1b
     <ClInclude Include="$(SolutionDir)\..\src\core\lib\support\murmur_hash.h">
       <Filter>src\core\lib\support</Filter>
     </ClInclude>
