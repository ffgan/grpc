#!/usr/bin/env python2.7

# Copyright 2015, Google Inc.
# All rights reserved.
#
# Redistribution and use in source and binary forms, with or without
# modification, are permitted provided that the following conditions are
# met:
#
#     * Redistributions of source code must retain the above copyright
# notice, this list of conditions and the following disclaimer.
#     * Redistributions in binary form must reproduce the above
# copyright notice, this list of conditions and the following disclaimer
# in the documentation and/or other materials provided with the
# distribution.
#     * Neither the name of Google Inc. nor the names of its
# contributors may be used to endorse or promote products derived from
# this software without specific prior written permission.
#
# THIS SOFTWARE IS PROVIDED BY THE COPYRIGHT HOLDERS AND CONTRIBUTORS
# "AS IS" AND ANY EXPRESS OR IMPLIED WARRANTIES, INCLUDING, BUT NOT
# LIMITED TO, THE IMPLIED WARRANTIES OF MERCHANTABILITY AND FITNESS FOR
# A PARTICULAR PURPOSE ARE DISCLAIMED. IN NO EVENT SHALL THE COPYRIGHT
# OWNER OR CONTRIBUTORS BE LIABLE FOR ANY DIRECT, INDIRECT, INCIDENTAL,
# SPECIAL, EXEMPLARY, OR CONSEQUENTIAL DAMAGES (INCLUDING, BUT NOT
# LIMITED TO, PROCUREMENT OF SUBSTITUTE GOODS OR SERVICES; LOSS OF USE,
# DATA, OR PROFITS; OR BUSINESS INTERRUPTION) HOWEVER CAUSED AND ON ANY
# THEORY OF LIABILITY, WHETHER IN CONTRACT, STRICT LIABILITY, OR TORT
# (INCLUDING NEGLIGENCE OR OTHERWISE) ARISING IN ANY WAY OUT OF THE USE
# OF THIS SOFTWARE, EVEN IF ADVISED OF THE POSSIBILITY OF SUCH DAMAGE.

import glob
import os
import sys
import tempfile
sys.path.append(os.path.join(os.path.dirname(sys.argv[0]), '..', 'run_tests'))

assert sys.argv[1:], 'run generate_projects.sh instead of this directly'

import jobset

os.chdir(os.path.join(os.path.dirname(sys.argv[0]), '..', '..'))
json = sys.argv[1:]

test = {} if 'TEST' in os.environ else None

plugins = sorted(glob.glob('tools/buildgen/plugins/*.py'))

jobs = []
for root, dirs, files in os.walk('templates'):
  for f in files:
    if os.path.splitext(f)[1] == '.template':
<<<<<<< HEAD
      out = '.' + root[len('templates'):] + '/' + os.path.splitext(f)[0]
      cmd = ['python', 'tools/buildgen/mako_renderer.py']
=======
      out_dir = '.' + root[len('templates'):]
      out = out_dir + '/' + os.path.splitext(f)[0]
      if not os.path.exists(out_dir):
        os.makedirs(out_dir)
      cmd = ['tools/buildgen/mako_renderer.py']
>>>>>>> 80aecf60
      for plugin in plugins:
        cmd.append('-p')
        cmd.append(plugin)
      for js in json:
        cmd.append('-d')
        cmd.append(js)
      cmd.append('-o')
      if test is None:
        cmd.append(out)
      else:
        tf = tempfile.mkstemp()
        test[out] = tf[1]
        os.close(tf[0])
        cmd.append(test[out])
      cmd.append(root + '/' + f)
      jobs.append(jobset.JobSpec(cmd, shortname=out))

jobset.run(jobs)

if test is not None:
  for s, g in test.iteritems():
    assert(0 == os.system('diff %s %s' % (s, g)))
    os.unlink(g)<|MERGE_RESOLUTION|>--- conflicted
+++ resolved
@@ -50,16 +50,11 @@
 for root, dirs, files in os.walk('templates'):
   for f in files:
     if os.path.splitext(f)[1] == '.template':
-<<<<<<< HEAD
-      out = '.' + root[len('templates'):] + '/' + os.path.splitext(f)[0]
-      cmd = ['python', 'tools/buildgen/mako_renderer.py']
-=======
       out_dir = '.' + root[len('templates'):]
       out = out_dir + '/' + os.path.splitext(f)[0]
       if not os.path.exists(out_dir):
         os.makedirs(out_dir)
-      cmd = ['tools/buildgen/mako_renderer.py']
->>>>>>> 80aecf60
+      cmd = ['python', 'tools/buildgen/mako_renderer.py']
       for plugin in plugins:
         cmd.append('-p')
         cmd.append(plugin)
