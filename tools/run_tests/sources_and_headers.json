--- conflicted
+++ resolved
@@ -1630,8 +1630,6 @@
   }, 
   {
     "deps": [
-      "gpr", 
-      "gpr_test_util", 
       "grpc", 
       "grpc++", 
       "grpc++_test_util", 
@@ -1649,6 +1647,8 @@
   }, 
   {
     "deps": [
+      "gpr", 
+      "gpr_test_util", 
       "grpc", 
       "grpc++", 
       "grpc++_test_util", 
@@ -3045,11 +3045,7 @@
       "src/core/json/json_common.h", 
       "src/core/json/json_reader.h", 
       "src/core/json/json_writer.h", 
-<<<<<<< HEAD
-      "src/core/profiling/timers.h", 
       "src/core/proto/grpc/lb/v0/load_balancer.pb.h", 
-=======
->>>>>>> 4ea3d4c3
       "src/core/security/auth_filters.h", 
       "src/core/security/base64.h", 
       "src/core/security/credentials.h", 
@@ -3286,14 +3282,8 @@
       "src/core/json/json_string.c", 
       "src/core/json/json_writer.c", 
       "src/core/json/json_writer.h", 
-<<<<<<< HEAD
-      "src/core/profiling/basic_timers.c", 
-      "src/core/profiling/stap_timers.c", 
-      "src/core/profiling/timers.h", 
       "src/core/proto/grpc/lb/v0/load_balancer.pb.c", 
       "src/core/proto/grpc/lb/v0/load_balancer.pb.h", 
-=======
->>>>>>> 4ea3d4c3
       "src/core/security/auth_filters.h", 
       "src/core/security/base64.c", 
       "src/core/security/base64.h", 
@@ -3590,11 +3580,7 @@
       "src/core/json/json_common.h", 
       "src/core/json/json_reader.h", 
       "src/core/json/json_writer.h", 
-<<<<<<< HEAD
-      "src/core/profiling/timers.h", 
       "src/core/proto/grpc/lb/v0/load_balancer.pb.h", 
-=======
->>>>>>> 4ea3d4c3
       "src/core/statistics/census_interface.h", 
       "src/core/statistics/census_rpc_stats.h", 
       "src/core/surface/api_trace.h", 
@@ -3815,14 +3801,8 @@
       "src/core/json/json_string.c", 
       "src/core/json/json_writer.c", 
       "src/core/json/json_writer.h", 
-<<<<<<< HEAD
-      "src/core/profiling/basic_timers.c", 
-      "src/core/profiling/stap_timers.c", 
-      "src/core/profiling/timers.h", 
       "src/core/proto/grpc/lb/v0/load_balancer.pb.c", 
       "src/core/proto/grpc/lb/v0/load_balancer.pb.h", 
-=======
->>>>>>> 4ea3d4c3
       "src/core/statistics/census_interface.h", 
       "src/core/statistics/census_rpc_stats.h", 
       "src/core/surface/alarm.c", 
