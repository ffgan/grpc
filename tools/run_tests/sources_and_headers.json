

[
  {
    "deps": [
      "gpr", 
      "gpr_test_util", 
      "grpc", 
      "grpc_test_util"
    ], 
    "headers": [], 
    "language": "c", 
    "name": "alarm_test", 
    "src": [
      "test/core/surface/alarm_test.c"
    ], 
    "third_party": false, 
    "type": "target"
  }, 
  {
    "deps": [
      "gpr", 
      "gpr_test_util", 
      "grpc", 
      "grpc_test_util"
    ], 
    "headers": [], 
    "language": "c", 
    "name": "algorithm_test", 
    "src": [
      "test/core/compression/algorithm_test.c"
    ], 
    "third_party": false, 
    "type": "target"
  }, 
  {
    "deps": [
      "gpr", 
      "gpr_test_util"
    ], 
    "headers": [], 
    "language": "c", 
    "name": "alloc_test", 
    "src": [
      "test/core/support/alloc_test.c"
    ], 
    "third_party": false, 
    "type": "target"
  }, 
  {
    "deps": [
      "gpr", 
      "gpr_test_util", 
      "grpc", 
      "grpc_test_util"
    ], 
    "headers": [], 
    "language": "c", 
    "name": "alpn_test", 
    "src": [
      "test/core/transport/chttp2/alpn_test.c"
    ], 
    "third_party": false, 
    "type": "target"
  }, 
  {
    "deps": [
      "grpc", 
      "grpc_test_util"
    ], 
    "headers": [], 
    "language": "c", 
    "name": "bin_encoder_test", 
    "src": [
      "test/core/transport/chttp2/bin_encoder_test.c"
    ], 
    "third_party": false, 
    "type": "target"
  }, 
  {
    "deps": [
      "gpr", 
      "gpr_test_util", 
      "grpc", 
      "grpc_test_util"
    ], 
    "headers": [], 
    "language": "c", 
    "name": "census_context_test", 
    "src": [
      "test/core/census/context_test.c"
    ], 
    "third_party": false, 
    "type": "target"
  }, 
  {
    "deps": [
      "gpr", 
      "gpr_test_util", 
      "grpc", 
      "grpc_test_util"
    ], 
    "headers": [], 
    "language": "c", 
    "name": "channel_create_test", 
    "src": [
      "test/core/surface/channel_create_test.c"
    ], 
    "third_party": false, 
    "type": "target"
  }, 
  {
    "deps": [
      "gpr", 
      "gpr_test_util", 
      "grpc", 
      "grpc_test_util"
    ], 
    "headers": [], 
    "language": "c", 
    "name": "chttp2_hpack_encoder_test", 
    "src": [
      "test/core/transport/chttp2/hpack_encoder_test.c"
    ], 
    "third_party": false, 
    "type": "target"
  }, 
  {
    "deps": [
      "gpr", 
      "gpr_test_util", 
      "grpc", 
      "grpc_test_util"
    ], 
    "headers": [], 
    "language": "c", 
    "name": "chttp2_status_conversion_test", 
    "src": [
      "test/core/transport/chttp2/status_conversion_test.c"
    ], 
    "third_party": false, 
    "type": "target"
  }, 
  {
    "deps": [
      "gpr", 
      "gpr_test_util", 
      "grpc", 
      "grpc_test_util"
    ], 
    "headers": [], 
    "language": "c", 
    "name": "chttp2_stream_map_test", 
    "src": [
      "test/core/transport/chttp2/stream_map_test.c"
    ], 
    "third_party": false, 
    "type": "target"
  }, 
  {
    "deps": [
      "gpr", 
      "gpr_test_util", 
      "grpc", 
      "grpc_test_util"
    ], 
    "headers": [], 
    "language": "c", 
    "name": "chttp2_varint_test", 
    "src": [
      "test/core/transport/chttp2/varint_test.c"
    ], 
    "third_party": false, 
    "type": "target"
  }, 
  {
    "deps": [
      "gpr", 
      "gpr_test_util", 
      "grpc", 
      "grpc_test_util"
    ], 
    "headers": [], 
    "language": "c", 
    "name": "compression_test", 
    "src": [
      "test/core/compression/compression_test.c"
    ], 
    "third_party": false, 
    "type": "target"
  }, 
  {
    "deps": [
      "gpr", 
      "gpr_test_util", 
      "grpc", 
      "grpc_test_util"
    ], 
    "headers": [], 
    "language": "c", 
<<<<<<< HEAD
=======
    "name": "concurrent_connectivity_test", 
    "src": [
      "test/core/surface/concurrent_connectivity_test.c"
    ], 
    "third_party": false, 
    "type": "target"
  }, 
  {
    "deps": [
      "gpr", 
      "gpr_test_util", 
      "grpc", 
      "grpc_test_util"
    ], 
    "headers": [], 
    "language": "c", 
>>>>>>> 6e96e5cc
    "name": "dns_resolver_connectivity_test", 
    "src": [
      "test/core/client_config/resolvers/dns_resolver_connectivity_test.c"
    ], 
    "third_party": false, 
    "type": "target"
  }, 
  {
    "deps": [
      "gpr", 
      "gpr_test_util", 
      "grpc", 
      "grpc_test_util"
    ], 
    "headers": [], 
    "language": "c", 
    "name": "dns_resolver_test", 
    "src": [
      "test/core/client_config/resolvers/dns_resolver_test.c"
    ], 
    "third_party": false, 
    "type": "target"
  }, 
  {
    "deps": [
      "gpr", 
      "gpr_test_util", 
      "grpc", 
      "grpc_test_util"
    ], 
    "headers": [], 
    "language": "c", 
    "name": "dualstack_socket_test", 
    "src": [
      "test/core/end2end/dualstack_socket_test.c"
    ], 
    "third_party": false, 
    "type": "target"
  }, 
  {
    "deps": [
      "gpr", 
      "gpr_test_util", 
      "grpc", 
      "grpc_test_util"
    ], 
    "headers": [], 
    "language": "c", 
    "name": "endpoint_pair_test", 
    "src": [
      "test/core/iomgr/endpoint_pair_test.c"
    ], 
    "third_party": false, 
    "type": "target"
  }, 
  {
    "deps": [
      "gpr", 
      "gpr_test_util", 
      "grpc", 
      "grpc_test_util"
    ], 
    "headers": [], 
    "language": "c", 
    "name": "fd_conservation_posix_test", 
    "src": [
      "test/core/iomgr/fd_conservation_posix_test.c"
    ], 
    "third_party": false, 
    "type": "target"
  }, 
  {
    "deps": [
      "gpr", 
      "gpr_test_util", 
      "grpc", 
      "grpc_test_util"
    ], 
    "headers": [], 
    "language": "c", 
    "name": "fd_posix_test", 
    "src": [
      "test/core/iomgr/fd_posix_test.c"
    ], 
    "third_party": false, 
    "type": "target"
  }, 
  {
    "deps": [
      "gpr", 
      "gpr_test_util", 
      "grpc", 
      "grpc_test_util"
    ], 
    "headers": [], 
    "language": "c", 
    "name": "fling_client", 
    "src": [
      "test/core/fling/client.c"
    ], 
    "third_party": false, 
    "type": "target"
  }, 
  {
    "deps": [
      "gpr", 
      "gpr_test_util", 
      "grpc", 
      "grpc_test_util"
    ], 
    "headers": [], 
    "language": "c", 
    "name": "fling_server", 
    "src": [
      "test/core/fling/server.c"
    ], 
    "third_party": false, 
    "type": "target"
  }, 
  {
    "deps": [
      "gpr", 
      "gpr_test_util", 
      "grpc", 
      "grpc_test_util"
    ], 
    "headers": [], 
    "language": "c", 
    "name": "fling_stream_test", 
    "src": [
      "test/core/fling/fling_stream_test.c"
    ], 
    "third_party": false, 
    "type": "target"
  }, 
  {
    "deps": [
      "gpr", 
      "gpr_test_util", 
      "grpc", 
      "grpc_test_util"
    ], 
    "headers": [], 
    "language": "c", 
    "name": "fling_test", 
    "src": [
      "test/core/fling/fling_test.c"
    ], 
    "third_party": false, 
    "type": "target"
  }, 
  {
    "deps": [
      "gpr", 
      "grpc"
    ], 
    "headers": [], 
    "language": "c", 
    "name": "gen_hpack_tables", 
    "src": [
      "tools/codegen/core/gen_hpack_tables.c"
    ], 
    "third_party": false, 
    "type": "target"
  }, 
  {
    "deps": [], 
    "headers": [], 
    "language": "c", 
    "name": "gen_legal_metadata_characters", 
    "src": [
      "tools/codegen/core/gen_legal_metadata_characters.c"
    ], 
    "third_party": false, 
    "type": "target"
  }, 
  {
    "deps": [
      "gpr", 
      "gpr_test_util"
    ], 
    "headers": [], 
    "language": "c", 
    "name": "gpr_avl_test", 
    "src": [
      "test/core/support/avl_test.c"
    ], 
    "third_party": false, 
    "type": "target"
  }, 
  {
    "deps": [
      "gpr", 
      "gpr_test_util"
    ], 
    "headers": [], 
    "language": "c", 
    "name": "gpr_backoff_test", 
    "src": [
      "test/core/support/backoff_test.c"
    ], 
    "third_party": false, 
    "type": "target"
  }, 
  {
    "deps": [
      "gpr", 
      "gpr_test_util"
    ], 
    "headers": [], 
    "language": "c", 
    "name": "gpr_cmdline_test", 
    "src": [
      "test/core/support/cmdline_test.c"
    ], 
    "third_party": false, 
    "type": "target"
  }, 
  {
    "deps": [
      "gpr", 
      "gpr_test_util"
    ], 
    "headers": [], 
    "language": "c", 
    "name": "gpr_cpu_test", 
    "src": [
      "test/core/support/cpu_test.c"
    ], 
    "third_party": false, 
    "type": "target"
  }, 
  {
    "deps": [
      "gpr", 
      "gpr_test_util"
    ], 
    "headers": [], 
    "language": "c", 
    "name": "gpr_env_test", 
    "src": [
      "test/core/support/env_test.c"
    ], 
    "third_party": false, 
    "type": "target"
  }, 
  {
    "deps": [
      "gpr", 
      "gpr_test_util"
    ], 
    "headers": [], 
    "language": "c", 
    "name": "gpr_histogram_test", 
    "src": [
      "test/core/support/histogram_test.c"
    ], 
    "third_party": false, 
    "type": "target"
  }, 
  {
    "deps": [
      "gpr", 
      "gpr_test_util"
    ], 
    "headers": [], 
    "language": "c", 
    "name": "gpr_host_port_test", 
    "src": [
      "test/core/support/host_port_test.c"
    ], 
    "third_party": false, 
    "type": "target"
  }, 
  {
    "deps": [
      "gpr", 
      "gpr_test_util"
    ], 
    "headers": [], 
    "language": "c", 
    "name": "gpr_load_file_test", 
    "src": [
      "test/core/support/load_file_test.c"
    ], 
    "third_party": false, 
    "type": "target"
  }, 
  {
    "deps": [
      "gpr", 
      "gpr_test_util"
    ], 
    "headers": [], 
    "language": "c", 
    "name": "gpr_log_test", 
    "src": [
      "test/core/support/log_test.c"
    ], 
    "third_party": false, 
    "type": "target"
  }, 
  {
    "deps": [
      "gpr", 
      "gpr_test_util"
    ], 
    "headers": [], 
    "language": "c", 
    "name": "gpr_slice_buffer_test", 
    "src": [
      "test/core/support/slice_buffer_test.c"
    ], 
    "third_party": false, 
    "type": "target"
  }, 
  {
    "deps": [
      "gpr", 
      "gpr_test_util"
    ], 
    "headers": [], 
    "language": "c", 
    "name": "gpr_slice_test", 
    "src": [
      "test/core/support/slice_test.c"
    ], 
    "third_party": false, 
    "type": "target"
  }, 
  {
    "deps": [
      "gpr", 
      "gpr_test_util"
    ], 
    "headers": [], 
    "language": "c", 
    "name": "gpr_stack_lockfree_test", 
    "src": [
      "test/core/support/stack_lockfree_test.c"
    ], 
    "third_party": false, 
    "type": "target"
  }, 
  {
    "deps": [
      "gpr", 
      "gpr_test_util"
    ], 
    "headers": [], 
    "language": "c", 
    "name": "gpr_string_test", 
    "src": [
      "test/core/support/string_test.c"
    ], 
    "third_party": false, 
    "type": "target"
  }, 
  {
    "deps": [
      "gpr", 
      "gpr_test_util"
    ], 
    "headers": [], 
    "language": "c", 
    "name": "gpr_sync_test", 
    "src": [
      "test/core/support/sync_test.c"
    ], 
    "third_party": false, 
    "type": "target"
  }, 
  {
    "deps": [
      "gpr", 
      "gpr_test_util"
    ], 
    "headers": [], 
    "language": "c", 
    "name": "gpr_thd_test", 
    "src": [
      "test/core/support/thd_test.c"
    ], 
    "third_party": false, 
    "type": "target"
  }, 
  {
    "deps": [
      "gpr", 
      "gpr_test_util"
    ], 
    "headers": [], 
    "language": "c", 
    "name": "gpr_time_test", 
    "src": [
      "test/core/support/time_test.c"
    ], 
    "third_party": false, 
    "type": "target"
  }, 
  {
    "deps": [
      "gpr", 
      "gpr_test_util"
    ], 
    "headers": [], 
    "language": "c", 
    "name": "gpr_tls_test", 
    "src": [
      "test/core/support/tls_test.c"
    ], 
    "third_party": false, 
    "type": "target"
  }, 
  {
    "deps": [
      "gpr", 
      "gpr_test_util"
    ], 
    "headers": [], 
    "language": "c", 
    "name": "gpr_useful_test", 
    "src": [
      "test/core/support/useful_test.c"
    ], 
    "third_party": false, 
    "type": "target"
  }, 
  {
    "deps": [
      "gpr", 
      "gpr_test_util", 
      "grpc", 
      "grpc_test_util"
    ], 
    "headers": [], 
    "language": "c", 
    "name": "grpc_auth_context_test", 
    "src": [
      "test/core/security/auth_context_test.c"
    ], 
    "third_party": false, 
    "type": "target"
  }, 
  {
    "deps": [
      "gpr", 
      "gpr_test_util", 
      "grpc", 
      "grpc_test_util"
    ], 
    "headers": [], 
    "language": "c", 
    "name": "grpc_b64_test", 
    "src": [
      "test/core/security/b64_test.c"
    ], 
    "third_party": false, 
    "type": "target"
  }, 
  {
    "deps": [
      "gpr", 
      "gpr_test_util", 
      "grpc", 
      "grpc_test_util"
    ], 
    "headers": [], 
    "language": "c", 
    "name": "grpc_byte_buffer_reader_test", 
    "src": [
      "test/core/surface/byte_buffer_reader_test.c"
    ], 
    "third_party": false, 
    "type": "target"
  }, 
  {
    "deps": [
      "gpr", 
      "gpr_test_util", 
      "grpc", 
      "grpc_test_util"
    ], 
    "headers": [], 
    "language": "c", 
    "name": "grpc_channel_args_test", 
    "src": [
      "test/core/channel/channel_args_test.c"
    ], 
    "third_party": false, 
    "type": "target"
  }, 
  {
    "deps": [
      "gpr", 
      "gpr_test_util", 
      "grpc", 
      "grpc_test_util"
    ], 
    "headers": [], 
    "language": "c", 
    "name": "grpc_channel_stack_test", 
    "src": [
      "test/core/channel/channel_stack_test.c"
    ], 
    "third_party": false, 
    "type": "target"
  }, 
  {
    "deps": [
      "gpr", 
      "gpr_test_util", 
      "grpc", 
      "grpc_test_util"
    ], 
    "headers": [], 
    "language": "c", 
    "name": "grpc_completion_queue_test", 
    "src": [
      "test/core/surface/completion_queue_test.c"
    ], 
    "third_party": false, 
    "type": "target"
  }, 
  {
    "deps": [
      "gpr", 
      "gpr_test_util", 
      "grpc", 
      "grpc_test_util"
    ], 
    "headers": [], 
    "language": "c", 
    "name": "grpc_create_jwt", 
    "src": [
      "test/core/security/create_jwt.c"
    ], 
    "third_party": false, 
    "type": "target"
  }, 
  {
    "deps": [
      "gpr", 
      "gpr_test_util", 
      "grpc", 
      "grpc_test_util"
    ], 
    "headers": [], 
    "language": "c", 
    "name": "grpc_credentials_test", 
    "src": [
      "test/core/security/credentials_test.c"
    ], 
    "third_party": false, 
    "type": "target"
  }, 
  {
    "deps": [
      "gpr", 
      "gpr_test_util", 
      "grpc", 
      "grpc_test_util"
    ], 
    "headers": [], 
    "language": "c", 
    "name": "grpc_fetch_oauth2", 
    "src": [
      "test/core/security/fetch_oauth2.c"
    ], 
    "third_party": false, 
    "type": "target"
  }, 
  {
    "deps": [
      "gpr", 
      "gpr_test_util", 
      "grpc", 
      "grpc_test_util"
    ], 
    "headers": [], 
    "language": "c", 
    "name": "grpc_invalid_channel_args_test", 
    "src": [
      "test/core/surface/invalid_channel_args_test.c"
    ], 
    "third_party": false, 
    "type": "target"
  }, 
  {
    "deps": [
      "gpr", 
      "gpr_test_util", 
      "grpc", 
      "grpc_test_util"
    ], 
    "headers": [], 
    "language": "c", 
    "name": "grpc_json_token_test", 
    "src": [
      "test/core/security/json_token_test.c"
    ], 
    "third_party": false, 
    "type": "target"
  }, 
  {
    "deps": [
      "gpr", 
      "gpr_test_util", 
      "grpc", 
      "grpc_test_util"
    ], 
    "headers": [], 
    "language": "c", 
    "name": "grpc_jwt_verifier_test", 
    "src": [
      "test/core/security/jwt_verifier_test.c"
    ], 
    "third_party": false, 
    "type": "target"
  }, 
  {
    "deps": [
      "gpr", 
      "gpr_test_util", 
      "grpc", 
      "grpc_test_util"
    ], 
    "headers": [], 
    "language": "c", 
    "name": "grpc_print_google_default_creds_token", 
    "src": [
      "test/core/security/print_google_default_creds_token.c"
    ], 
    "third_party": false, 
    "type": "target"
  }, 
  {
    "deps": [
      "gpr", 
      "gpr_test_util", 
      "grpc", 
      "grpc_test_util"
    ], 
    "headers": [], 
    "language": "c", 
    "name": "grpc_security_connector_test", 
    "src": [
      "test/core/security/security_connector_test.c"
    ], 
    "third_party": false, 
    "type": "target"
  }, 
  {
    "deps": [
      "gpr", 
      "gpr_test_util", 
      "grpc", 
      "grpc_test_util"
    ], 
    "headers": [], 
    "language": "c", 
    "name": "grpc_verify_jwt", 
    "src": [
      "test/core/security/verify_jwt.c"
    ], 
    "third_party": false, 
    "type": "target"
  }, 
  {
    "deps": [
      "gpr", 
      "gpr_test_util", 
      "grpc", 
      "grpc_test_util"
    ], 
    "headers": [], 
    "language": "c", 
    "name": "hpack_parser_test", 
    "src": [
      "test/core/transport/chttp2/hpack_parser_test.c"
    ], 
    "third_party": false, 
    "type": "target"
  }, 
  {
    "deps": [
      "gpr", 
      "gpr_test_util", 
      "grpc", 
      "grpc_test_util"
    ], 
    "headers": [], 
    "language": "c", 
    "name": "hpack_table_test", 
    "src": [
      "test/core/transport/chttp2/hpack_table_test.c"
    ], 
    "third_party": false, 
    "type": "target"
  }, 
  {
    "deps": [
      "gpr", 
      "gpr_test_util", 
      "grpc", 
      "grpc_test_util"
    ], 
    "headers": [], 
    "language": "c", 
    "name": "httpcli_format_request_test", 
    "src": [
      "test/core/httpcli/format_request_test.c"
    ], 
    "third_party": false, 
    "type": "target"
  }, 
  {
    "deps": [
      "gpr", 
      "gpr_test_util", 
      "grpc", 
      "grpc_test_util"
    ], 
    "headers": [], 
    "language": "c", 
    "name": "httpcli_parser_test", 
    "src": [
      "test/core/httpcli/parser_test.c"
    ], 
    "third_party": false, 
    "type": "target"
  }, 
  {
    "deps": [
      "gpr", 
      "gpr_test_util", 
      "grpc", 
      "grpc_test_util"
    ], 
    "headers": [], 
    "language": "c", 
    "name": "httpcli_test", 
    "src": [
      "test/core/httpcli/httpcli_test.c"
    ], 
    "third_party": false, 
    "type": "target"
  }, 
  {
    "deps": [
      "gpr", 
      "gpr_test_util", 
      "grpc", 
      "grpc_test_util"
    ], 
    "headers": [], 
    "language": "c", 
    "name": "httpscli_test", 
    "src": [
      "test/core/httpcli/httpscli_test.c"
    ], 
    "third_party": false, 
    "type": "target"
  }, 
  {
    "deps": [
      "gpr", 
      "gpr_test_util", 
      "grpc", 
      "grpc_test_util"
    ], 
    "headers": [], 
    "language": "c", 
    "name": "init_test", 
    "src": [
      "test/core/surface/init_test.c"
    ], 
    "third_party": false, 
    "type": "target"
  }, 
  {
    "deps": [
      "gpr", 
      "gpr_test_util", 
      "grpc", 
      "grpc_test_util"
    ], 
    "headers": [], 
    "language": "c", 
    "name": "invalid_call_argument_test", 
    "src": [
      "test/core/end2end/invalid_call_argument_test.c"
    ], 
    "third_party": false, 
    "type": "target"
  }, 
  {
    "deps": [
      "gpr", 
      "grpc"
    ], 
    "headers": [], 
    "language": "c", 
    "name": "json_rewrite", 
    "src": [
      "test/core/json/json_rewrite.c"
    ], 
    "third_party": false, 
    "type": "target"
  }, 
  {
    "deps": [
      "gpr", 
      "gpr_test_util", 
      "grpc", 
      "grpc_test_util"
    ], 
    "headers": [], 
    "language": "c", 
    "name": "json_rewrite_test", 
    "src": [
      "test/core/json/json_rewrite_test.c"
    ], 
    "third_party": false, 
    "type": "target"
  }, 
  {
    "deps": [
      "gpr", 
      "gpr_test_util", 
      "grpc", 
      "grpc_test_util"
    ], 
    "headers": [], 
    "language": "c", 
    "name": "json_stream_error_test", 
    "src": [
      "test/core/json/json_stream_error_test.c"
    ], 
    "third_party": false, 
    "type": "target"
  }, 
  {
    "deps": [
      "gpr", 
      "gpr_test_util", 
      "grpc", 
      "grpc_test_util"
    ], 
    "headers": [], 
    "language": "c", 
    "name": "json_test", 
    "src": [
      "test/core/json/json_test.c"
    ], 
    "third_party": false, 
    "type": "target"
  }, 
  {
    "deps": [
      "gpr", 
      "gpr_test_util", 
      "grpc", 
      "grpc_test_util"
    ], 
    "headers": [], 
    "language": "c", 
    "name": "lame_client_test", 
    "src": [
      "test/core/surface/lame_client_test.c"
    ], 
    "third_party": false, 
    "type": "target"
  }, 
  {
    "deps": [
      "gpr", 
      "gpr_test_util", 
      "grpc", 
      "grpc_test_util"
    ], 
    "headers": [], 
    "language": "c", 
    "name": "lb_policies_test", 
    "src": [
      "test/core/client_config/lb_policies_test.c"
    ], 
    "third_party": false, 
    "type": "target"
  }, 
  {
    "deps": [
      "gpr", 
      "gpr_test_util", 
      "grpc", 
      "grpc_test_util"
    ], 
    "headers": [], 
    "language": "c", 
    "name": "low_level_ping_pong_benchmark", 
    "src": [
      "test/core/network_benchmarks/low_level_ping_pong.c"
    ], 
    "third_party": false, 
    "type": "target"
  }, 
  {
    "deps": [
      "gpr", 
      "gpr_test_util", 
      "grpc", 
      "grpc_test_util"
    ], 
    "headers": [], 
    "language": "c", 
    "name": "message_compress_test", 
    "src": [
      "test/core/compression/message_compress_test.c"
    ], 
    "third_party": false, 
    "type": "target"
  }, 
  {
    "deps": [
      "gpr", 
      "gpr_test_util", 
      "grpc", 
      "grpc_test_util"
    ], 
    "headers": [], 
    "language": "c", 
    "name": "mlog_test", 
    "src": [
      "test/core/census/mlog_test.c"
    ], 
    "third_party": false, 
    "type": "target"
  }, 
  {
    "deps": [
      "gpr", 
      "gpr_test_util", 
      "grpc", 
      "grpc_test_util"
    ], 
    "headers": [], 
    "language": "c", 
    "name": "multiple_server_queues_test", 
    "src": [
      "test/core/end2end/multiple_server_queues_test.c"
    ], 
    "third_party": false, 
    "type": "target"
  }, 
  {
    "deps": [
      "gpr", 
      "gpr_test_util"
    ], 
    "headers": [], 
    "language": "c", 
    "name": "murmur_hash_test", 
    "src": [
      "test/core/support/murmur_hash_test.c"
    ], 
    "third_party": false, 
    "type": "target"
  }, 
  {
    "deps": [
      "gpr", 
      "gpr_test_util", 
      "grpc", 
      "grpc_test_util"
    ], 
    "headers": [], 
    "language": "c", 
    "name": "no_server_test", 
    "src": [
      "test/core/end2end/no_server_test.c"
    ], 
    "third_party": false, 
    "type": "target"
  }, 
  {
    "deps": [
      "gpr", 
      "gpr_test_util", 
      "grpc", 
      "grpc_test_util"
    ], 
    "headers": [], 
    "language": "c", 
    "name": "resolve_address_test", 
    "src": [
      "test/core/iomgr/resolve_address_test.c"
    ], 
    "third_party": false, 
    "type": "target"
  }, 
  {
    "deps": [
      "gpr", 
      "gpr_test_util", 
      "grpc", 
      "grpc_test_util"
    ], 
    "headers": [], 
    "language": "c", 
    "name": "secure_channel_create_test", 
    "src": [
      "test/core/surface/secure_channel_create_test.c"
    ], 
    "third_party": false, 
    "type": "target"
  }, 
  {
    "deps": [
      "gpr", 
      "gpr_test_util", 
      "grpc", 
      "grpc_test_util"
    ], 
    "headers": [], 
    "language": "c", 
    "name": "secure_endpoint_test", 
    "src": [
      "test/core/security/secure_endpoint_test.c"
    ], 
    "third_party": false, 
    "type": "target"
  }, 
  {
    "deps": [
      "gpr", 
      "gpr_test_util", 
      "grpc", 
      "grpc_test_util"
    ], 
    "headers": [], 
    "language": "c", 
    "name": "server_chttp2_test", 
    "src": [
      "test/core/surface/server_chttp2_test.c"
    ], 
    "third_party": false, 
    "type": "target"
  }, 
  {
    "deps": [
      "gpr", 
      "gpr_test_util", 
      "grpc", 
      "grpc_test_util"
    ], 
    "headers": [], 
    "language": "c", 
    "name": "server_test", 
    "src": [
      "test/core/surface/server_test.c"
    ], 
    "third_party": false, 
    "type": "target"
  }, 
  {
    "deps": [
      "gpr", 
      "gpr_test_util", 
      "grpc", 
      "grpc_test_util", 
      "test_tcp_server"
    ], 
    "headers": [], 
    "language": "c", 
    "name": "set_initial_connect_string_test", 
    "src": [
      "test/core/client_config/set_initial_connect_string_test.c"
    ], 
    "third_party": false, 
    "type": "target"
  }, 
  {
    "deps": [
      "gpr", 
      "gpr_test_util", 
      "grpc", 
      "grpc_test_util"
    ], 
    "headers": [], 
    "language": "c", 
    "name": "sockaddr_resolver_test", 
    "src": [
      "test/core/client_config/resolvers/sockaddr_resolver_test.c"
    ], 
    "third_party": false, 
    "type": "target"
  }, 
  {
    "deps": [
      "gpr", 
      "gpr_test_util", 
      "grpc", 
      "grpc_test_util"
    ], 
    "headers": [], 
    "language": "c", 
    "name": "sockaddr_utils_test", 
    "src": [
      "test/core/iomgr/sockaddr_utils_test.c"
    ], 
    "third_party": false, 
    "type": "target"
  }, 
  {
    "deps": [
      "gpr", 
      "gpr_test_util", 
      "grpc", 
      "grpc_test_util"
    ], 
    "headers": [], 
    "language": "c", 
    "name": "socket_utils_test", 
    "src": [
      "test/core/iomgr/socket_utils_test.c"
    ], 
    "third_party": false, 
    "type": "target"
  }, 
  {
    "deps": [
      "gpr", 
      "gpr_test_util", 
      "grpc", 
      "grpc_test_util"
    ], 
    "headers": [], 
    "language": "c", 
    "name": "tcp_client_posix_test", 
    "src": [
      "test/core/iomgr/tcp_client_posix_test.c"
    ], 
    "third_party": false, 
    "type": "target"
  }, 
  {
    "deps": [
      "gpr", 
      "gpr_test_util", 
      "grpc", 
      "grpc_test_util"
    ], 
    "headers": [], 
    "language": "c", 
    "name": "tcp_posix_test", 
    "src": [
      "test/core/iomgr/tcp_posix_test.c"
    ], 
    "third_party": false, 
    "type": "target"
  }, 
  {
    "deps": [
      "gpr", 
      "gpr_test_util", 
      "grpc", 
      "grpc_test_util"
    ], 
    "headers": [], 
    "language": "c", 
    "name": "tcp_server_posix_test", 
    "src": [
      "test/core/iomgr/tcp_server_posix_test.c"
    ], 
    "third_party": false, 
    "type": "target"
  }, 
  {
    "deps": [
      "gpr", 
      "gpr_test_util", 
      "grpc", 
      "grpc_test_util"
    ], 
    "headers": [], 
    "language": "c", 
    "name": "time_averaged_stats_test", 
    "src": [
      "test/core/iomgr/time_averaged_stats_test.c"
    ], 
    "third_party": false, 
    "type": "target"
  }, 
  {
    "deps": [
      "gpr", 
      "gpr_test_util", 
      "grpc", 
      "grpc_test_util"
    ], 
    "headers": [], 
    "language": "c", 
    "name": "timeout_encoding_test", 
    "src": [
      "test/core/transport/chttp2/timeout_encoding_test.c"
    ], 
    "third_party": false, 
    "type": "target"
  }, 
  {
    "deps": [
      "gpr", 
      "gpr_test_util", 
      "grpc", 
      "grpc_test_util"
    ], 
    "headers": [], 
    "language": "c", 
    "name": "timer_heap_test", 
    "src": [
      "test/core/iomgr/timer_heap_test.c"
    ], 
    "third_party": false, 
    "type": "target"
  }, 
  {
    "deps": [
      "gpr", 
      "gpr_test_util", 
      "grpc", 
      "grpc_test_util"
    ], 
    "headers": [], 
    "language": "c", 
    "name": "timer_list_test", 
    "src": [
      "test/core/iomgr/timer_list_test.c"
    ], 
    "third_party": false, 
    "type": "target"
  }, 
  {
    "deps": [
      "gpr", 
      "gpr_test_util", 
      "grpc", 
      "grpc_test_util"
    ], 
    "headers": [], 
    "language": "c", 
    "name": "timers_test", 
    "src": [
      "test/core/profiling/timers_test.c"
    ], 
    "third_party": false, 
    "type": "target"
  }, 
  {
    "deps": [
      "gpr", 
      "gpr_test_util", 
      "grpc", 
      "grpc_test_util"
    ], 
    "headers": [], 
    "language": "c", 
    "name": "transport_connectivity_state_test", 
    "src": [
      "test/core/transport/connectivity_state_test.c"
    ], 
    "third_party": false, 
    "type": "target"
  }, 
  {
    "deps": [
      "gpr", 
      "gpr_test_util", 
      "grpc", 
      "grpc_test_util"
    ], 
    "headers": [], 
    "language": "c", 
    "name": "transport_metadata_test", 
    "src": [
      "test/core/transport/metadata_test.c"
    ], 
    "third_party": false, 
    "type": "target"
  }, 
  {
    "deps": [
      "gpr", 
      "gpr_test_util", 
      "grpc", 
      "grpc_test_util"
    ], 
    "headers": [], 
    "language": "c", 
    "name": "transport_security_test", 
    "src": [
      "test/core/tsi/transport_security_test.c"
    ], 
    "third_party": false, 
    "type": "target"
  }, 
  {
    "deps": [
      "gpr", 
      "gpr_test_util", 
      "grpc", 
      "grpc_test_util"
    ], 
    "headers": [], 
    "language": "c", 
    "name": "udp_server_test", 
    "src": [
      "test/core/iomgr/udp_server_test.c"
    ], 
    "third_party": false, 
    "type": "target"
  }, 
  {
    "deps": [
      "gpr", 
      "gpr_test_util", 
      "grpc", 
      "grpc_test_util"
    ], 
    "headers": [], 
    "language": "c", 
    "name": "uri_parser_test", 
    "src": [
      "test/core/client_config/uri_parser_test.c"
    ], 
    "third_party": false, 
    "type": "target"
  }, 
  {
    "deps": [
      "gpr", 
      "gpr_test_util", 
      "grpc", 
      "grpc_test_util"
    ], 
    "headers": [], 
    "language": "c", 
    "name": "workqueue_test", 
    "src": [
      "test/core/iomgr/workqueue_test.c"
    ], 
    "third_party": false, 
    "type": "target"
  }, 
  {
    "deps": [
      "gpr", 
      "gpr_test_util", 
      "grpc", 
      "grpc++", 
      "grpc++_test_util", 
      "grpc_test_util"
    ], 
    "headers": [], 
    "language": "c++", 
    "name": "alarm_cpp_test", 
    "src": [
      "test/cpp/common/alarm_cpp_test.cc"
    ], 
    "third_party": false, 
    "type": "target"
  }, 
  {
    "deps": [
      "gpr", 
      "gpr_test_util", 
      "grpc", 
      "grpc++", 
      "grpc++_test_util", 
      "grpc_test_util"
    ], 
    "headers": [], 
    "language": "c++", 
    "name": "async_end2end_test", 
    "src": [
      "test/cpp/end2end/async_end2end_test.cc"
    ], 
    "third_party": false, 
    "type": "target"
  }, 
  {
    "deps": [
      "gpr", 
      "gpr_test_util", 
      "grpc", 
      "grpc++", 
      "grpc++_test_util", 
      "grpc_test_util", 
      "qps"
    ], 
    "headers": [], 
    "language": "c++", 
    "name": "async_streaming_ping_pong_test", 
    "src": [
      "test/cpp/qps/async_streaming_ping_pong_test.cc"
    ], 
    "third_party": false, 
    "type": "target"
  }, 
  {
    "deps": [
      "gpr", 
      "gpr_test_util", 
      "grpc", 
      "grpc++", 
      "grpc++_test_util", 
      "grpc_test_util", 
      "qps"
    ], 
    "headers": [], 
    "language": "c++", 
    "name": "async_unary_ping_pong_test", 
    "src": [
      "test/cpp/qps/async_unary_ping_pong_test.cc"
    ], 
    "third_party": false, 
    "type": "target"
  }, 
  {
    "deps": [
      "gpr", 
      "gpr_test_util", 
      "grpc", 
      "grpc++", 
      "grpc++_test_util", 
      "grpc_test_util"
    ], 
    "headers": [], 
    "language": "c++", 
    "name": "auth_property_iterator_test", 
    "src": [
      "test/cpp/common/auth_property_iterator_test.cc"
    ], 
    "third_party": false, 
    "type": "target"
  }, 
  {
    "deps": [
      "gpr", 
      "grpc", 
      "grpc++"
    ], 
    "headers": [], 
    "language": "c++", 
    "name": "channel_arguments_test", 
    "src": [
      "test/cpp/common/channel_arguments_test.cc"
    ], 
    "third_party": false, 
    "type": "target"
  }, 
  {
    "deps": [
      "gpr", 
      "gpr_test_util", 
      "grpc", 
      "grpc++", 
      "grpc++_test_util", 
      "grpc_test_util"
    ], 
    "headers": [], 
    "language": "c++", 
    "name": "cli_call_test", 
    "src": [
      "test/cpp/util/cli_call_test.cc"
    ], 
    "third_party": false, 
    "type": "target"
  }, 
  {
    "deps": [
      "gpr", 
      "gpr_test_util", 
      "grpc", 
      "grpc++", 
      "grpc++_test_util", 
      "grpc_test_util"
    ], 
    "headers": [], 
    "language": "c++", 
    "name": "client_crash_test", 
    "src": [
      "test/cpp/end2end/client_crash_test.cc"
    ], 
    "third_party": false, 
    "type": "target"
  }, 
  {
    "deps": [
      "gpr", 
      "gpr_test_util", 
      "grpc", 
      "grpc++", 
      "grpc++_test_util", 
      "grpc_test_util"
    ], 
    "headers": [], 
    "language": "c++", 
    "name": "client_crash_test_server", 
    "src": [
      "test/cpp/end2end/client_crash_test_server.cc"
    ], 
    "third_party": false, 
    "type": "target"
  }, 
  {
    "deps": [
      "grpc++_codegen_lib"
    ], 
    "headers": [
      "src/proto/grpc/testing/control.grpc.pb.h", 
      "src/proto/grpc/testing/control.pb.h", 
      "src/proto/grpc/testing/messages.grpc.pb.h", 
      "src/proto/grpc/testing/messages.pb.h", 
      "src/proto/grpc/testing/payloads.grpc.pb.h", 
      "src/proto/grpc/testing/payloads.pb.h", 
      "src/proto/grpc/testing/perf_db.grpc.pb.h", 
      "src/proto/grpc/testing/perf_db.pb.h", 
      "src/proto/grpc/testing/services.grpc.pb.h", 
      "src/proto/grpc/testing/services.pb.h", 
      "src/proto/grpc/testing/stats.grpc.pb.h", 
      "src/proto/grpc/testing/stats.pb.h"
    ], 
    "language": "c++", 
    "name": "codegen_test", 
    "src": [
      "test/cpp/codegen/codegen_test.cc"
    ], 
    "third_party": false, 
    "type": "target"
  }, 
  {
    "deps": [
      "gpr", 
      "grpc", 
      "grpc++"
    ], 
    "headers": [], 
    "language": "c++", 
    "name": "credentials_test", 
    "src": [
      "test/cpp/client/credentials_test.cc"
    ], 
    "third_party": false, 
    "type": "target"
  }, 
  {
    "deps": [
      "gpr", 
      "gpr_test_util", 
      "grpc", 
      "grpc++", 
      "grpc_test_util"
    ], 
    "headers": [], 
    "language": "c++", 
    "name": "cxx_byte_buffer_test", 
    "src": [
      "test/cpp/util/byte_buffer_test.cc"
    ], 
    "third_party": false, 
    "type": "target"
  }, 
  {
    "deps": [
      "gpr", 
      "gpr_test_util", 
      "grpc", 
      "grpc++", 
      "grpc_test_util"
    ], 
    "headers": [], 
    "language": "c++", 
    "name": "cxx_slice_test", 
    "src": [
      "test/cpp/util/slice_test.cc"
    ], 
    "third_party": false, 
    "type": "target"
  }, 
  {
    "deps": [
      "grpc++"
    ], 
    "headers": [], 
    "language": "c++", 
    "name": "cxx_string_ref_test", 
    "src": [
      "test/cpp/util/string_ref_test.cc"
    ], 
    "third_party": false, 
    "type": "target"
  }, 
  {
    "deps": [
      "gpr", 
      "gpr_test_util", 
      "grpc", 
      "grpc++", 
      "grpc_test_util"
    ], 
    "headers": [], 
    "language": "c++", 
    "name": "cxx_time_test", 
    "src": [
      "test/cpp/util/time_test.cc"
    ], 
    "third_party": false, 
    "type": "target"
  }, 
  {
    "deps": [
      "gpr", 
      "gpr_test_util", 
      "grpc", 
      "grpc++", 
      "grpc++_test_util", 
      "grpc_test_util"
    ], 
    "headers": [], 
    "language": "c++", 
    "name": "end2end_test", 
    "src": [
      "test/cpp/end2end/end2end_test.cc"
    ], 
    "third_party": false, 
    "type": "target"
  }, 
  {
    "deps": [
      "gpr", 
      "gpr_test_util", 
      "grpc", 
      "grpc++", 
      "grpc++_test_util", 
      "grpc_test_util", 
      "qps"
    ], 
    "headers": [], 
    "language": "c++", 
    "name": "generic_async_streaming_ping_pong_test", 
    "src": [
      "test/cpp/qps/generic_async_streaming_ping_pong_test.cc"
    ], 
    "third_party": false, 
    "type": "target"
  }, 
  {
    "deps": [
      "gpr", 
      "gpr_test_util", 
      "grpc", 
      "grpc++", 
      "grpc++_test_util", 
      "grpc_test_util"
    ], 
    "headers": [], 
    "language": "c++", 
    "name": "generic_end2end_test", 
    "src": [
      "test/cpp/end2end/generic_end2end_test.cc"
    ], 
    "third_party": false, 
    "type": "target"
  }, 
  {
    "deps": [
      "gpr", 
      "gpr_test_util", 
      "grpc", 
      "grpc++", 
      "grpc++_test_config", 
      "grpc++_test_util", 
      "grpc_test_util"
    ], 
    "headers": [], 
    "language": "c++", 
    "name": "grpc_cli", 
    "src": [
      "test/cpp/util/grpc_cli.cc"
    ], 
    "third_party": false, 
    "type": "target"
  }, 
  {
    "deps": [
      "grpc_plugin_support"
    ], 
    "headers": [], 
    "language": "c++", 
    "name": "grpc_cpp_plugin", 
    "src": [
      "src/compiler/cpp_plugin.cc"
    ], 
    "third_party": false, 
    "type": "target"
  }, 
  {
    "deps": [
      "grpc_plugin_support"
    ], 
    "headers": [], 
    "language": "c++", 
    "name": "grpc_csharp_plugin", 
    "src": [
      "src/compiler/csharp_plugin.cc"
    ], 
    "third_party": false, 
    "type": "target"
  }, 
  {
    "deps": [
      "grpc_plugin_support"
    ], 
    "headers": [], 
    "language": "c++", 
    "name": "grpc_objective_c_plugin", 
    "src": [
      "src/compiler/objective_c_plugin.cc"
    ], 
    "third_party": false, 
    "type": "target"
  }, 
  {
    "deps": [
      "grpc_plugin_support"
    ], 
    "headers": [], 
    "language": "c++", 
    "name": "grpc_python_plugin", 
    "src": [
      "src/compiler/python_plugin.cc"
    ], 
    "third_party": false, 
    "type": "target"
  }, 
  {
    "deps": [
      "grpc_plugin_support"
    ], 
    "headers": [], 
    "language": "c++", 
    "name": "grpc_ruby_plugin", 
    "src": [
      "src/compiler/ruby_plugin.cc"
    ], 
    "third_party": false, 
    "type": "target"
  }, 
  {
    "deps": [
      "grpc", 
      "grpc++", 
      "grpc++_test_util", 
      "grpc_test_util"
    ], 
    "headers": [
      "src/proto/grpc/lb/v0/load_balancer.grpc.pb.h", 
      "src/proto/grpc/lb/v0/load_balancer.pb.h"
    ], 
    "language": "c++", 
    "name": "grpclb_api_test", 
    "src": [
      "test/cpp/grpclb/grpclb_api_test.cc"
    ], 
    "third_party": false, 
    "type": "target"
  }, 
  {
    "deps": [
      "gpr", 
      "gpr_test_util", 
      "grpc", 
      "grpc++", 
      "grpc++_test_util", 
      "grpc_test_util"
    ], 
    "headers": [], 
    "language": "c++", 
    "name": "hybrid_end2end_test", 
    "src": [
      "test/cpp/end2end/hybrid_end2end_test.cc"
    ], 
    "third_party": false, 
    "type": "target"
  }, 
  {
    "deps": [
      "gpr", 
      "gpr_test_util", 
      "grpc", 
      "grpc++", 
      "grpc++_test_config", 
      "grpc++_test_util", 
      "grpc_test_util", 
      "interop_client_helper", 
      "interop_client_main"
    ], 
    "headers": [], 
    "language": "c++", 
    "name": "interop_client", 
    "src": [], 
    "third_party": false, 
    "type": "target"
  }, 
  {
    "deps": [
      "gpr", 
      "gpr_test_util", 
      "grpc", 
      "grpc++", 
      "grpc++_test_config", 
      "grpc++_test_util", 
      "grpc_test_util", 
      "interop_server_helper", 
      "interop_server_main"
    ], 
    "headers": [], 
    "language": "c++", 
    "name": "interop_server", 
    "src": [], 
    "third_party": false, 
    "type": "target"
  }, 
  {
    "deps": [
      "gpr", 
      "gpr_test_util", 
      "grpc", 
      "grpc_test_util"
    ], 
    "headers": [], 
    "language": "c++", 
    "name": "interop_test", 
    "src": [
      "test/cpp/interop/interop_test.cc"
    ], 
    "third_party": false, 
    "type": "target"
  }, 
  {
    "deps": [
      "gpr", 
      "grpc", 
      "grpc++", 
      "grpc++_test_config"
    ], 
    "headers": [
      "src/proto/grpc/testing/metrics.grpc.pb.h", 
      "src/proto/grpc/testing/metrics.pb.h", 
      "test/cpp/util/metrics_server.h"
    ], 
    "language": "c++", 
    "name": "metrics_client", 
    "src": [
      "test/cpp/interop/metrics_client.cc", 
      "test/cpp/util/metrics_server.h"
    ], 
    "third_party": false, 
    "type": "target"
  }, 
  {
    "deps": [
      "gpr", 
      "gpr_test_util", 
      "grpc", 
      "grpc++", 
      "grpc++_test_util", 
      "grpc_test_util"
    ], 
    "headers": [], 
    "language": "c++", 
    "name": "mock_test", 
    "src": [
      "test/cpp/end2end/mock_test.cc"
    ], 
    "third_party": false, 
    "type": "target"
  }, 
  {
    "deps": [
      "gpr", 
      "gpr_test_util", 
      "grpc", 
      "grpc++", 
      "grpc++_test_config", 
      "grpc++_test_util", 
      "grpc_test_util", 
      "qps"
    ], 
    "headers": [], 
    "language": "c++", 
    "name": "qps_driver", 
    "src": [
      "test/cpp/qps/qps_driver.cc"
    ], 
    "third_party": false, 
    "type": "target"
  }, 
  {
    "deps": [
      "gpr", 
      "gpr_test_util", 
      "grpc", 
      "grpc++", 
      "grpc++_test_util", 
      "grpc_test_util", 
      "qps"
    ], 
    "headers": [], 
    "language": "c++", 
    "name": "qps_interarrival_test", 
    "src": [
      "test/cpp/qps/qps_interarrival_test.cc"
    ], 
    "third_party": false, 
    "type": "target"
  }, 
  {
    "deps": [
      "gpr", 
      "gpr_test_util", 
      "grpc", 
      "grpc++", 
      "grpc++_test_config", 
      "grpc++_test_util", 
      "grpc_test_util", 
      "qps"
    ], 
    "headers": [], 
    "language": "c++", 
    "name": "qps_openloop_test", 
    "src": [
      "test/cpp/qps/qps_openloop_test.cc"
    ], 
    "third_party": false, 
    "type": "target"
  }, 
  {
    "deps": [
      "gpr", 
      "gpr_test_util", 
      "grpc", 
      "grpc++", 
      "grpc++_test_config", 
      "grpc++_test_util", 
      "grpc_test_util", 
      "qps"
    ], 
    "headers": [], 
    "language": "c++", 
    "name": "qps_test", 
    "src": [
      "test/cpp/qps/qps_test.cc"
    ], 
    "third_party": false, 
    "type": "target"
  }, 
  {
    "deps": [
      "gpr", 
      "gpr_test_util", 
      "grpc", 
      "grpc++", 
      "grpc++_test_config", 
      "grpc++_test_util", 
      "grpc_test_util", 
      "qps"
    ], 
    "headers": [
      "test/cpp/qps/client.h", 
      "test/cpp/qps/server.h"
    ], 
    "language": "c++", 
    "name": "qps_worker", 
    "src": [
      "test/cpp/qps/client.h", 
      "test/cpp/qps/server.h", 
      "test/cpp/qps/worker.cc"
    ], 
    "third_party": false, 
    "type": "target"
  }, 
  {
    "deps": [
      "gpr", 
      "gpr_test_util", 
      "grpc", 
      "grpc++", 
      "grpc++_test_config", 
      "grpc++_test_util", 
      "grpc_test_util"
    ], 
    "headers": [
      "src/proto/grpc/testing/empty.grpc.pb.h", 
      "src/proto/grpc/testing/empty.pb.h", 
      "src/proto/grpc/testing/messages.grpc.pb.h", 
      "src/proto/grpc/testing/messages.pb.h", 
      "src/proto/grpc/testing/test.grpc.pb.h", 
      "src/proto/grpc/testing/test.pb.h"
    ], 
    "language": "c++", 
    "name": "reconnect_interop_client", 
    "src": [
      "test/cpp/interop/reconnect_interop_client.cc"
    ], 
    "third_party": false, 
    "type": "target"
  }, 
  {
    "deps": [
      "gpr", 
      "gpr_test_util", 
      "grpc", 
      "grpc++", 
      "grpc++_test_config", 
      "grpc++_test_util", 
      "grpc_test_util", 
      "reconnect_server", 
      "test_tcp_server"
    ], 
    "headers": [
      "src/proto/grpc/testing/empty.grpc.pb.h", 
      "src/proto/grpc/testing/empty.pb.h", 
      "src/proto/grpc/testing/messages.grpc.pb.h", 
      "src/proto/grpc/testing/messages.pb.h", 
      "src/proto/grpc/testing/test.grpc.pb.h", 
      "src/proto/grpc/testing/test.pb.h"
    ], 
    "language": "c++", 
    "name": "reconnect_interop_server", 
    "src": [
      "test/cpp/interop/reconnect_interop_server.cc"
    ], 
    "third_party": false, 
    "type": "target"
  }, 
  {
    "deps": [
      "gpr", 
      "gpr_test_util", 
      "grpc", 
      "grpc++", 
      "grpc++_test_util", 
      "grpc_test_util"
    ], 
    "headers": [], 
    "language": "c++", 
    "name": "secure_auth_context_test", 
    "src": [
      "test/cpp/common/secure_auth_context_test.cc"
    ], 
    "third_party": false, 
    "type": "target"
  }, 
  {
    "deps": [
      "gpr", 
      "gpr_test_util", 
      "grpc", 
      "grpc++", 
      "grpc++_test_util", 
      "grpc_test_util", 
      "qps"
    ], 
    "headers": [], 
    "language": "c++", 
    "name": "secure_sync_unary_ping_pong_test", 
    "src": [
      "test/cpp/qps/secure_sync_unary_ping_pong_test.cc"
    ], 
    "third_party": false, 
    "type": "target"
  }, 
  {
    "deps": [
      "gpr", 
      "gpr_test_util", 
      "grpc", 
      "grpc++", 
      "grpc++_test_util", 
      "grpc_test_util"
    ], 
    "headers": [], 
    "language": "c++", 
    "name": "server_crash_test", 
    "src": [
      "test/cpp/end2end/server_crash_test.cc"
    ], 
    "third_party": false, 
    "type": "target"
  }, 
  {
    "deps": [
      "gpr", 
      "gpr_test_util", 
      "grpc", 
      "grpc++", 
      "grpc++_test_util", 
      "grpc_test_util"
    ], 
    "headers": [], 
    "language": "c++", 
    "name": "server_crash_test_client", 
    "src": [
      "test/cpp/end2end/server_crash_test_client.cc"
    ], 
    "third_party": false, 
    "type": "target"
  }, 
  {
    "deps": [
      "gpr", 
      "gpr_test_util", 
      "grpc", 
      "grpc++", 
      "grpc++_test_util", 
      "grpc_test_util"
    ], 
    "headers": [], 
    "language": "c++", 
    "name": "shutdown_test", 
    "src": [
      "test/cpp/end2end/shutdown_test.cc"
    ], 
    "third_party": false, 
    "type": "target"
  }, 
  {
    "deps": [
      "gpr", 
      "gpr_test_util", 
      "grpc", 
      "grpc++", 
      "grpc_test_util"
    ], 
    "headers": [], 
    "language": "c++", 
    "name": "status_test", 
    "src": [
      "test/cpp/util/status_test.cc"
    ], 
    "third_party": false, 
    "type": "target"
  }, 
  {
    "deps": [
      "gpr", 
      "gpr_test_util", 
      "grpc", 
      "grpc++", 
      "grpc++_test_util", 
      "grpc_test_util"
    ], 
    "headers": [], 
    "language": "c++", 
    "name": "streaming_throughput_test", 
    "src": [
      "test/cpp/end2end/streaming_throughput_test.cc"
    ], 
    "third_party": false, 
    "type": "target"
  }, 
  {
    "deps": [
      "gpr", 
      "gpr_test_util", 
      "grpc", 
      "grpc++", 
      "grpc++_test_config", 
      "grpc++_test_util", 
      "grpc_test_util"
    ], 
    "headers": [
      "src/proto/grpc/testing/empty.grpc.pb.h", 
      "src/proto/grpc/testing/empty.pb.h", 
      "src/proto/grpc/testing/messages.grpc.pb.h", 
      "src/proto/grpc/testing/messages.pb.h", 
      "src/proto/grpc/testing/metrics.grpc.pb.h", 
      "src/proto/grpc/testing/metrics.pb.h", 
      "src/proto/grpc/testing/test.grpc.pb.h", 
      "src/proto/grpc/testing/test.pb.h", 
      "test/cpp/interop/client_helper.h", 
      "test/cpp/interop/interop_client.h", 
      "test/cpp/interop/stress_interop_client.h", 
      "test/cpp/util/metrics_server.h"
    ], 
    "language": "c++", 
    "name": "stress_test", 
    "src": [
      "test/cpp/interop/client_helper.h", 
      "test/cpp/interop/interop_client.cc", 
      "test/cpp/interop/interop_client.h", 
      "test/cpp/interop/stress_interop_client.cc", 
      "test/cpp/interop/stress_interop_client.h", 
      "test/cpp/interop/stress_test.cc", 
      "test/cpp/util/metrics_server.cc", 
      "test/cpp/util/metrics_server.h"
    ], 
    "third_party": false, 
    "type": "target"
  }, 
  {
    "deps": [
      "gpr", 
      "gpr_test_util", 
      "grpc", 
      "grpc++", 
      "grpc++_test_util", 
      "grpc_test_util", 
      "qps"
    ], 
    "headers": [], 
    "language": "c++", 
    "name": "sync_streaming_ping_pong_test", 
    "src": [
      "test/cpp/qps/sync_streaming_ping_pong_test.cc"
    ], 
    "third_party": false, 
    "type": "target"
  }, 
  {
    "deps": [
      "gpr", 
      "gpr_test_util", 
      "grpc", 
      "grpc++", 
      "grpc++_test_util", 
      "grpc_test_util", 
      "qps"
    ], 
    "headers": [], 
    "language": "c++", 
    "name": "sync_unary_ping_pong_test", 
    "src": [
      "test/cpp/qps/sync_unary_ping_pong_test.cc"
    ], 
    "third_party": false, 
    "type": "target"
  }, 
  {
    "deps": [
      "gpr", 
      "gpr_test_util", 
      "grpc", 
      "grpc++", 
      "grpc++_test_util", 
      "grpc_test_util"
    ], 
    "headers": [], 
    "language": "c++", 
    "name": "thread_stress_test", 
    "src": [
      "test/cpp/end2end/thread_stress_test.cc"
    ], 
    "third_party": false, 
    "type": "target"
  }, 
  {
    "deps": [
      "gpr", 
      "gpr_test_util", 
      "grpc", 
      "grpc++", 
      "grpc++_test_util", 
      "grpc_test_util", 
      "grpc_zookeeper"
    ], 
    "headers": [
      "src/proto/grpc/testing/echo.grpc.pb.h", 
      "src/proto/grpc/testing/echo.pb.h"
    ], 
    "language": "c++", 
    "name": "zookeeper_test", 
    "src": [
      "test/cpp/end2end/zookeeper_test.cc"
    ], 
    "third_party": false, 
    "type": "target"
  }, 
  {
    "deps": [
      "gpr", 
      "grpc"
    ], 
    "headers": [], 
    "language": "c89", 
    "name": "public_headers_must_be_c89", 
    "src": [
      "test/core/surface/public_headers_must_be_c89.c"
    ], 
    "third_party": false, 
    "type": "target"
  }, 
  {
    "deps": [
      "boringssl", 
      "boringssl_aes_test_lib", 
      "boringssl_test_util"
    ], 
    "headers": [], 
    "language": "c++", 
    "name": "boringssl_aes_test", 
    "src": [], 
    "third_party": true, 
    "type": "target"
  }, 
  {
    "deps": [
      "boringssl", 
      "boringssl_base64_test_lib", 
      "boringssl_test_util"
    ], 
    "headers": [], 
    "language": "c++", 
    "name": "boringssl_base64_test", 
    "src": [], 
    "third_party": true, 
    "type": "target"
  }, 
  {
    "deps": [
      "boringssl", 
      "boringssl_bio_test_lib", 
      "boringssl_test_util"
    ], 
    "headers": [], 
    "language": "c++", 
    "name": "boringssl_bio_test", 
    "src": [], 
    "third_party": true, 
    "type": "target"
  }, 
  {
    "deps": [
      "boringssl", 
      "boringssl_bn_test_lib", 
      "boringssl_test_util"
    ], 
    "headers": [], 
    "language": "c++", 
    "name": "boringssl_bn_test", 
    "src": [], 
    "third_party": true, 
    "type": "target"
  }, 
  {
    "deps": [
      "boringssl", 
      "boringssl_bytestring_test_lib", 
      "boringssl_test_util"
    ], 
    "headers": [], 
    "language": "c++", 
    "name": "boringssl_bytestring_test", 
    "src": [], 
    "third_party": true, 
    "type": "target"
  }, 
  {
    "deps": [
      "boringssl", 
      "boringssl_aead_test_lib", 
      "boringssl_test_util"
    ], 
    "headers": [], 
    "language": "c++", 
    "name": "boringssl_aead_test", 
    "src": [], 
    "third_party": true, 
    "type": "target"
  }, 
  {
    "deps": [
      "boringssl", 
      "boringssl_cipher_test_lib", 
      "boringssl_test_util"
    ], 
    "headers": [], 
    "language": "c++", 
    "name": "boringssl_cipher_test", 
    "src": [], 
    "third_party": true, 
    "type": "target"
  }, 
  {
    "deps": [
      "boringssl", 
      "boringssl_cmac_test_lib", 
      "boringssl_test_util"
    ], 
    "headers": [], 
    "language": "c++", 
    "name": "boringssl_cmac_test", 
    "src": [], 
    "third_party": true, 
    "type": "target"
  }, 
  {
    "deps": [
      "boringssl", 
      "boringssl_constant_time_test_lib", 
      "boringssl_test_util"
    ], 
    "headers": [], 
    "language": "c++", 
    "name": "boringssl_constant_time_test", 
    "src": [], 
    "third_party": true, 
    "type": "target"
  }, 
  {
    "deps": [
      "boringssl", 
      "boringssl_ed25519_test_lib", 
      "boringssl_test_util"
    ], 
    "headers": [], 
    "language": "c++", 
    "name": "boringssl_ed25519_test", 
    "src": [], 
    "third_party": true, 
    "type": "target"
  }, 
  {
    "deps": [
      "boringssl", 
      "boringssl_test_util", 
      "boringssl_x25519_test_lib"
    ], 
    "headers": [], 
    "language": "c++", 
    "name": "boringssl_x25519_test", 
    "src": [], 
    "third_party": true, 
    "type": "target"
  }, 
  {
    "deps": [
      "boringssl", 
      "boringssl_dh_test_lib", 
      "boringssl_test_util"
    ], 
    "headers": [], 
    "language": "c++", 
    "name": "boringssl_dh_test", 
    "src": [], 
    "third_party": true, 
    "type": "target"
  }, 
  {
    "deps": [
      "boringssl", 
      "boringssl_digest_test_lib", 
      "boringssl_test_util"
    ], 
    "headers": [], 
    "language": "c++", 
    "name": "boringssl_digest_test", 
    "src": [], 
    "third_party": true, 
    "type": "target"
  }, 
  {
    "deps": [
      "boringssl", 
      "boringssl_dsa_test_lib", 
      "boringssl_test_util"
    ], 
    "headers": [], 
    "language": "c++", 
    "name": "boringssl_dsa_test", 
    "src": [], 
    "third_party": true, 
    "type": "target"
  }, 
  {
    "deps": [
      "boringssl", 
      "boringssl_ec_test_lib", 
      "boringssl_test_util"
    ], 
    "headers": [], 
    "language": "c++", 
    "name": "boringssl_ec_test", 
    "src": [], 
    "third_party": true, 
    "type": "target"
  }, 
  {
    "deps": [
      "boringssl", 
      "boringssl_example_mul_lib", 
      "boringssl_test_util"
    ], 
    "headers": [], 
    "language": "c++", 
    "name": "boringssl_example_mul", 
    "src": [], 
    "third_party": true, 
    "type": "target"
  }, 
  {
    "deps": [
      "boringssl", 
      "boringssl_ecdsa_test_lib", 
      "boringssl_test_util"
    ], 
    "headers": [], 
    "language": "c++", 
    "name": "boringssl_ecdsa_test", 
    "src": [], 
    "third_party": true, 
    "type": "target"
  }, 
  {
    "deps": [
      "boringssl", 
      "boringssl_err_test_lib", 
      "boringssl_test_util"
    ], 
    "headers": [], 
    "language": "c++", 
    "name": "boringssl_err_test", 
    "src": [], 
    "third_party": true, 
    "type": "target"
  }, 
  {
    "deps": [
      "boringssl", 
      "boringssl_evp_extra_test_lib", 
      "boringssl_test_util"
    ], 
    "headers": [], 
    "language": "c++", 
    "name": "boringssl_evp_extra_test", 
    "src": [], 
    "third_party": true, 
    "type": "target"
  }, 
  {
    "deps": [
      "boringssl", 
      "boringssl_evp_test_lib", 
      "boringssl_test_util"
    ], 
    "headers": [], 
    "language": "c++", 
    "name": "boringssl_evp_test", 
    "src": [], 
    "third_party": true, 
    "type": "target"
  }, 
  {
    "deps": [
      "boringssl", 
      "boringssl_pbkdf_test_lib", 
      "boringssl_test_util"
    ], 
    "headers": [], 
    "language": "c++", 
    "name": "boringssl_pbkdf_test", 
    "src": [], 
    "third_party": true, 
    "type": "target"
  }, 
  {
    "deps": [
      "boringssl", 
      "boringssl_hkdf_test_lib", 
      "boringssl_test_util"
    ], 
    "headers": [], 
    "language": "c++", 
    "name": "boringssl_hkdf_test", 
    "src": [], 
    "third_party": true, 
    "type": "target"
  }, 
  {
    "deps": [
      "boringssl", 
      "boringssl_hmac_test_lib", 
      "boringssl_test_util"
    ], 
    "headers": [], 
    "language": "c++", 
    "name": "boringssl_hmac_test", 
    "src": [], 
    "third_party": true, 
    "type": "target"
  }, 
  {
    "deps": [
      "boringssl", 
      "boringssl_lhash_test_lib", 
      "boringssl_test_util"
    ], 
    "headers": [], 
    "language": "c++", 
    "name": "boringssl_lhash_test", 
    "src": [], 
    "third_party": true, 
    "type": "target"
  }, 
  {
    "deps": [
      "boringssl", 
      "boringssl_gcm_test_lib", 
      "boringssl_test_util"
    ], 
    "headers": [], 
    "language": "c++", 
    "name": "boringssl_gcm_test", 
    "src": [], 
    "third_party": true, 
    "type": "target"
  }, 
  {
    "deps": [
      "boringssl", 
      "boringssl_pkcs12_test_lib", 
      "boringssl_test_util"
    ], 
    "headers": [], 
    "language": "c++", 
    "name": "boringssl_pkcs12_test", 
    "src": [], 
    "third_party": true, 
    "type": "target"
  }, 
  {
    "deps": [
      "boringssl", 
      "boringssl_pkcs8_test_lib", 
      "boringssl_test_util"
    ], 
    "headers": [], 
    "language": "c++", 
    "name": "boringssl_pkcs8_test", 
    "src": [], 
    "third_party": true, 
    "type": "target"
  }, 
  {
    "deps": [
      "boringssl", 
      "boringssl_poly1305_test_lib", 
      "boringssl_test_util"
    ], 
    "headers": [], 
    "language": "c++", 
    "name": "boringssl_poly1305_test", 
    "src": [], 
    "third_party": true, 
    "type": "target"
  }, 
  {
    "deps": [
      "boringssl", 
      "boringssl_refcount_test_lib", 
      "boringssl_test_util"
    ], 
    "headers": [], 
    "language": "c++", 
    "name": "boringssl_refcount_test", 
    "src": [], 
    "third_party": true, 
    "type": "target"
  }, 
  {
    "deps": [
      "boringssl", 
      "boringssl_rsa_test_lib", 
      "boringssl_test_util"
    ], 
    "headers": [], 
    "language": "c++", 
    "name": "boringssl_rsa_test", 
    "src": [], 
    "third_party": true, 
    "type": "target"
  }, 
  {
    "deps": [
      "boringssl", 
      "boringssl_test_util", 
      "boringssl_thread_test_lib"
    ], 
    "headers": [], 
    "language": "c++", 
    "name": "boringssl_thread_test", 
    "src": [], 
    "third_party": true, 
    "type": "target"
  }, 
  {
    "deps": [
      "boringssl", 
      "boringssl_pkcs7_test_lib", 
      "boringssl_test_util"
    ], 
    "headers": [], 
    "language": "c++", 
    "name": "boringssl_pkcs7_test", 
    "src": [], 
    "third_party": true, 
    "type": "target"
  }, 
  {
    "deps": [
      "boringssl", 
      "boringssl_tab_test_lib", 
      "boringssl_test_util"
    ], 
    "headers": [], 
    "language": "c++", 
    "name": "boringssl_tab_test", 
    "src": [], 
    "third_party": true, 
    "type": "target"
  }, 
  {
    "deps": [
      "boringssl", 
      "boringssl_test_util", 
      "boringssl_v3name_test_lib"
    ], 
    "headers": [], 
    "language": "c++", 
    "name": "boringssl_v3name_test", 
    "src": [], 
    "third_party": true, 
    "type": "target"
  }, 
  {
    "deps": [
      "boringssl", 
      "boringssl_pqueue_test_lib", 
      "boringssl_test_util"
    ], 
    "headers": [], 
    "language": "c++", 
    "name": "boringssl_pqueue_test", 
    "src": [], 
    "third_party": true, 
    "type": "target"
  }, 
  {
    "deps": [
      "boringssl", 
      "boringssl_ssl_test_lib", 
      "boringssl_test_util"
    ], 
    "headers": [], 
    "language": "c++", 
    "name": "boringssl_ssl_test", 
    "src": [], 
    "third_party": true, 
    "type": "target"
  }, 
  {
    "deps": [
      "bad_client_test", 
      "gpr", 
      "gpr_test_util", 
      "grpc_test_util_unsecure", 
      "grpc_unsecure"
    ], 
    "headers": [], 
    "language": "c", 
    "name": "badreq_bad_client_test", 
    "src": [
      "test/core/bad_client/tests/badreq.c"
    ], 
    "third_party": false, 
    "type": "target"
  }, 
  {
    "deps": [
      "bad_client_test", 
      "gpr", 
      "gpr_test_util", 
      "grpc_test_util_unsecure", 
      "grpc_unsecure"
    ], 
    "headers": [], 
    "language": "c", 
    "name": "connection_prefix_bad_client_test", 
    "src": [
      "test/core/bad_client/tests/connection_prefix.c"
    ], 
    "third_party": false, 
    "type": "target"
  }, 
  {
    "deps": [
      "bad_client_test", 
      "gpr", 
      "gpr_test_util", 
      "grpc_test_util_unsecure", 
      "grpc_unsecure"
    ], 
    "headers": [], 
    "language": "c", 
    "name": "headers_bad_client_test", 
    "src": [
      "test/core/bad_client/tests/headers.c"
    ], 
    "third_party": false, 
    "type": "target"
  }, 
  {
    "deps": [
      "bad_client_test", 
      "gpr", 
      "gpr_test_util", 
      "grpc_test_util_unsecure", 
      "grpc_unsecure"
    ], 
    "headers": [], 
    "language": "c", 
    "name": "initial_settings_frame_bad_client_test", 
    "src": [
      "test/core/bad_client/tests/initial_settings_frame.c"
    ], 
    "third_party": false, 
    "type": "target"
  }, 
  {
    "deps": [
      "bad_client_test", 
      "gpr", 
      "gpr_test_util", 
      "grpc_test_util_unsecure", 
      "grpc_unsecure"
    ], 
    "headers": [], 
    "language": "c", 
    "name": "server_registered_method_bad_client_test", 
    "src": [
      "test/core/bad_client/tests/server_registered_method.c"
    ], 
    "third_party": false, 
    "type": "target"
  }, 
  {
    "deps": [
      "bad_client_test", 
      "gpr", 
      "gpr_test_util", 
      "grpc_test_util_unsecure", 
      "grpc_unsecure"
    ], 
    "headers": [], 
    "language": "c", 
    "name": "simple_request_bad_client_test", 
    "src": [
      "test/core/bad_client/tests/simple_request.c"
    ], 
    "third_party": false, 
    "type": "target"
  }, 
  {
    "deps": [
      "bad_client_test", 
      "gpr", 
      "gpr_test_util", 
      "grpc_test_util_unsecure", 
      "grpc_unsecure"
    ], 
    "headers": [], 
    "language": "c", 
    "name": "unknown_frame_bad_client_test", 
    "src": [
      "test/core/bad_client/tests/unknown_frame.c"
    ], 
    "third_party": false, 
    "type": "target"
  }, 
  {
    "deps": [
      "bad_client_test", 
      "gpr", 
      "gpr_test_util", 
      "grpc_test_util_unsecure", 
      "grpc_unsecure"
    ], 
    "headers": [], 
    "language": "c", 
    "name": "window_overflow_bad_client_test", 
    "src": [
      "test/core/bad_client/tests/window_overflow.c"
    ], 
    "third_party": false, 
    "type": "target"
  }, 
  {
    "deps": [
      "bad_ssl_test_server", 
      "gpr", 
      "gpr_test_util", 
      "grpc", 
      "grpc_test_util"
    ], 
    "headers": [], 
    "language": "c", 
    "name": "bad_ssl_alpn_server", 
    "src": [
      "test/core/bad_ssl/servers/alpn.c"
    ], 
    "third_party": false, 
    "type": "target"
  }, 
  {
    "deps": [
      "bad_ssl_test_server", 
      "gpr", 
      "gpr_test_util", 
      "grpc", 
      "grpc_test_util"
    ], 
    "headers": [], 
    "language": "c", 
    "name": "bad_ssl_cert_server", 
    "src": [
      "test/core/bad_ssl/servers/cert.c"
    ], 
    "third_party": false, 
    "type": "target"
  }, 
  {
    "deps": [
      "gpr", 
      "gpr_test_util", 
      "grpc", 
      "grpc_test_util"
    ], 
    "headers": [], 
    "language": "c", 
    "name": "bad_ssl_alpn_test", 
    "src": [
      "test/core/bad_ssl/bad_ssl_test.c"
    ], 
    "third_party": false, 
    "type": "target"
  }, 
  {
    "deps": [
      "gpr", 
      "gpr_test_util", 
      "grpc", 
      "grpc_test_util"
    ], 
    "headers": [], 
    "language": "c", 
    "name": "bad_ssl_cert_test", 
    "src": [
      "test/core/bad_ssl/bad_ssl_test.c"
    ], 
    "third_party": false, 
    "type": "target"
  }, 
  {
    "deps": [
      "end2end_tests", 
      "gpr", 
      "gpr_test_util", 
      "grpc", 
      "grpc_test_util"
    ], 
    "headers": [], 
    "language": "c", 
    "name": "h2_census_test", 
    "src": [
      "test/core/end2end/fixtures/h2_census.c"
    ], 
    "third_party": false, 
    "type": "target"
  }, 
  {
    "deps": [
      "end2end_tests", 
      "gpr", 
      "gpr_test_util", 
      "grpc", 
      "grpc_test_util"
    ], 
    "headers": [], 
    "language": "c", 
    "name": "h2_compress_test", 
    "src": [
      "test/core/end2end/fixtures/h2_compress.c"
    ], 
    "third_party": false, 
    "type": "target"
  }, 
  {
    "deps": [
      "end2end_tests", 
      "gpr", 
      "gpr_test_util", 
      "grpc", 
      "grpc_test_util"
    ], 
    "headers": [], 
    "language": "c", 
    "name": "h2_fakesec_test", 
    "src": [
      "test/core/end2end/fixtures/h2_fakesec.c"
    ], 
    "third_party": false, 
    "type": "target"
  }, 
  {
    "deps": [
      "end2end_tests", 
      "gpr", 
      "gpr_test_util", 
      "grpc", 
      "grpc_test_util"
    ], 
    "headers": [], 
    "language": "c", 
    "name": "h2_full_test", 
    "src": [
      "test/core/end2end/fixtures/h2_full.c"
    ], 
    "third_party": false, 
    "type": "target"
  }, 
  {
    "deps": [
      "end2end_tests", 
      "gpr", 
      "gpr_test_util", 
      "grpc", 
      "grpc_test_util"
    ], 
    "headers": [], 
    "language": "c", 
    "name": "h2_full+pipe_test", 
    "src": [
      "test/core/end2end/fixtures/h2_full+pipe.c"
    ], 
    "third_party": false, 
    "type": "target"
  }, 
  {
    "deps": [
      "end2end_tests", 
      "gpr", 
      "gpr_test_util", 
      "grpc", 
      "grpc_test_util"
    ], 
    "headers": [], 
    "language": "c", 
    "name": "h2_full+poll_test", 
    "src": [
      "test/core/end2end/fixtures/h2_full+poll.c"
    ], 
    "third_party": false, 
    "type": "target"
  }, 
  {
    "deps": [
      "end2end_tests", 
      "gpr", 
      "gpr_test_util", 
      "grpc", 
      "grpc_test_util"
    ], 
    "headers": [], 
    "language": "c", 
    "name": "h2_full+poll+pipe_test", 
    "src": [
      "test/core/end2end/fixtures/h2_full+poll+pipe.c"
    ], 
    "third_party": false, 
    "type": "target"
  }, 
  {
    "deps": [
      "end2end_tests", 
      "gpr", 
      "gpr_test_util", 
      "grpc", 
      "grpc_test_util"
    ], 
    "headers": [], 
    "language": "c", 
    "name": "h2_full+trace_test", 
    "src": [
      "test/core/end2end/fixtures/h2_full+trace.c"
    ], 
    "third_party": false, 
    "type": "target"
  }, 
  {
    "deps": [
      "end2end_tests", 
      "gpr", 
      "gpr_test_util", 
      "grpc", 
      "grpc_test_util"
    ], 
    "headers": [], 
    "language": "c", 
    "name": "h2_oauth2_test", 
    "src": [
      "test/core/end2end/fixtures/h2_oauth2.c"
    ], 
    "third_party": false, 
    "type": "target"
  }, 
  {
    "deps": [
      "end2end_tests", 
      "gpr", 
      "gpr_test_util", 
      "grpc", 
      "grpc_test_util"
    ], 
    "headers": [], 
    "language": "c", 
    "name": "h2_proxy_test", 
    "src": [
      "test/core/end2end/fixtures/h2_proxy.c"
    ], 
    "third_party": false, 
    "type": "target"
  }, 
  {
    "deps": [
      "end2end_tests", 
      "gpr", 
      "gpr_test_util", 
      "grpc", 
      "grpc_test_util"
    ], 
    "headers": [], 
    "language": "c", 
    "name": "h2_sockpair_test", 
    "src": [
      "test/core/end2end/fixtures/h2_sockpair.c"
    ], 
    "third_party": false, 
    "type": "target"
  }, 
  {
    "deps": [
      "end2end_tests", 
      "gpr", 
      "gpr_test_util", 
      "grpc", 
      "grpc_test_util"
    ], 
    "headers": [], 
    "language": "c", 
    "name": "h2_sockpair+trace_test", 
    "src": [
      "test/core/end2end/fixtures/h2_sockpair+trace.c"
    ], 
    "third_party": false, 
    "type": "target"
  }, 
  {
    "deps": [
      "end2end_tests", 
      "gpr", 
      "gpr_test_util", 
      "grpc", 
      "grpc_test_util"
    ], 
    "headers": [], 
    "language": "c", 
    "name": "h2_sockpair_1byte_test", 
    "src": [
      "test/core/end2end/fixtures/h2_sockpair_1byte.c"
    ], 
    "third_party": false, 
    "type": "target"
  }, 
  {
    "deps": [
      "end2end_tests", 
      "gpr", 
      "gpr_test_util", 
      "grpc", 
      "grpc_test_util"
    ], 
    "headers": [], 
    "language": "c", 
    "name": "h2_ssl_test", 
    "src": [
      "test/core/end2end/fixtures/h2_ssl.c"
    ], 
    "third_party": false, 
    "type": "target"
  }, 
  {
    "deps": [
      "end2end_tests", 
      "gpr", 
      "gpr_test_util", 
      "grpc", 
      "grpc_test_util"
    ], 
    "headers": [], 
    "language": "c", 
    "name": "h2_ssl+poll_test", 
    "src": [
      "test/core/end2end/fixtures/h2_ssl+poll.c"
    ], 
    "third_party": false, 
    "type": "target"
  }, 
  {
    "deps": [
      "end2end_tests", 
      "gpr", 
      "gpr_test_util", 
      "grpc", 
      "grpc_test_util"
    ], 
    "headers": [], 
    "language": "c", 
    "name": "h2_ssl_proxy_test", 
    "src": [
      "test/core/end2end/fixtures/h2_ssl_proxy.c"
    ], 
    "third_party": false, 
    "type": "target"
  }, 
  {
    "deps": [
      "end2end_tests", 
      "gpr", 
      "gpr_test_util", 
      "grpc", 
      "grpc_test_util"
    ], 
    "headers": [], 
    "language": "c", 
    "name": "h2_uchannel_test", 
    "src": [
      "test/core/end2end/fixtures/h2_uchannel.c"
    ], 
    "third_party": false, 
    "type": "target"
  }, 
  {
    "deps": [
      "end2end_tests", 
      "gpr", 
      "gpr_test_util", 
      "grpc", 
      "grpc_test_util"
    ], 
    "headers": [], 
    "language": "c", 
    "name": "h2_uds_test", 
    "src": [
      "test/core/end2end/fixtures/h2_uds.c"
    ], 
    "third_party": false, 
    "type": "target"
  }, 
  {
    "deps": [
      "end2end_tests", 
      "gpr", 
      "gpr_test_util", 
      "grpc", 
      "grpc_test_util"
    ], 
    "headers": [], 
    "language": "c", 
    "name": "h2_uds+poll_test", 
    "src": [
      "test/core/end2end/fixtures/h2_uds+poll.c"
    ], 
    "third_party": false, 
    "type": "target"
  }, 
  {
    "deps": [
      "end2end_nosec_tests", 
      "gpr", 
      "gpr_test_util", 
      "grpc_test_util_unsecure", 
      "grpc_unsecure"
    ], 
    "headers": [], 
    "language": "c", 
    "name": "h2_census_nosec_test", 
    "src": [
      "test/core/end2end/fixtures/h2_census.c"
    ], 
    "third_party": false, 
    "type": "target"
  }, 
  {
    "deps": [
      "end2end_nosec_tests", 
      "gpr", 
      "gpr_test_util", 
      "grpc_test_util_unsecure", 
      "grpc_unsecure"
    ], 
    "headers": [], 
    "language": "c", 
    "name": "h2_compress_nosec_test", 
    "src": [
      "test/core/end2end/fixtures/h2_compress.c"
    ], 
    "third_party": false, 
    "type": "target"
  }, 
  {
    "deps": [
      "end2end_nosec_tests", 
      "gpr", 
      "gpr_test_util", 
      "grpc_test_util_unsecure", 
      "grpc_unsecure"
    ], 
    "headers": [], 
    "language": "c", 
    "name": "h2_full_nosec_test", 
    "src": [
      "test/core/end2end/fixtures/h2_full.c"
    ], 
    "third_party": false, 
    "type": "target"
  }, 
  {
    "deps": [
      "end2end_nosec_tests", 
      "gpr", 
      "gpr_test_util", 
      "grpc_test_util_unsecure", 
      "grpc_unsecure"
    ], 
    "headers": [], 
    "language": "c", 
    "name": "h2_full+pipe_nosec_test", 
    "src": [
      "test/core/end2end/fixtures/h2_full+pipe.c"
    ], 
    "third_party": false, 
    "type": "target"
  }, 
  {
    "deps": [
      "end2end_nosec_tests", 
      "gpr", 
      "gpr_test_util", 
      "grpc_test_util_unsecure", 
      "grpc_unsecure"
    ], 
    "headers": [], 
    "language": "c", 
    "name": "h2_full+poll_nosec_test", 
    "src": [
      "test/core/end2end/fixtures/h2_full+poll.c"
    ], 
    "third_party": false, 
    "type": "target"
  }, 
  {
    "deps": [
      "end2end_nosec_tests", 
      "gpr", 
      "gpr_test_util", 
      "grpc_test_util_unsecure", 
      "grpc_unsecure"
    ], 
    "headers": [], 
    "language": "c", 
    "name": "h2_full+poll+pipe_nosec_test", 
    "src": [
      "test/core/end2end/fixtures/h2_full+poll+pipe.c"
    ], 
    "third_party": false, 
    "type": "target"
  }, 
  {
    "deps": [
      "end2end_nosec_tests", 
      "gpr", 
      "gpr_test_util", 
      "grpc_test_util_unsecure", 
      "grpc_unsecure"
    ], 
    "headers": [], 
    "language": "c", 
    "name": "h2_full+trace_nosec_test", 
    "src": [
      "test/core/end2end/fixtures/h2_full+trace.c"
    ], 
    "third_party": false, 
    "type": "target"
  }, 
  {
    "deps": [
      "end2end_nosec_tests", 
      "gpr", 
      "gpr_test_util", 
      "grpc_test_util_unsecure", 
      "grpc_unsecure"
    ], 
    "headers": [], 
    "language": "c", 
    "name": "h2_proxy_nosec_test", 
    "src": [
      "test/core/end2end/fixtures/h2_proxy.c"
    ], 
    "third_party": false, 
    "type": "target"
  }, 
  {
    "deps": [
      "end2end_nosec_tests", 
      "gpr", 
      "gpr_test_util", 
      "grpc_test_util_unsecure", 
      "grpc_unsecure"
    ], 
    "headers": [], 
    "language": "c", 
    "name": "h2_sockpair_nosec_test", 
    "src": [
      "test/core/end2end/fixtures/h2_sockpair.c"
    ], 
    "third_party": false, 
    "type": "target"
  }, 
  {
    "deps": [
      "end2end_nosec_tests", 
      "gpr", 
      "gpr_test_util", 
      "grpc_test_util_unsecure", 
      "grpc_unsecure"
    ], 
    "headers": [], 
    "language": "c", 
    "name": "h2_sockpair+trace_nosec_test", 
    "src": [
      "test/core/end2end/fixtures/h2_sockpair+trace.c"
    ], 
    "third_party": false, 
    "type": "target"
  }, 
  {
    "deps": [
      "end2end_nosec_tests", 
      "gpr", 
      "gpr_test_util", 
      "grpc_test_util_unsecure", 
      "grpc_unsecure"
    ], 
    "headers": [], 
    "language": "c", 
    "name": "h2_sockpair_1byte_nosec_test", 
    "src": [
      "test/core/end2end/fixtures/h2_sockpair_1byte.c"
    ], 
    "third_party": false, 
    "type": "target"
  }, 
  {
    "deps": [
      "end2end_nosec_tests", 
      "gpr", 
      "gpr_test_util", 
      "grpc_test_util_unsecure", 
      "grpc_unsecure"
    ], 
    "headers": [], 
    "language": "c", 
    "name": "h2_uchannel_nosec_test", 
    "src": [
      "test/core/end2end/fixtures/h2_uchannel.c"
    ], 
    "third_party": false, 
    "type": "target"
  }, 
  {
    "deps": [
      "end2end_nosec_tests", 
      "gpr", 
      "gpr_test_util", 
      "grpc_test_util_unsecure", 
      "grpc_unsecure"
    ], 
    "headers": [], 
    "language": "c", 
    "name": "h2_uds_nosec_test", 
    "src": [
      "test/core/end2end/fixtures/h2_uds.c"
    ], 
    "third_party": false, 
    "type": "target"
  }, 
  {
    "deps": [
      "end2end_nosec_tests", 
      "gpr", 
      "gpr_test_util", 
      "grpc_test_util_unsecure", 
      "grpc_unsecure"
    ], 
    "headers": [], 
    "language": "c", 
    "name": "h2_uds+poll_nosec_test", 
    "src": [
      "test/core/end2end/fixtures/h2_uds+poll.c"
    ], 
    "third_party": false, 
    "type": "target"
  }, 
  {
    "deps": [], 
    "headers": [
      "include/grpc/impl/codegen/alloc.h", 
      "include/grpc/impl/codegen/atm.h", 
      "include/grpc/impl/codegen/atm_gcc_atomic.h", 
      "include/grpc/impl/codegen/atm_gcc_sync.h", 
      "include/grpc/impl/codegen/atm_win32.h", 
      "include/grpc/impl/codegen/log.h", 
      "include/grpc/impl/codegen/port_platform.h", 
      "include/grpc/impl/codegen/slice.h", 
      "include/grpc/impl/codegen/slice_buffer.h", 
      "include/grpc/impl/codegen/sync.h", 
      "include/grpc/impl/codegen/sync_generic.h", 
      "include/grpc/impl/codegen/sync_posix.h", 
      "include/grpc/impl/codegen/sync_win32.h", 
      "include/grpc/impl/codegen/time.h", 
      "include/grpc/support/alloc.h", 
      "include/grpc/support/atm.h", 
      "include/grpc/support/atm_gcc_atomic.h", 
      "include/grpc/support/atm_gcc_sync.h", 
      "include/grpc/support/atm_win32.h", 
      "include/grpc/support/avl.h", 
      "include/grpc/support/cmdline.h", 
      "include/grpc/support/cpu.h", 
      "include/grpc/support/histogram.h", 
      "include/grpc/support/host_port.h", 
      "include/grpc/support/log.h", 
      "include/grpc/support/log_win32.h", 
      "include/grpc/support/port_platform.h", 
      "include/grpc/support/slice.h", 
      "include/grpc/support/slice_buffer.h", 
      "include/grpc/support/string_util.h", 
      "include/grpc/support/subprocess.h", 
      "include/grpc/support/sync.h", 
      "include/grpc/support/sync_generic.h", 
      "include/grpc/support/sync_posix.h", 
      "include/grpc/support/sync_win32.h", 
      "include/grpc/support/thd.h", 
      "include/grpc/support/time.h", 
      "include/grpc/support/tls.h", 
      "include/grpc/support/tls_gcc.h", 
      "include/grpc/support/tls_msvc.h", 
      "include/grpc/support/tls_pthread.h", 
      "include/grpc/support/useful.h", 
      "src/core/profiling/timers.h", 
      "src/core/support/backoff.h", 
      "src/core/support/block_annotate.h", 
      "src/core/support/env.h", 
      "src/core/support/load_file.h", 
      "src/core/support/murmur_hash.h", 
      "src/core/support/stack_lockfree.h", 
      "src/core/support/string.h", 
      "src/core/support/string_win32.h", 
      "src/core/support/thd_internal.h", 
      "src/core/support/time_precise.h", 
      "src/core/support/tmpfile.h"
    ], 
    "language": "c", 
    "name": "gpr", 
    "src": [
      "include/grpc/impl/codegen/alloc.h", 
      "include/grpc/impl/codegen/atm.h", 
      "include/grpc/impl/codegen/atm_gcc_atomic.h", 
      "include/grpc/impl/codegen/atm_gcc_sync.h", 
      "include/grpc/impl/codegen/atm_win32.h", 
      "include/grpc/impl/codegen/log.h", 
      "include/grpc/impl/codegen/port_platform.h", 
      "include/grpc/impl/codegen/slice.h", 
      "include/grpc/impl/codegen/slice_buffer.h", 
      "include/grpc/impl/codegen/sync.h", 
      "include/grpc/impl/codegen/sync_generic.h", 
      "include/grpc/impl/codegen/sync_posix.h", 
      "include/grpc/impl/codegen/sync_win32.h", 
      "include/grpc/impl/codegen/time.h", 
      "include/grpc/support/alloc.h", 
      "include/grpc/support/atm.h", 
      "include/grpc/support/atm_gcc_atomic.h", 
      "include/grpc/support/atm_gcc_sync.h", 
      "include/grpc/support/atm_win32.h", 
      "include/grpc/support/avl.h", 
      "include/grpc/support/cmdline.h", 
      "include/grpc/support/cpu.h", 
      "include/grpc/support/histogram.h", 
      "include/grpc/support/host_port.h", 
      "include/grpc/support/log.h", 
      "include/grpc/support/log_win32.h", 
      "include/grpc/support/port_platform.h", 
      "include/grpc/support/slice.h", 
      "include/grpc/support/slice_buffer.h", 
      "include/grpc/support/string_util.h", 
      "include/grpc/support/subprocess.h", 
      "include/grpc/support/sync.h", 
      "include/grpc/support/sync_generic.h", 
      "include/grpc/support/sync_posix.h", 
      "include/grpc/support/sync_win32.h", 
      "include/grpc/support/thd.h", 
      "include/grpc/support/time.h", 
      "include/grpc/support/tls.h", 
      "include/grpc/support/tls_gcc.h", 
      "include/grpc/support/tls_msvc.h", 
      "include/grpc/support/tls_pthread.h", 
      "include/grpc/support/useful.h", 
      "src/core/profiling/basic_timers.c", 
      "src/core/profiling/stap_timers.c", 
      "src/core/profiling/timers.h", 
      "src/core/support/alloc.c", 
      "src/core/support/avl.c", 
      "src/core/support/backoff.c", 
      "src/core/support/backoff.h", 
      "src/core/support/block_annotate.h", 
      "src/core/support/cmdline.c", 
      "src/core/support/cpu_iphone.c", 
      "src/core/support/cpu_linux.c", 
      "src/core/support/cpu_posix.c", 
      "src/core/support/cpu_windows.c", 
      "src/core/support/env.h", 
      "src/core/support/env_linux.c", 
      "src/core/support/env_posix.c", 
      "src/core/support/env_win32.c", 
      "src/core/support/histogram.c", 
      "src/core/support/host_port.c", 
      "src/core/support/load_file.c", 
      "src/core/support/load_file.h", 
      "src/core/support/log.c", 
      "src/core/support/log_android.c", 
      "src/core/support/log_linux.c", 
      "src/core/support/log_posix.c", 
      "src/core/support/log_win32.c", 
      "src/core/support/murmur_hash.c", 
      "src/core/support/murmur_hash.h", 
      "src/core/support/slice.c", 
      "src/core/support/slice_buffer.c", 
      "src/core/support/stack_lockfree.c", 
      "src/core/support/stack_lockfree.h", 
      "src/core/support/string.c", 
      "src/core/support/string.h", 
      "src/core/support/string_posix.c", 
      "src/core/support/string_win32.c", 
      "src/core/support/string_win32.h", 
      "src/core/support/subprocess_posix.c", 
      "src/core/support/subprocess_windows.c", 
      "src/core/support/sync.c", 
      "src/core/support/sync_posix.c", 
      "src/core/support/sync_win32.c", 
      "src/core/support/thd.c", 
      "src/core/support/thd_internal.h", 
      "src/core/support/thd_posix.c", 
      "src/core/support/thd_win32.c", 
      "src/core/support/time.c", 
      "src/core/support/time_posix.c", 
      "src/core/support/time_precise.c", 
      "src/core/support/time_precise.h", 
      "src/core/support/time_win32.c", 
      "src/core/support/tls_pthread.c", 
      "src/core/support/tmpfile.h", 
      "src/core/support/tmpfile_posix.c", 
      "src/core/support/tmpfile_win32.c", 
      "src/core/support/wrap_memcpy.c"
    ], 
    "third_party": false, 
    "type": "lib"
  }, 
  {
    "deps": [
      "gpr"
    ], 
    "headers": [
      "test/core/util/test_config.h"
    ], 
    "language": "c", 
    "name": "gpr_test_util", 
    "src": [
      "test/core/util/test_config.c", 
      "test/core/util/test_config.h"
    ], 
    "third_party": false, 
    "type": "lib"
  }, 
  {
    "deps": [
      "gpr"
    ], 
    "headers": [
      "include/grpc/byte_buffer.h", 
      "include/grpc/byte_buffer_reader.h", 
      "include/grpc/census.h", 
      "include/grpc/compression.h", 
      "include/grpc/grpc.h", 
      "include/grpc/grpc_security.h", 
      "include/grpc/impl/codegen/byte_buffer.h", 
      "include/grpc/impl/codegen/compression_types.h", 
      "include/grpc/impl/codegen/connectivity_state.h", 
      "include/grpc/impl/codegen/grpc_types.h", 
      "include/grpc/impl/codegen/propagation_bits.h", 
      "include/grpc/impl/codegen/status.h", 
      "include/grpc/status.h", 
      "src/core/census/aggregation.h", 
      "src/core/census/grpc_filter.h", 
      "src/core/census/grpc_plugin.h", 
      "src/core/census/mlog.h", 
      "src/core/census/rpc_metric_id.h", 
      "src/core/channel/channel_args.h", 
      "src/core/channel/channel_stack.h", 
      "src/core/channel/channel_stack_builder.h", 
      "src/core/channel/client_channel.h", 
      "src/core/channel/client_uchannel.h", 
      "src/core/channel/compress_filter.h", 
      "src/core/channel/connected_channel.h", 
      "src/core/channel/context.h", 
      "src/core/channel/http_client_filter.h", 
      "src/core/channel/http_server_filter.h", 
      "src/core/channel/subchannel_call_holder.h", 
      "src/core/client_config/client_config.h", 
      "src/core/client_config/connector.h", 
      "src/core/client_config/initial_connect_string.h", 
      "src/core/client_config/lb_policies/load_balancer_api.h", 
      "src/core/client_config/lb_policies/pick_first.h", 
      "src/core/client_config/lb_policies/round_robin.h", 
      "src/core/client_config/lb_policy.h", 
      "src/core/client_config/lb_policy_factory.h", 
      "src/core/client_config/lb_policy_registry.h", 
      "src/core/client_config/resolver.h", 
      "src/core/client_config/resolver_factory.h", 
      "src/core/client_config/resolver_registry.h", 
      "src/core/client_config/resolvers/dns_resolver.h", 
      "src/core/client_config/resolvers/sockaddr_resolver.h", 
      "src/core/client_config/subchannel.h", 
      "src/core/client_config/subchannel_factory.h", 
      "src/core/client_config/subchannel_index.h", 
      "src/core/client_config/uri_parser.h", 
      "src/core/compression/algorithm_metadata.h", 
      "src/core/compression/message_compress.h", 
      "src/core/debug/trace.h", 
      "src/core/httpcli/format_request.h", 
      "src/core/httpcli/httpcli.h", 
      "src/core/httpcli/parser.h", 
      "src/core/iomgr/closure.h", 
      "src/core/iomgr/endpoint.h", 
      "src/core/iomgr/endpoint_pair.h", 
      "src/core/iomgr/exec_ctx.h", 
      "src/core/iomgr/executor.h", 
      "src/core/iomgr/fd_posix.h", 
      "src/core/iomgr/iocp_windows.h", 
      "src/core/iomgr/iomgr.h", 
      "src/core/iomgr/iomgr_internal.h", 
      "src/core/iomgr/iomgr_posix.h", 
      "src/core/iomgr/pollset.h", 
      "src/core/iomgr/pollset_posix.h", 
      "src/core/iomgr/pollset_set.h", 
      "src/core/iomgr/pollset_set_posix.h", 
      "src/core/iomgr/pollset_set_windows.h", 
      "src/core/iomgr/pollset_windows.h", 
      "src/core/iomgr/resolve_address.h", 
      "src/core/iomgr/sockaddr.h", 
      "src/core/iomgr/sockaddr_posix.h", 
      "src/core/iomgr/sockaddr_utils.h", 
      "src/core/iomgr/sockaddr_win32.h", 
      "src/core/iomgr/socket_utils_posix.h", 
      "src/core/iomgr/socket_windows.h", 
      "src/core/iomgr/tcp_client.h", 
      "src/core/iomgr/tcp_posix.h", 
      "src/core/iomgr/tcp_server.h", 
      "src/core/iomgr/tcp_windows.h", 
      "src/core/iomgr/time_averaged_stats.h", 
      "src/core/iomgr/timer.h", 
      "src/core/iomgr/timer_heap.h", 
      "src/core/iomgr/udp_server.h", 
      "src/core/iomgr/wakeup_fd_pipe.h", 
      "src/core/iomgr/wakeup_fd_posix.h", 
      "src/core/iomgr/workqueue.h", 
      "src/core/iomgr/workqueue_posix.h", 
      "src/core/iomgr/workqueue_windows.h", 
      "src/core/json/json.h", 
      "src/core/json/json_common.h", 
      "src/core/json/json_reader.h", 
      "src/core/json/json_writer.h", 
      "src/core/proto/grpc/lb/v0/load_balancer.pb.h", 
      "src/core/security/auth_filters.h", 
      "src/core/security/b64.h", 
      "src/core/security/credentials.h", 
      "src/core/security/handshake.h", 
      "src/core/security/json_token.h", 
      "src/core/security/jwt_verifier.h", 
      "src/core/security/secure_endpoint.h", 
      "src/core/security/security_connector.h", 
      "src/core/security/security_context.h", 
      "src/core/statistics/census_interface.h", 
      "src/core/statistics/census_rpc_stats.h", 
      "src/core/surface/api_trace.h", 
      "src/core/surface/call.h", 
      "src/core/surface/call_test_only.h", 
      "src/core/surface/channel.h", 
      "src/core/surface/channel_init.h", 
      "src/core/surface/channel_stack_type.h", 
      "src/core/surface/completion_queue.h", 
      "src/core/surface/event_string.h", 
      "src/core/surface/init.h", 
      "src/core/surface/lame_client.h", 
      "src/core/surface/server.h", 
      "src/core/surface/surface_trace.h", 
      "src/core/transport/byte_stream.h", 
      "src/core/transport/chttp2/alpn.h", 
      "src/core/transport/chttp2/bin_encoder.h", 
      "src/core/transport/chttp2/frame.h", 
      "src/core/transport/chttp2/frame_data.h", 
      "src/core/transport/chttp2/frame_goaway.h", 
      "src/core/transport/chttp2/frame_ping.h", 
      "src/core/transport/chttp2/frame_rst_stream.h", 
      "src/core/transport/chttp2/frame_settings.h", 
      "src/core/transport/chttp2/frame_window_update.h", 
      "src/core/transport/chttp2/hpack_encoder.h", 
      "src/core/transport/chttp2/hpack_parser.h", 
      "src/core/transport/chttp2/hpack_table.h", 
      "src/core/transport/chttp2/http2_errors.h", 
      "src/core/transport/chttp2/huffsyms.h", 
      "src/core/transport/chttp2/incoming_metadata.h", 
      "src/core/transport/chttp2/internal.h", 
      "src/core/transport/chttp2/status_conversion.h", 
      "src/core/transport/chttp2/stream_map.h", 
      "src/core/transport/chttp2/timeout_encoding.h", 
      "src/core/transport/chttp2/varint.h", 
      "src/core/transport/chttp2_transport.h", 
      "src/core/transport/connectivity_state.h", 
      "src/core/transport/metadata.h", 
      "src/core/transport/metadata_batch.h", 
      "src/core/transport/static_metadata.h", 
      "src/core/transport/transport.h", 
      "src/core/transport/transport_impl.h", 
      "src/core/tsi/fake_transport_security.h", 
      "src/core/tsi/ssl_transport_security.h", 
      "src/core/tsi/ssl_types.h", 
      "src/core/tsi/transport_security.h", 
      "src/core/tsi/transport_security_interface.h", 
      "third_party/nanopb/pb.h", 
      "third_party/nanopb/pb_common.h", 
      "third_party/nanopb/pb_decode.h", 
      "third_party/nanopb/pb_encode.h"
    ], 
    "language": "c", 
    "name": "grpc", 
    "src": [
      "include/grpc/byte_buffer.h", 
      "include/grpc/byte_buffer_reader.h", 
      "include/grpc/census.h", 
      "include/grpc/compression.h", 
      "include/grpc/grpc.h", 
      "include/grpc/grpc_security.h", 
      "include/grpc/impl/codegen/byte_buffer.h", 
      "include/grpc/impl/codegen/compression_types.h", 
      "include/grpc/impl/codegen/connectivity_state.h", 
      "include/grpc/impl/codegen/grpc_types.h", 
      "include/grpc/impl/codegen/propagation_bits.h", 
      "include/grpc/impl/codegen/status.h", 
      "include/grpc/status.h", 
      "src/core/census/aggregation.h", 
      "src/core/census/context.c", 
      "src/core/census/grpc_context.c", 
      "src/core/census/grpc_filter.c", 
      "src/core/census/grpc_filter.h", 
      "src/core/census/grpc_plugin.c", 
      "src/core/census/grpc_plugin.h", 
      "src/core/census/initialize.c", 
      "src/core/census/mlog.c", 
      "src/core/census/mlog.h", 
      "src/core/census/operation.c", 
      "src/core/census/placeholders.c", 
      "src/core/census/rpc_metric_id.h", 
      "src/core/census/tracing.c", 
      "src/core/channel/channel_args.c", 
      "src/core/channel/channel_args.h", 
      "src/core/channel/channel_stack.c", 
      "src/core/channel/channel_stack.h", 
      "src/core/channel/channel_stack_builder.c", 
      "src/core/channel/channel_stack_builder.h", 
      "src/core/channel/client_channel.c", 
      "src/core/channel/client_channel.h", 
      "src/core/channel/client_uchannel.c", 
      "src/core/channel/client_uchannel.h", 
      "src/core/channel/compress_filter.c", 
      "src/core/channel/compress_filter.h", 
      "src/core/channel/connected_channel.c", 
      "src/core/channel/connected_channel.h", 
      "src/core/channel/context.h", 
      "src/core/channel/http_client_filter.c", 
      "src/core/channel/http_client_filter.h", 
      "src/core/channel/http_server_filter.c", 
      "src/core/channel/http_server_filter.h", 
      "src/core/channel/subchannel_call_holder.c", 
      "src/core/channel/subchannel_call_holder.h", 
      "src/core/client_config/client_config.c", 
      "src/core/client_config/client_config.h", 
      "src/core/client_config/connector.c", 
      "src/core/client_config/connector.h", 
      "src/core/client_config/default_initial_connect_string.c", 
      "src/core/client_config/initial_connect_string.c", 
      "src/core/client_config/initial_connect_string.h", 
      "src/core/client_config/lb_policies/load_balancer_api.c", 
      "src/core/client_config/lb_policies/load_balancer_api.h", 
      "src/core/client_config/lb_policies/pick_first.c", 
      "src/core/client_config/lb_policies/pick_first.h", 
      "src/core/client_config/lb_policies/round_robin.c", 
      "src/core/client_config/lb_policies/round_robin.h", 
      "src/core/client_config/lb_policy.c", 
      "src/core/client_config/lb_policy.h", 
      "src/core/client_config/lb_policy_factory.c", 
      "src/core/client_config/lb_policy_factory.h", 
      "src/core/client_config/lb_policy_registry.c", 
      "src/core/client_config/lb_policy_registry.h", 
      "src/core/client_config/resolver.c", 
      "src/core/client_config/resolver.h", 
      "src/core/client_config/resolver_factory.c", 
      "src/core/client_config/resolver_factory.h", 
      "src/core/client_config/resolver_registry.c", 
      "src/core/client_config/resolver_registry.h", 
      "src/core/client_config/resolvers/dns_resolver.c", 
      "src/core/client_config/resolvers/dns_resolver.h", 
      "src/core/client_config/resolvers/sockaddr_resolver.c", 
      "src/core/client_config/resolvers/sockaddr_resolver.h", 
      "src/core/client_config/subchannel.c", 
      "src/core/client_config/subchannel.h", 
      "src/core/client_config/subchannel_factory.c", 
      "src/core/client_config/subchannel_factory.h", 
      "src/core/client_config/subchannel_index.c", 
      "src/core/client_config/subchannel_index.h", 
      "src/core/client_config/uri_parser.c", 
      "src/core/client_config/uri_parser.h", 
      "src/core/compression/algorithm_metadata.h", 
      "src/core/compression/compression_algorithm.c", 
      "src/core/compression/message_compress.c", 
      "src/core/compression/message_compress.h", 
      "src/core/debug/trace.c", 
      "src/core/debug/trace.h", 
      "src/core/httpcli/format_request.c", 
      "src/core/httpcli/format_request.h", 
      "src/core/httpcli/httpcli.c", 
      "src/core/httpcli/httpcli.h", 
      "src/core/httpcli/httpcli_security_connector.c", 
      "src/core/httpcli/parser.c", 
      "src/core/httpcli/parser.h", 
      "src/core/iomgr/closure.c", 
      "src/core/iomgr/closure.h", 
      "src/core/iomgr/endpoint.c", 
      "src/core/iomgr/endpoint.h", 
      "src/core/iomgr/endpoint_pair.h", 
      "src/core/iomgr/endpoint_pair_posix.c", 
      "src/core/iomgr/endpoint_pair_windows.c", 
      "src/core/iomgr/exec_ctx.c", 
      "src/core/iomgr/exec_ctx.h", 
      "src/core/iomgr/executor.c", 
      "src/core/iomgr/executor.h", 
      "src/core/iomgr/fd_posix.c", 
      "src/core/iomgr/fd_posix.h", 
      "src/core/iomgr/iocp_windows.c", 
      "src/core/iomgr/iocp_windows.h", 
      "src/core/iomgr/iomgr.c", 
      "src/core/iomgr/iomgr.h", 
      "src/core/iomgr/iomgr_internal.h", 
      "src/core/iomgr/iomgr_posix.c", 
      "src/core/iomgr/iomgr_posix.h", 
      "src/core/iomgr/iomgr_windows.c", 
      "src/core/iomgr/pollset.h", 
      "src/core/iomgr/pollset_multipoller_with_epoll.c", 
      "src/core/iomgr/pollset_multipoller_with_poll_posix.c", 
      "src/core/iomgr/pollset_posix.c", 
      "src/core/iomgr/pollset_posix.h", 
      "src/core/iomgr/pollset_set.h", 
      "src/core/iomgr/pollset_set_posix.c", 
      "src/core/iomgr/pollset_set_posix.h", 
      "src/core/iomgr/pollset_set_windows.c", 
      "src/core/iomgr/pollset_set_windows.h", 
      "src/core/iomgr/pollset_windows.c", 
      "src/core/iomgr/pollset_windows.h", 
      "src/core/iomgr/resolve_address.h", 
      "src/core/iomgr/resolve_address_posix.c", 
      "src/core/iomgr/resolve_address_windows.c", 
      "src/core/iomgr/sockaddr.h", 
      "src/core/iomgr/sockaddr_posix.h", 
      "src/core/iomgr/sockaddr_utils.c", 
      "src/core/iomgr/sockaddr_utils.h", 
      "src/core/iomgr/sockaddr_win32.h", 
      "src/core/iomgr/socket_utils_common_posix.c", 
      "src/core/iomgr/socket_utils_linux.c", 
      "src/core/iomgr/socket_utils_posix.c", 
      "src/core/iomgr/socket_utils_posix.h", 
      "src/core/iomgr/socket_windows.c", 
      "src/core/iomgr/socket_windows.h", 
      "src/core/iomgr/tcp_client.h", 
      "src/core/iomgr/tcp_client_posix.c", 
      "src/core/iomgr/tcp_client_windows.c", 
      "src/core/iomgr/tcp_posix.c", 
      "src/core/iomgr/tcp_posix.h", 
      "src/core/iomgr/tcp_server.h", 
      "src/core/iomgr/tcp_server_posix.c", 
      "src/core/iomgr/tcp_server_windows.c", 
      "src/core/iomgr/tcp_windows.c", 
      "src/core/iomgr/tcp_windows.h", 
      "src/core/iomgr/time_averaged_stats.c", 
      "src/core/iomgr/time_averaged_stats.h", 
      "src/core/iomgr/timer.c", 
      "src/core/iomgr/timer.h", 
      "src/core/iomgr/timer_heap.c", 
      "src/core/iomgr/timer_heap.h", 
      "src/core/iomgr/udp_server.c", 
      "src/core/iomgr/udp_server.h", 
      "src/core/iomgr/wakeup_fd_eventfd.c", 
      "src/core/iomgr/wakeup_fd_nospecial.c", 
      "src/core/iomgr/wakeup_fd_pipe.c", 
      "src/core/iomgr/wakeup_fd_pipe.h", 
      "src/core/iomgr/wakeup_fd_posix.c", 
      "src/core/iomgr/wakeup_fd_posix.h", 
      "src/core/iomgr/workqueue.h", 
      "src/core/iomgr/workqueue_posix.c", 
      "src/core/iomgr/workqueue_posix.h", 
      "src/core/iomgr/workqueue_windows.c", 
      "src/core/iomgr/workqueue_windows.h", 
      "src/core/json/json.c", 
      "src/core/json/json.h", 
      "src/core/json/json_common.h", 
      "src/core/json/json_reader.c", 
      "src/core/json/json_reader.h", 
      "src/core/json/json_string.c", 
      "src/core/json/json_writer.c", 
      "src/core/json/json_writer.h", 
      "src/core/proto/grpc/lb/v0/load_balancer.pb.c", 
      "src/core/proto/grpc/lb/v0/load_balancer.pb.h", 
      "src/core/security/auth_filters.h", 
      "src/core/security/b64.c", 
      "src/core/security/b64.h", 
      "src/core/security/client_auth_filter.c", 
      "src/core/security/credentials.c", 
      "src/core/security/credentials.h", 
      "src/core/security/credentials_metadata.c", 
      "src/core/security/credentials_posix.c", 
      "src/core/security/credentials_win32.c", 
      "src/core/security/google_default_credentials.c", 
      "src/core/security/handshake.c", 
      "src/core/security/handshake.h", 
      "src/core/security/json_token.c", 
      "src/core/security/json_token.h", 
      "src/core/security/jwt_verifier.c", 
      "src/core/security/jwt_verifier.h", 
      "src/core/security/secure_endpoint.c", 
      "src/core/security/secure_endpoint.h", 
      "src/core/security/security_connector.c", 
      "src/core/security/security_connector.h", 
      "src/core/security/security_context.c", 
      "src/core/security/security_context.h", 
      "src/core/security/server_auth_filter.c", 
      "src/core/security/server_secure_chttp2.c", 
      "src/core/statistics/census_interface.h", 
      "src/core/statistics/census_rpc_stats.h", 
      "src/core/surface/alarm.c", 
      "src/core/surface/api_trace.c", 
      "src/core/surface/api_trace.h", 
      "src/core/surface/byte_buffer.c", 
      "src/core/surface/byte_buffer_reader.c", 
      "src/core/surface/call.c", 
      "src/core/surface/call.h", 
      "src/core/surface/call_details.c", 
      "src/core/surface/call_log_batch.c", 
      "src/core/surface/call_test_only.h", 
      "src/core/surface/channel.c", 
      "src/core/surface/channel.h", 
      "src/core/surface/channel_connectivity.c", 
      "src/core/surface/channel_create.c", 
      "src/core/surface/channel_init.c", 
      "src/core/surface/channel_init.h", 
      "src/core/surface/channel_ping.c", 
      "src/core/surface/channel_stack_type.c", 
      "src/core/surface/channel_stack_type.h", 
      "src/core/surface/completion_queue.c", 
      "src/core/surface/completion_queue.h", 
      "src/core/surface/event_string.c", 
      "src/core/surface/event_string.h", 
      "src/core/surface/init.c", 
      "src/core/surface/init.h", 
      "src/core/surface/init_secure.c", 
      "src/core/surface/lame_client.c", 
      "src/core/surface/lame_client.h", 
      "src/core/surface/metadata_array.c", 
      "src/core/surface/secure_channel_create.c", 
      "src/core/surface/server.c", 
      "src/core/surface/server.h", 
      "src/core/surface/server_chttp2.c", 
      "src/core/surface/surface_trace.h", 
      "src/core/surface/validate_metadata.c", 
      "src/core/surface/version.c", 
      "src/core/transport/byte_stream.c", 
      "src/core/transport/byte_stream.h", 
      "src/core/transport/chttp2/alpn.c", 
      "src/core/transport/chttp2/alpn.h", 
      "src/core/transport/chttp2/bin_encoder.c", 
      "src/core/transport/chttp2/bin_encoder.h", 
      "src/core/transport/chttp2/frame.h", 
      "src/core/transport/chttp2/frame_data.c", 
      "src/core/transport/chttp2/frame_data.h", 
      "src/core/transport/chttp2/frame_goaway.c", 
      "src/core/transport/chttp2/frame_goaway.h", 
      "src/core/transport/chttp2/frame_ping.c", 
      "src/core/transport/chttp2/frame_ping.h", 
      "src/core/transport/chttp2/frame_rst_stream.c", 
      "src/core/transport/chttp2/frame_rst_stream.h", 
      "src/core/transport/chttp2/frame_settings.c", 
      "src/core/transport/chttp2/frame_settings.h", 
      "src/core/transport/chttp2/frame_window_update.c", 
      "src/core/transport/chttp2/frame_window_update.h", 
      "src/core/transport/chttp2/hpack_encoder.c", 
      "src/core/transport/chttp2/hpack_encoder.h", 
      "src/core/transport/chttp2/hpack_parser.c", 
      "src/core/transport/chttp2/hpack_parser.h", 
      "src/core/transport/chttp2/hpack_table.c", 
      "src/core/transport/chttp2/hpack_table.h", 
      "src/core/transport/chttp2/http2_errors.h", 
      "src/core/transport/chttp2/huffsyms.c", 
      "src/core/transport/chttp2/huffsyms.h", 
      "src/core/transport/chttp2/incoming_metadata.c", 
      "src/core/transport/chttp2/incoming_metadata.h", 
      "src/core/transport/chttp2/internal.h", 
      "src/core/transport/chttp2/parsing.c", 
      "src/core/transport/chttp2/status_conversion.c", 
      "src/core/transport/chttp2/status_conversion.h", 
      "src/core/transport/chttp2/stream_lists.c", 
      "src/core/transport/chttp2/stream_map.c", 
      "src/core/transport/chttp2/stream_map.h", 
      "src/core/transport/chttp2/timeout_encoding.c", 
      "src/core/transport/chttp2/timeout_encoding.h", 
      "src/core/transport/chttp2/varint.c", 
      "src/core/transport/chttp2/varint.h", 
      "src/core/transport/chttp2/writing.c", 
      "src/core/transport/chttp2_transport.c", 
      "src/core/transport/chttp2_transport.h", 
      "src/core/transport/connectivity_state.c", 
      "src/core/transport/connectivity_state.h", 
      "src/core/transport/metadata.c", 
      "src/core/transport/metadata.h", 
      "src/core/transport/metadata_batch.c", 
      "src/core/transport/metadata_batch.h", 
      "src/core/transport/static_metadata.c", 
      "src/core/transport/static_metadata.h", 
      "src/core/transport/transport.c", 
      "src/core/transport/transport.h", 
      "src/core/transport/transport_impl.h", 
      "src/core/transport/transport_op_string.c", 
      "src/core/tsi/fake_transport_security.c", 
      "src/core/tsi/fake_transport_security.h", 
      "src/core/tsi/ssl_transport_security.c", 
      "src/core/tsi/ssl_transport_security.h", 
      "src/core/tsi/ssl_types.h", 
      "src/core/tsi/transport_security.c", 
      "src/core/tsi/transport_security.h", 
      "src/core/tsi/transport_security_interface.h"
    ], 
    "third_party": false, 
    "type": "lib"
  }, 
  {
    "deps": [], 
    "headers": [
      "include/grpc/impl/codegen/alloc.h", 
      "include/grpc/impl/codegen/atm.h", 
      "include/grpc/impl/codegen/atm_gcc_atomic.h", 
      "include/grpc/impl/codegen/atm_gcc_sync.h", 
      "include/grpc/impl/codegen/atm_win32.h", 
      "include/grpc/impl/codegen/byte_buffer.h", 
      "include/grpc/impl/codegen/compression_types.h", 
      "include/grpc/impl/codegen/connectivity_state.h", 
      "include/grpc/impl/codegen/grpc_types.h", 
      "include/grpc/impl/codegen/log.h", 
      "include/grpc/impl/codegen/port_platform.h", 
      "include/grpc/impl/codegen/propagation_bits.h", 
      "include/grpc/impl/codegen/slice.h", 
      "include/grpc/impl/codegen/slice_buffer.h", 
      "include/grpc/impl/codegen/status.h", 
      "include/grpc/impl/codegen/sync.h", 
      "include/grpc/impl/codegen/sync_generic.h", 
      "include/grpc/impl/codegen/sync_posix.h", 
      "include/grpc/impl/codegen/sync_win32.h", 
      "include/grpc/impl/codegen/time.h"
    ], 
    "language": "c", 
    "name": "grpc_codegen_lib", 
    "src": [
      "include/grpc/impl/codegen/alloc.h", 
      "include/grpc/impl/codegen/atm.h", 
      "include/grpc/impl/codegen/atm_gcc_atomic.h", 
      "include/grpc/impl/codegen/atm_gcc_sync.h", 
      "include/grpc/impl/codegen/atm_win32.h", 
      "include/grpc/impl/codegen/byte_buffer.h", 
      "include/grpc/impl/codegen/compression_types.h", 
      "include/grpc/impl/codegen/connectivity_state.h", 
      "include/grpc/impl/codegen/grpc_types.h", 
      "include/grpc/impl/codegen/log.h", 
      "include/grpc/impl/codegen/port_platform.h", 
      "include/grpc/impl/codegen/propagation_bits.h", 
      "include/grpc/impl/codegen/slice.h", 
      "include/grpc/impl/codegen/slice_buffer.h", 
      "include/grpc/impl/codegen/status.h", 
      "include/grpc/impl/codegen/sync.h", 
      "include/grpc/impl/codegen/sync_generic.h", 
      "include/grpc/impl/codegen/sync_posix.h", 
      "include/grpc/impl/codegen/sync_win32.h", 
      "include/grpc/impl/codegen/time.h"
    ], 
    "third_party": false, 
    "type": "lib"
  }, 
  {
    "deps": [
      "gpr", 
      "grpc"
    ], 
    "headers": [], 
    "language": "c", 
    "name": "grpc_dll", 
    "src": [], 
    "third_party": false, 
    "type": "lib"
  }, 
  {
    "deps": [
      "gpr", 
      "gpr_test_util", 
      "grpc"
    ], 
    "headers": [
      "test/core/end2end/cq_verifier.h", 
      "test/core/end2end/data/ssl_test_data.h", 
      "test/core/end2end/fixtures/proxy.h", 
      "test/core/iomgr/endpoint_tests.h", 
      "test/core/security/oauth2_utils.h", 
      "test/core/util/grpc_profiler.h", 
      "test/core/util/parse_hexstring.h", 
      "test/core/util/port.h", 
      "test/core/util/port_server_client.h", 
      "test/core/util/slice_splitter.h"
    ], 
    "language": "c", 
    "name": "grpc_test_util", 
    "src": [
      "test/core/end2end/cq_verifier.c", 
      "test/core/end2end/cq_verifier.h", 
      "test/core/end2end/data/server1_cert.c", 
      "test/core/end2end/data/server1_key.c", 
      "test/core/end2end/data/ssl_test_data.h", 
      "test/core/end2end/data/test_root_cert.c", 
      "test/core/end2end/fixtures/proxy.c", 
      "test/core/end2end/fixtures/proxy.h", 
      "test/core/iomgr/endpoint_tests.c", 
      "test/core/iomgr/endpoint_tests.h", 
      "test/core/security/oauth2_utils.c", 
      "test/core/security/oauth2_utils.h", 
      "test/core/util/grpc_profiler.c", 
      "test/core/util/grpc_profiler.h", 
      "test/core/util/parse_hexstring.c", 
      "test/core/util/parse_hexstring.h", 
      "test/core/util/port.h", 
      "test/core/util/port_posix.c", 
      "test/core/util/port_server_client.c", 
      "test/core/util/port_server_client.h", 
      "test/core/util/port_windows.c", 
      "test/core/util/slice_splitter.c", 
      "test/core/util/slice_splitter.h"
    ], 
    "third_party": false, 
    "type": "lib"
  }, 
  {
    "deps": [
      "gpr", 
      "gpr_test_util", 
      "grpc_unsecure"
    ], 
    "headers": [
      "test/core/end2end/cq_verifier.h", 
      "test/core/end2end/fixtures/proxy.h", 
      "test/core/iomgr/endpoint_tests.h", 
      "test/core/util/grpc_profiler.h", 
      "test/core/util/parse_hexstring.h", 
      "test/core/util/port.h", 
      "test/core/util/port_server_client.h", 
      "test/core/util/slice_splitter.h"
    ], 
    "language": "c", 
    "name": "grpc_test_util_unsecure", 
    "src": [
      "test/core/end2end/cq_verifier.c", 
      "test/core/end2end/cq_verifier.h", 
      "test/core/end2end/fixtures/proxy.c", 
      "test/core/end2end/fixtures/proxy.h", 
      "test/core/iomgr/endpoint_tests.c", 
      "test/core/iomgr/endpoint_tests.h", 
      "test/core/util/grpc_profiler.c", 
      "test/core/util/grpc_profiler.h", 
      "test/core/util/parse_hexstring.c", 
      "test/core/util/parse_hexstring.h", 
      "test/core/util/port.h", 
      "test/core/util/port_posix.c", 
      "test/core/util/port_server_client.c", 
      "test/core/util/port_server_client.h", 
      "test/core/util/port_windows.c", 
      "test/core/util/slice_splitter.c", 
      "test/core/util/slice_splitter.h"
    ], 
    "third_party": false, 
    "type": "lib"
  }, 
  {
    "deps": [
      "gpr"
    ], 
    "headers": [
      "include/grpc/byte_buffer.h", 
      "include/grpc/byte_buffer_reader.h", 
      "include/grpc/census.h", 
      "include/grpc/compression.h", 
      "include/grpc/grpc.h", 
      "include/grpc/impl/codegen/byte_buffer.h", 
      "include/grpc/impl/codegen/compression_types.h", 
      "include/grpc/impl/codegen/connectivity_state.h", 
      "include/grpc/impl/codegen/grpc_types.h", 
      "include/grpc/impl/codegen/propagation_bits.h", 
      "include/grpc/impl/codegen/status.h", 
      "include/grpc/status.h", 
      "src/core/census/aggregation.h", 
      "src/core/census/grpc_filter.h", 
      "src/core/census/grpc_plugin.h", 
      "src/core/census/mlog.h", 
      "src/core/census/rpc_metric_id.h", 
      "src/core/channel/channel_args.h", 
      "src/core/channel/channel_stack.h", 
      "src/core/channel/channel_stack_builder.h", 
      "src/core/channel/client_channel.h", 
      "src/core/channel/client_uchannel.h", 
      "src/core/channel/compress_filter.h", 
      "src/core/channel/connected_channel.h", 
      "src/core/channel/context.h", 
      "src/core/channel/http_client_filter.h", 
      "src/core/channel/http_server_filter.h", 
      "src/core/channel/subchannel_call_holder.h", 
      "src/core/client_config/client_config.h", 
      "src/core/client_config/connector.h", 
      "src/core/client_config/initial_connect_string.h", 
      "src/core/client_config/lb_policies/load_balancer_api.h", 
      "src/core/client_config/lb_policies/pick_first.h", 
      "src/core/client_config/lb_policies/round_robin.h", 
      "src/core/client_config/lb_policy.h", 
      "src/core/client_config/lb_policy_factory.h", 
      "src/core/client_config/lb_policy_registry.h", 
      "src/core/client_config/resolver.h", 
      "src/core/client_config/resolver_factory.h", 
      "src/core/client_config/resolver_registry.h", 
      "src/core/client_config/resolvers/dns_resolver.h", 
      "src/core/client_config/resolvers/sockaddr_resolver.h", 
      "src/core/client_config/subchannel.h", 
      "src/core/client_config/subchannel_factory.h", 
      "src/core/client_config/subchannel_index.h", 
      "src/core/client_config/uri_parser.h", 
      "src/core/compression/algorithm_metadata.h", 
      "src/core/compression/message_compress.h", 
      "src/core/debug/trace.h", 
      "src/core/httpcli/format_request.h", 
      "src/core/httpcli/httpcli.h", 
      "src/core/httpcli/parser.h", 
      "src/core/iomgr/closure.h", 
      "src/core/iomgr/endpoint.h", 
      "src/core/iomgr/endpoint_pair.h", 
      "src/core/iomgr/exec_ctx.h", 
      "src/core/iomgr/executor.h", 
      "src/core/iomgr/fd_posix.h", 
      "src/core/iomgr/iocp_windows.h", 
      "src/core/iomgr/iomgr.h", 
      "src/core/iomgr/iomgr_internal.h", 
      "src/core/iomgr/iomgr_posix.h", 
      "src/core/iomgr/pollset.h", 
      "src/core/iomgr/pollset_posix.h", 
      "src/core/iomgr/pollset_set.h", 
      "src/core/iomgr/pollset_set_posix.h", 
      "src/core/iomgr/pollset_set_windows.h", 
      "src/core/iomgr/pollset_windows.h", 
      "src/core/iomgr/resolve_address.h", 
      "src/core/iomgr/sockaddr.h", 
      "src/core/iomgr/sockaddr_posix.h", 
      "src/core/iomgr/sockaddr_utils.h", 
      "src/core/iomgr/sockaddr_win32.h", 
      "src/core/iomgr/socket_utils_posix.h", 
      "src/core/iomgr/socket_windows.h", 
      "src/core/iomgr/tcp_client.h", 
      "src/core/iomgr/tcp_posix.h", 
      "src/core/iomgr/tcp_server.h", 
      "src/core/iomgr/tcp_windows.h", 
      "src/core/iomgr/time_averaged_stats.h", 
      "src/core/iomgr/timer.h", 
      "src/core/iomgr/timer_heap.h", 
      "src/core/iomgr/udp_server.h", 
      "src/core/iomgr/wakeup_fd_pipe.h", 
      "src/core/iomgr/wakeup_fd_posix.h", 
      "src/core/iomgr/workqueue.h", 
      "src/core/iomgr/workqueue_posix.h", 
      "src/core/iomgr/workqueue_windows.h", 
      "src/core/json/json.h", 
      "src/core/json/json_common.h", 
      "src/core/json/json_reader.h", 
      "src/core/json/json_writer.h", 
      "src/core/proto/grpc/lb/v0/load_balancer.pb.h", 
      "src/core/statistics/census_interface.h", 
      "src/core/statistics/census_rpc_stats.h", 
      "src/core/surface/api_trace.h", 
      "src/core/surface/call.h", 
      "src/core/surface/call_test_only.h", 
      "src/core/surface/channel.h", 
      "src/core/surface/channel_init.h", 
      "src/core/surface/channel_stack_type.h", 
      "src/core/surface/completion_queue.h", 
      "src/core/surface/event_string.h", 
      "src/core/surface/init.h", 
      "src/core/surface/lame_client.h", 
      "src/core/surface/server.h", 
      "src/core/surface/surface_trace.h", 
      "src/core/transport/byte_stream.h", 
      "src/core/transport/chttp2/alpn.h", 
      "src/core/transport/chttp2/bin_encoder.h", 
      "src/core/transport/chttp2/frame.h", 
      "src/core/transport/chttp2/frame_data.h", 
      "src/core/transport/chttp2/frame_goaway.h", 
      "src/core/transport/chttp2/frame_ping.h", 
      "src/core/transport/chttp2/frame_rst_stream.h", 
      "src/core/transport/chttp2/frame_settings.h", 
      "src/core/transport/chttp2/frame_window_update.h", 
      "src/core/transport/chttp2/hpack_encoder.h", 
      "src/core/transport/chttp2/hpack_parser.h", 
      "src/core/transport/chttp2/hpack_table.h", 
      "src/core/transport/chttp2/http2_errors.h", 
      "src/core/transport/chttp2/huffsyms.h", 
      "src/core/transport/chttp2/incoming_metadata.h", 
      "src/core/transport/chttp2/internal.h", 
      "src/core/transport/chttp2/status_conversion.h", 
      "src/core/transport/chttp2/stream_map.h", 
      "src/core/transport/chttp2/timeout_encoding.h", 
      "src/core/transport/chttp2/varint.h", 
      "src/core/transport/chttp2_transport.h", 
      "src/core/transport/connectivity_state.h", 
      "src/core/transport/metadata.h", 
      "src/core/transport/metadata_batch.h", 
      "src/core/transport/static_metadata.h", 
      "src/core/transport/transport.h", 
      "src/core/transport/transport_impl.h", 
      "third_party/nanopb/pb.h", 
      "third_party/nanopb/pb_common.h", 
      "third_party/nanopb/pb_decode.h", 
      "third_party/nanopb/pb_encode.h"
    ], 
    "language": "c", 
    "name": "grpc_unsecure", 
    "src": [
      "include/grpc/byte_buffer.h", 
      "include/grpc/byte_buffer_reader.h", 
      "include/grpc/census.h", 
      "include/grpc/compression.h", 
      "include/grpc/grpc.h", 
      "include/grpc/impl/codegen/byte_buffer.h", 
      "include/grpc/impl/codegen/compression_types.h", 
      "include/grpc/impl/codegen/connectivity_state.h", 
      "include/grpc/impl/codegen/grpc_types.h", 
      "include/grpc/impl/codegen/propagation_bits.h", 
      "include/grpc/impl/codegen/status.h", 
      "include/grpc/status.h", 
      "src/core/census/aggregation.h", 
      "src/core/census/context.c", 
      "src/core/census/grpc_context.c", 
      "src/core/census/grpc_filter.c", 
      "src/core/census/grpc_filter.h", 
      "src/core/census/grpc_plugin.c", 
      "src/core/census/grpc_plugin.h", 
      "src/core/census/initialize.c", 
      "src/core/census/mlog.c", 
      "src/core/census/mlog.h", 
      "src/core/census/operation.c", 
      "src/core/census/placeholders.c", 
      "src/core/census/rpc_metric_id.h", 
      "src/core/census/tracing.c", 
      "src/core/channel/channel_args.c", 
      "src/core/channel/channel_args.h", 
      "src/core/channel/channel_stack.c", 
      "src/core/channel/channel_stack.h", 
      "src/core/channel/channel_stack_builder.c", 
      "src/core/channel/channel_stack_builder.h", 
      "src/core/channel/client_channel.c", 
      "src/core/channel/client_channel.h", 
      "src/core/channel/client_uchannel.c", 
      "src/core/channel/client_uchannel.h", 
      "src/core/channel/compress_filter.c", 
      "src/core/channel/compress_filter.h", 
      "src/core/channel/connected_channel.c", 
      "src/core/channel/connected_channel.h", 
      "src/core/channel/context.h", 
      "src/core/channel/http_client_filter.c", 
      "src/core/channel/http_client_filter.h", 
      "src/core/channel/http_server_filter.c", 
      "src/core/channel/http_server_filter.h", 
      "src/core/channel/subchannel_call_holder.c", 
      "src/core/channel/subchannel_call_holder.h", 
      "src/core/client_config/client_config.c", 
      "src/core/client_config/client_config.h", 
      "src/core/client_config/connector.c", 
      "src/core/client_config/connector.h", 
      "src/core/client_config/default_initial_connect_string.c", 
      "src/core/client_config/initial_connect_string.c", 
      "src/core/client_config/initial_connect_string.h", 
      "src/core/client_config/lb_policies/load_balancer_api.c", 
      "src/core/client_config/lb_policies/load_balancer_api.h", 
      "src/core/client_config/lb_policies/pick_first.c", 
      "src/core/client_config/lb_policies/pick_first.h", 
      "src/core/client_config/lb_policies/round_robin.c", 
      "src/core/client_config/lb_policies/round_robin.h", 
      "src/core/client_config/lb_policy.c", 
      "src/core/client_config/lb_policy.h", 
      "src/core/client_config/lb_policy_factory.c", 
      "src/core/client_config/lb_policy_factory.h", 
      "src/core/client_config/lb_policy_registry.c", 
      "src/core/client_config/lb_policy_registry.h", 
      "src/core/client_config/resolver.c", 
      "src/core/client_config/resolver.h", 
      "src/core/client_config/resolver_factory.c", 
      "src/core/client_config/resolver_factory.h", 
      "src/core/client_config/resolver_registry.c", 
      "src/core/client_config/resolver_registry.h", 
      "src/core/client_config/resolvers/dns_resolver.c", 
      "src/core/client_config/resolvers/dns_resolver.h", 
      "src/core/client_config/resolvers/sockaddr_resolver.c", 
      "src/core/client_config/resolvers/sockaddr_resolver.h", 
      "src/core/client_config/subchannel.c", 
      "src/core/client_config/subchannel.h", 
      "src/core/client_config/subchannel_factory.c", 
      "src/core/client_config/subchannel_factory.h", 
      "src/core/client_config/subchannel_index.c", 
      "src/core/client_config/subchannel_index.h", 
      "src/core/client_config/uri_parser.c", 
      "src/core/client_config/uri_parser.h", 
      "src/core/compression/algorithm_metadata.h", 
      "src/core/compression/compression_algorithm.c", 
      "src/core/compression/message_compress.c", 
      "src/core/compression/message_compress.h", 
      "src/core/debug/trace.c", 
      "src/core/debug/trace.h", 
      "src/core/httpcli/format_request.c", 
      "src/core/httpcli/format_request.h", 
      "src/core/httpcli/httpcli.c", 
      "src/core/httpcli/httpcli.h", 
      "src/core/httpcli/parser.c", 
      "src/core/httpcli/parser.h", 
      "src/core/iomgr/closure.c", 
      "src/core/iomgr/closure.h", 
      "src/core/iomgr/endpoint.c", 
      "src/core/iomgr/endpoint.h", 
      "src/core/iomgr/endpoint_pair.h", 
      "src/core/iomgr/endpoint_pair_posix.c", 
      "src/core/iomgr/endpoint_pair_windows.c", 
      "src/core/iomgr/exec_ctx.c", 
      "src/core/iomgr/exec_ctx.h", 
      "src/core/iomgr/executor.c", 
      "src/core/iomgr/executor.h", 
      "src/core/iomgr/fd_posix.c", 
      "src/core/iomgr/fd_posix.h", 
      "src/core/iomgr/iocp_windows.c", 
      "src/core/iomgr/iocp_windows.h", 
      "src/core/iomgr/iomgr.c", 
      "src/core/iomgr/iomgr.h", 
      "src/core/iomgr/iomgr_internal.h", 
      "src/core/iomgr/iomgr_posix.c", 
      "src/core/iomgr/iomgr_posix.h", 
      "src/core/iomgr/iomgr_windows.c", 
      "src/core/iomgr/pollset.h", 
      "src/core/iomgr/pollset_multipoller_with_epoll.c", 
      "src/core/iomgr/pollset_multipoller_with_poll_posix.c", 
      "src/core/iomgr/pollset_posix.c", 
      "src/core/iomgr/pollset_posix.h", 
      "src/core/iomgr/pollset_set.h", 
      "src/core/iomgr/pollset_set_posix.c", 
      "src/core/iomgr/pollset_set_posix.h", 
      "src/core/iomgr/pollset_set_windows.c", 
      "src/core/iomgr/pollset_set_windows.h", 
      "src/core/iomgr/pollset_windows.c", 
      "src/core/iomgr/pollset_windows.h", 
      "src/core/iomgr/resolve_address.h", 
      "src/core/iomgr/resolve_address_posix.c", 
      "src/core/iomgr/resolve_address_windows.c", 
      "src/core/iomgr/sockaddr.h", 
      "src/core/iomgr/sockaddr_posix.h", 
      "src/core/iomgr/sockaddr_utils.c", 
      "src/core/iomgr/sockaddr_utils.h", 
      "src/core/iomgr/sockaddr_win32.h", 
      "src/core/iomgr/socket_utils_common_posix.c", 
      "src/core/iomgr/socket_utils_linux.c", 
      "src/core/iomgr/socket_utils_posix.c", 
      "src/core/iomgr/socket_utils_posix.h", 
      "src/core/iomgr/socket_windows.c", 
      "src/core/iomgr/socket_windows.h", 
      "src/core/iomgr/tcp_client.h", 
      "src/core/iomgr/tcp_client_posix.c", 
      "src/core/iomgr/tcp_client_windows.c", 
      "src/core/iomgr/tcp_posix.c", 
      "src/core/iomgr/tcp_posix.h", 
      "src/core/iomgr/tcp_server.h", 
      "src/core/iomgr/tcp_server_posix.c", 
      "src/core/iomgr/tcp_server_windows.c", 
      "src/core/iomgr/tcp_windows.c", 
      "src/core/iomgr/tcp_windows.h", 
      "src/core/iomgr/time_averaged_stats.c", 
      "src/core/iomgr/time_averaged_stats.h", 
      "src/core/iomgr/timer.c", 
      "src/core/iomgr/timer.h", 
      "src/core/iomgr/timer_heap.c", 
      "src/core/iomgr/timer_heap.h", 
      "src/core/iomgr/udp_server.c", 
      "src/core/iomgr/udp_server.h", 
      "src/core/iomgr/wakeup_fd_eventfd.c", 
      "src/core/iomgr/wakeup_fd_nospecial.c", 
      "src/core/iomgr/wakeup_fd_pipe.c", 
      "src/core/iomgr/wakeup_fd_pipe.h", 
      "src/core/iomgr/wakeup_fd_posix.c", 
      "src/core/iomgr/wakeup_fd_posix.h", 
      "src/core/iomgr/workqueue.h", 
      "src/core/iomgr/workqueue_posix.c", 
      "src/core/iomgr/workqueue_posix.h", 
      "src/core/iomgr/workqueue_windows.c", 
      "src/core/iomgr/workqueue_windows.h", 
      "src/core/json/json.c", 
      "src/core/json/json.h", 
      "src/core/json/json_common.h", 
      "src/core/json/json_reader.c", 
      "src/core/json/json_reader.h", 
      "src/core/json/json_string.c", 
      "src/core/json/json_writer.c", 
      "src/core/json/json_writer.h", 
      "src/core/proto/grpc/lb/v0/load_balancer.pb.c", 
      "src/core/proto/grpc/lb/v0/load_balancer.pb.h", 
      "src/core/statistics/census_interface.h", 
      "src/core/statistics/census_rpc_stats.h", 
      "src/core/surface/alarm.c", 
      "src/core/surface/api_trace.c", 
      "src/core/surface/api_trace.h", 
      "src/core/surface/byte_buffer.c", 
      "src/core/surface/byte_buffer_reader.c", 
      "src/core/surface/call.c", 
      "src/core/surface/call.h", 
      "src/core/surface/call_details.c", 
      "src/core/surface/call_log_batch.c", 
      "src/core/surface/call_test_only.h", 
      "src/core/surface/channel.c", 
      "src/core/surface/channel.h", 
      "src/core/surface/channel_connectivity.c", 
      "src/core/surface/channel_create.c", 
      "src/core/surface/channel_init.c", 
      "src/core/surface/channel_init.h", 
      "src/core/surface/channel_ping.c", 
      "src/core/surface/channel_stack_type.c", 
      "src/core/surface/channel_stack_type.h", 
      "src/core/surface/completion_queue.c", 
      "src/core/surface/completion_queue.h", 
      "src/core/surface/event_string.c", 
      "src/core/surface/event_string.h", 
      "src/core/surface/init.c", 
      "src/core/surface/init.h", 
      "src/core/surface/init_unsecure.c", 
      "src/core/surface/lame_client.c", 
      "src/core/surface/lame_client.h", 
      "src/core/surface/metadata_array.c", 
      "src/core/surface/server.c", 
      "src/core/surface/server.h", 
      "src/core/surface/server_chttp2.c", 
      "src/core/surface/surface_trace.h", 
      "src/core/surface/validate_metadata.c", 
      "src/core/surface/version.c", 
      "src/core/transport/byte_stream.c", 
      "src/core/transport/byte_stream.h", 
      "src/core/transport/chttp2/alpn.c", 
      "src/core/transport/chttp2/alpn.h", 
      "src/core/transport/chttp2/bin_encoder.c", 
      "src/core/transport/chttp2/bin_encoder.h", 
      "src/core/transport/chttp2/frame.h", 
      "src/core/transport/chttp2/frame_data.c", 
      "src/core/transport/chttp2/frame_data.h", 
      "src/core/transport/chttp2/frame_goaway.c", 
      "src/core/transport/chttp2/frame_goaway.h", 
      "src/core/transport/chttp2/frame_ping.c", 
      "src/core/transport/chttp2/frame_ping.h", 
      "src/core/transport/chttp2/frame_rst_stream.c", 
      "src/core/transport/chttp2/frame_rst_stream.h", 
      "src/core/transport/chttp2/frame_settings.c", 
      "src/core/transport/chttp2/frame_settings.h", 
      "src/core/transport/chttp2/frame_window_update.c", 
      "src/core/transport/chttp2/frame_window_update.h", 
      "src/core/transport/chttp2/hpack_encoder.c", 
      "src/core/transport/chttp2/hpack_encoder.h", 
      "src/core/transport/chttp2/hpack_parser.c", 
      "src/core/transport/chttp2/hpack_parser.h", 
      "src/core/transport/chttp2/hpack_table.c", 
      "src/core/transport/chttp2/hpack_table.h", 
      "src/core/transport/chttp2/http2_errors.h", 
      "src/core/transport/chttp2/huffsyms.c", 
      "src/core/transport/chttp2/huffsyms.h", 
      "src/core/transport/chttp2/incoming_metadata.c", 
      "src/core/transport/chttp2/incoming_metadata.h", 
      "src/core/transport/chttp2/internal.h", 
      "src/core/transport/chttp2/parsing.c", 
      "src/core/transport/chttp2/status_conversion.c", 
      "src/core/transport/chttp2/status_conversion.h", 
      "src/core/transport/chttp2/stream_lists.c", 
      "src/core/transport/chttp2/stream_map.c", 
      "src/core/transport/chttp2/stream_map.h", 
      "src/core/transport/chttp2/timeout_encoding.c", 
      "src/core/transport/chttp2/timeout_encoding.h", 
      "src/core/transport/chttp2/varint.c", 
      "src/core/transport/chttp2/varint.h", 
      "src/core/transport/chttp2/writing.c", 
      "src/core/transport/chttp2_transport.c", 
      "src/core/transport/chttp2_transport.h", 
      "src/core/transport/connectivity_state.c", 
      "src/core/transport/connectivity_state.h", 
      "src/core/transport/metadata.c", 
      "src/core/transport/metadata.h", 
      "src/core/transport/metadata_batch.c", 
      "src/core/transport/metadata_batch.h", 
      "src/core/transport/static_metadata.c", 
      "src/core/transport/static_metadata.h", 
      "src/core/transport/transport.c", 
      "src/core/transport/transport.h", 
      "src/core/transport/transport_impl.h", 
      "src/core/transport/transport_op_string.c"
    ], 
    "third_party": false, 
    "type": "lib"
  }, 
  {
    "deps": [
      "gpr", 
      "grpc"
    ], 
    "headers": [
      "include/grpc/grpc_zookeeper.h", 
      "src/core/client_config/resolvers/zookeeper_resolver.h"
    ], 
    "language": "c", 
    "name": "grpc_zookeeper", 
    "src": [
      "include/grpc/grpc_zookeeper.h", 
      "src/core/client_config/resolvers/zookeeper_resolver.c", 
      "src/core/client_config/resolvers/zookeeper_resolver.h"
    ], 
    "third_party": false, 
    "type": "lib"
  }, 
  {
    "deps": [
      "gpr", 
      "gpr_test_util", 
      "grpc", 
      "grpc_test_util", 
      "test_tcp_server"
    ], 
    "headers": [
      "test/core/util/reconnect_server.h"
    ], 
    "language": "c", 
    "name": "reconnect_server", 
    "src": [
      "test/core/util/reconnect_server.c", 
      "test/core/util/reconnect_server.h"
    ], 
    "third_party": false, 
    "type": "lib"
  }, 
  {
    "deps": [
      "gpr", 
      "gpr_test_util", 
      "grpc", 
      "grpc_test_util"
    ], 
    "headers": [
      "test/core/util/test_tcp_server.h"
    ], 
    "language": "c", 
    "name": "test_tcp_server", 
    "src": [
      "test/core/util/test_tcp_server.c", 
      "test/core/util/test_tcp_server.h"
    ], 
    "third_party": false, 
    "type": "lib"
  }, 
  {
    "deps": [
      "grpc"
    ], 
    "headers": [
      "include/grpc++/alarm.h", 
      "include/grpc++/channel.h", 
      "include/grpc++/client_context.h", 
      "include/grpc++/completion_queue.h", 
      "include/grpc++/create_channel.h", 
      "include/grpc++/generic/async_generic_service.h", 
      "include/grpc++/generic/generic_stub.h", 
      "include/grpc++/grpc++.h", 
      "include/grpc++/impl/call.h", 
      "include/grpc++/impl/client_unary_call.h", 
      "include/grpc++/impl/codegen/async_stream.h", 
      "include/grpc++/impl/codegen/async_unary_call.h", 
      "include/grpc++/impl/codegen/call.h", 
      "include/grpc++/impl/codegen/call_hook.h", 
      "include/grpc++/impl/codegen/channel_interface.h", 
      "include/grpc++/impl/codegen/client_context.h", 
      "include/grpc++/impl/codegen/client_unary_call.h", 
      "include/grpc++/impl/codegen/completion_queue.h", 
      "include/grpc++/impl/codegen/completion_queue_tag.h", 
      "include/grpc++/impl/codegen/config.h", 
      "include/grpc++/impl/codegen/config_protobuf.h", 
      "include/grpc++/impl/codegen/core_codegen_interface.h", 
      "include/grpc++/impl/codegen/grpc_library.h", 
      "include/grpc++/impl/codegen/method_handler_impl.h", 
      "include/grpc++/impl/codegen/proto_utils.h", 
      "include/grpc++/impl/codegen/rpc_method.h", 
      "include/grpc++/impl/codegen/rpc_service_method.h", 
      "include/grpc++/impl/codegen/security/auth_context.h", 
      "include/grpc++/impl/codegen/serialization_traits.h", 
      "include/grpc++/impl/codegen/server_context.h", 
      "include/grpc++/impl/codegen/server_interface.h", 
      "include/grpc++/impl/codegen/service_type.h", 
      "include/grpc++/impl/codegen/status.h", 
      "include/grpc++/impl/codegen/status_code_enum.h", 
      "include/grpc++/impl/codegen/string_ref.h", 
      "include/grpc++/impl/codegen/stub_options.h", 
      "include/grpc++/impl/codegen/sync.h", 
      "include/grpc++/impl/codegen/sync_cxx11.h", 
      "include/grpc++/impl/codegen/sync_no_cxx11.h", 
      "include/grpc++/impl/codegen/sync_stream.h", 
      "include/grpc++/impl/codegen/time.h", 
      "include/grpc++/impl/grpc_library.h", 
      "include/grpc++/impl/method_handler_impl.h", 
      "include/grpc++/impl/proto_utils.h", 
      "include/grpc++/impl/rpc_method.h", 
      "include/grpc++/impl/rpc_service_method.h", 
      "include/grpc++/impl/serialization_traits.h", 
      "include/grpc++/impl/server_builder_option.h", 
      "include/grpc++/impl/service_type.h", 
      "include/grpc++/impl/sync.h", 
      "include/grpc++/impl/sync_cxx11.h", 
      "include/grpc++/impl/sync_no_cxx11.h", 
      "include/grpc++/impl/thd.h", 
      "include/grpc++/impl/thd_cxx11.h", 
      "include/grpc++/impl/thd_no_cxx11.h", 
      "include/grpc++/security/auth_context.h", 
      "include/grpc++/security/auth_metadata_processor.h", 
      "include/grpc++/security/credentials.h", 
      "include/grpc++/security/server_credentials.h", 
      "include/grpc++/server.h", 
      "include/grpc++/server_builder.h", 
      "include/grpc++/server_context.h", 
      "include/grpc++/support/async_stream.h", 
      "include/grpc++/support/async_unary_call.h", 
      "include/grpc++/support/byte_buffer.h", 
      "include/grpc++/support/channel_arguments.h", 
      "include/grpc++/support/config.h", 
      "include/grpc++/support/config_protobuf.h", 
      "include/grpc++/support/slice.h", 
      "include/grpc++/support/status.h", 
      "include/grpc++/support/status_code_enum.h", 
      "include/grpc++/support/string_ref.h", 
      "include/grpc++/support/stub_options.h", 
      "include/grpc++/support/sync_stream.h", 
      "include/grpc++/support/time.h", 
      "src/cpp/client/create_channel_internal.h", 
      "src/cpp/client/secure_credentials.h", 
      "src/cpp/common/core_codegen.h", 
      "src/cpp/common/core_codegen.h", 
      "src/cpp/common/create_auth_context.h", 
      "src/cpp/common/secure_auth_context.h", 
      "src/cpp/server/dynamic_thread_pool.h", 
      "src/cpp/server/secure_server_credentials.h", 
      "src/cpp/server/thread_pool_interface.h"
    ], 
    "language": "c++", 
    "name": "grpc++", 
    "src": [
      "include/grpc++/alarm.h", 
      "include/grpc++/channel.h", 
      "include/grpc++/client_context.h", 
      "include/grpc++/completion_queue.h", 
      "include/grpc++/create_channel.h", 
      "include/grpc++/generic/async_generic_service.h", 
      "include/grpc++/generic/generic_stub.h", 
      "include/grpc++/grpc++.h", 
      "include/grpc++/impl/call.h", 
      "include/grpc++/impl/client_unary_call.h", 
      "include/grpc++/impl/codegen/async_stream.h", 
      "include/grpc++/impl/codegen/async_unary_call.h", 
      "include/grpc++/impl/codegen/call.h", 
      "include/grpc++/impl/codegen/call_hook.h", 
      "include/grpc++/impl/codegen/channel_interface.h", 
      "include/grpc++/impl/codegen/client_context.h", 
      "include/grpc++/impl/codegen/client_unary_call.h", 
      "include/grpc++/impl/codegen/completion_queue.h", 
      "include/grpc++/impl/codegen/completion_queue_tag.h", 
      "include/grpc++/impl/codegen/config.h", 
      "include/grpc++/impl/codegen/config_protobuf.h", 
      "include/grpc++/impl/codegen/core_codegen_interface.h", 
      "include/grpc++/impl/codegen/grpc_library.h", 
      "include/grpc++/impl/codegen/method_handler_impl.h", 
      "include/grpc++/impl/codegen/proto_utils.h", 
      "include/grpc++/impl/codegen/rpc_method.h", 
      "include/grpc++/impl/codegen/rpc_service_method.h", 
      "include/grpc++/impl/codegen/security/auth_context.h", 
      "include/grpc++/impl/codegen/serialization_traits.h", 
      "include/grpc++/impl/codegen/server_context.h", 
      "include/grpc++/impl/codegen/server_interface.h", 
      "include/grpc++/impl/codegen/service_type.h", 
      "include/grpc++/impl/codegen/status.h", 
      "include/grpc++/impl/codegen/status_code_enum.h", 
      "include/grpc++/impl/codegen/string_ref.h", 
      "include/grpc++/impl/codegen/stub_options.h", 
      "include/grpc++/impl/codegen/sync.h", 
      "include/grpc++/impl/codegen/sync_cxx11.h", 
      "include/grpc++/impl/codegen/sync_no_cxx11.h", 
      "include/grpc++/impl/codegen/sync_stream.h", 
      "include/grpc++/impl/codegen/time.h", 
      "include/grpc++/impl/grpc_library.h", 
      "include/grpc++/impl/method_handler_impl.h", 
      "include/grpc++/impl/proto_utils.h", 
      "include/grpc++/impl/rpc_method.h", 
      "include/grpc++/impl/rpc_service_method.h", 
      "include/grpc++/impl/serialization_traits.h", 
      "include/grpc++/impl/server_builder_option.h", 
      "include/grpc++/impl/service_type.h", 
      "include/grpc++/impl/sync.h", 
      "include/grpc++/impl/sync_cxx11.h", 
      "include/grpc++/impl/sync_no_cxx11.h", 
      "include/grpc++/impl/thd.h", 
      "include/grpc++/impl/thd_cxx11.h", 
      "include/grpc++/impl/thd_no_cxx11.h", 
      "include/grpc++/security/auth_context.h", 
      "include/grpc++/security/auth_metadata_processor.h", 
      "include/grpc++/security/credentials.h", 
      "include/grpc++/security/server_credentials.h", 
      "include/grpc++/server.h", 
      "include/grpc++/server_builder.h", 
      "include/grpc++/server_context.h", 
      "include/grpc++/support/async_stream.h", 
      "include/grpc++/support/async_unary_call.h", 
      "include/grpc++/support/byte_buffer.h", 
      "include/grpc++/support/channel_arguments.h", 
      "include/grpc++/support/config.h", 
      "include/grpc++/support/config_protobuf.h", 
      "include/grpc++/support/slice.h", 
      "include/grpc++/support/status.h", 
      "include/grpc++/support/status_code_enum.h", 
      "include/grpc++/support/string_ref.h", 
      "include/grpc++/support/stub_options.h", 
      "include/grpc++/support/sync_stream.h", 
      "include/grpc++/support/time.h", 
      "src/cpp/client/channel.cc", 
      "src/cpp/client/client_context.cc", 
      "src/cpp/client/create_channel.cc", 
      "src/cpp/client/create_channel_internal.cc", 
      "src/cpp/client/create_channel_internal.h", 
      "src/cpp/client/credentials.cc", 
      "src/cpp/client/generic_stub.cc", 
      "src/cpp/client/insecure_credentials.cc", 
      "src/cpp/client/secure_credentials.cc", 
      "src/cpp/client/secure_credentials.h", 
      "src/cpp/codegen/codegen_init.cc", 
      "src/cpp/common/auth_property_iterator.cc", 
      "src/cpp/common/channel_arguments.cc", 
      "src/cpp/common/completion_queue.cc", 
      "src/cpp/common/core_codegen.cc", 
      "src/cpp/common/core_codegen.h", 
      "src/cpp/common/core_codegen.h", 
      "src/cpp/common/create_auth_context.h", 
      "src/cpp/common/rpc_method.cc", 
      "src/cpp/common/secure_auth_context.cc", 
      "src/cpp/common/secure_auth_context.h", 
      "src/cpp/common/secure_channel_arguments.cc", 
      "src/cpp/common/secure_create_auth_context.cc", 
      "src/cpp/server/async_generic_service.cc", 
      "src/cpp/server/create_default_thread_pool.cc", 
      "src/cpp/server/dynamic_thread_pool.cc", 
      "src/cpp/server/dynamic_thread_pool.h", 
      "src/cpp/server/insecure_server_credentials.cc", 
      "src/cpp/server/secure_server_credentials.cc", 
      "src/cpp/server/secure_server_credentials.h", 
      "src/cpp/server/server.cc", 
      "src/cpp/server/server_builder.cc", 
      "src/cpp/server/server_context.cc", 
      "src/cpp/server/server_credentials.cc", 
      "src/cpp/server/thread_pool_interface.h", 
      "src/cpp/util/byte_buffer.cc", 
      "src/cpp/util/slice.cc", 
      "src/cpp/util/status.cc", 
      "src/cpp/util/string_ref.cc", 
      "src/cpp/util/time.cc"
    ], 
    "third_party": false, 
    "type": "lib"
  }, 
  {
    "deps": [], 
    "headers": [
      "include/grpc++/impl/codegen/async_stream.h", 
      "include/grpc++/impl/codegen/async_unary_call.h", 
      "include/grpc++/impl/codegen/call.h", 
      "include/grpc++/impl/codegen/call_hook.h", 
      "include/grpc++/impl/codegen/channel_interface.h", 
      "include/grpc++/impl/codegen/client_context.h", 
      "include/grpc++/impl/codegen/client_unary_call.h", 
      "include/grpc++/impl/codegen/completion_queue.h", 
      "include/grpc++/impl/codegen/completion_queue_tag.h", 
      "include/grpc++/impl/codegen/config.h", 
      "include/grpc++/impl/codegen/config_protobuf.h", 
      "include/grpc++/impl/codegen/core_codegen_interface.h", 
      "include/grpc++/impl/codegen/grpc_library.h", 
      "include/grpc++/impl/codegen/method_handler_impl.h", 
      "include/grpc++/impl/codegen/proto_utils.h", 
      "include/grpc++/impl/codegen/rpc_method.h", 
      "include/grpc++/impl/codegen/rpc_service_method.h", 
      "include/grpc++/impl/codegen/security/auth_context.h", 
      "include/grpc++/impl/codegen/serialization_traits.h", 
      "include/grpc++/impl/codegen/server_context.h", 
      "include/grpc++/impl/codegen/server_interface.h", 
      "include/grpc++/impl/codegen/service_type.h", 
      "include/grpc++/impl/codegen/status.h", 
      "include/grpc++/impl/codegen/status_code_enum.h", 
      "include/grpc++/impl/codegen/string_ref.h", 
      "include/grpc++/impl/codegen/stub_options.h", 
      "include/grpc++/impl/codegen/sync.h", 
      "include/grpc++/impl/codegen/sync_cxx11.h", 
      "include/grpc++/impl/codegen/sync_no_cxx11.h", 
      "include/grpc++/impl/codegen/sync_stream.h", 
      "include/grpc++/impl/codegen/time.h", 
      "include/grpc/impl/codegen/alloc.h", 
      "include/grpc/impl/codegen/atm.h", 
      "include/grpc/impl/codegen/atm_gcc_atomic.h", 
      "include/grpc/impl/codegen/atm_gcc_sync.h", 
      "include/grpc/impl/codegen/atm_win32.h", 
      "include/grpc/impl/codegen/byte_buffer.h", 
      "include/grpc/impl/codegen/compression_types.h", 
      "include/grpc/impl/codegen/connectivity_state.h", 
      "include/grpc/impl/codegen/grpc_types.h", 
      "include/grpc/impl/codegen/log.h", 
      "include/grpc/impl/codegen/port_platform.h", 
      "include/grpc/impl/codegen/propagation_bits.h", 
      "include/grpc/impl/codegen/slice.h", 
      "include/grpc/impl/codegen/slice_buffer.h", 
      "include/grpc/impl/codegen/status.h", 
      "include/grpc/impl/codegen/sync.h", 
      "include/grpc/impl/codegen/sync_generic.h", 
      "include/grpc/impl/codegen/sync_posix.h", 
      "include/grpc/impl/codegen/sync_win32.h", 
      "include/grpc/impl/codegen/time.h"
    ], 
    "language": "c++", 
    "name": "grpc++_codegen_lib", 
    "src": [
      "include/grpc++/impl/codegen/async_stream.h", 
      "include/grpc++/impl/codegen/async_unary_call.h", 
      "include/grpc++/impl/codegen/call.h", 
      "include/grpc++/impl/codegen/call_hook.h", 
      "include/grpc++/impl/codegen/channel_interface.h", 
      "include/grpc++/impl/codegen/client_context.h", 
      "include/grpc++/impl/codegen/client_unary_call.h", 
      "include/grpc++/impl/codegen/completion_queue.h", 
      "include/grpc++/impl/codegen/completion_queue_tag.h", 
      "include/grpc++/impl/codegen/config.h", 
      "include/grpc++/impl/codegen/config_protobuf.h", 
      "include/grpc++/impl/codegen/core_codegen_interface.h", 
      "include/grpc++/impl/codegen/grpc_library.h", 
      "include/grpc++/impl/codegen/method_handler_impl.h", 
      "include/grpc++/impl/codegen/proto_utils.h", 
      "include/grpc++/impl/codegen/rpc_method.h", 
      "include/grpc++/impl/codegen/rpc_service_method.h", 
      "include/grpc++/impl/codegen/security/auth_context.h", 
      "include/grpc++/impl/codegen/serialization_traits.h", 
      "include/grpc++/impl/codegen/server_context.h", 
      "include/grpc++/impl/codegen/server_interface.h", 
      "include/grpc++/impl/codegen/service_type.h", 
      "include/grpc++/impl/codegen/status.h", 
      "include/grpc++/impl/codegen/status_code_enum.h", 
      "include/grpc++/impl/codegen/string_ref.h", 
      "include/grpc++/impl/codegen/stub_options.h", 
      "include/grpc++/impl/codegen/sync.h", 
      "include/grpc++/impl/codegen/sync_cxx11.h", 
      "include/grpc++/impl/codegen/sync_no_cxx11.h", 
      "include/grpc++/impl/codegen/sync_stream.h", 
      "include/grpc++/impl/codegen/time.h", 
      "include/grpc/impl/codegen/alloc.h", 
      "include/grpc/impl/codegen/atm.h", 
      "include/grpc/impl/codegen/atm_gcc_atomic.h", 
      "include/grpc/impl/codegen/atm_gcc_sync.h", 
      "include/grpc/impl/codegen/atm_win32.h", 
      "include/grpc/impl/codegen/byte_buffer.h", 
      "include/grpc/impl/codegen/compression_types.h", 
      "include/grpc/impl/codegen/connectivity_state.h", 
      "include/grpc/impl/codegen/grpc_types.h", 
      "include/grpc/impl/codegen/log.h", 
      "include/grpc/impl/codegen/port_platform.h", 
      "include/grpc/impl/codegen/propagation_bits.h", 
      "include/grpc/impl/codegen/slice.h", 
      "include/grpc/impl/codegen/slice_buffer.h", 
      "include/grpc/impl/codegen/status.h", 
      "include/grpc/impl/codegen/sync.h", 
      "include/grpc/impl/codegen/sync_generic.h", 
      "include/grpc/impl/codegen/sync_posix.h", 
      "include/grpc/impl/codegen/sync_win32.h", 
      "include/grpc/impl/codegen/time.h", 
      "src/cpp/codegen/codegen_init.cc"
    ], 
    "third_party": false, 
    "type": "lib"
  }, 
  {
    "deps": [], 
    "headers": [
      "test/cpp/util/test_config.h"
    ], 
    "language": "c++", 
    "name": "grpc++_test_config", 
    "src": [
      "test/cpp/util/test_config.cc", 
      "test/cpp/util/test_config.h"
    ], 
    "third_party": false, 
    "type": "lib"
  }, 
  {
    "deps": [
      "grpc++", 
      "grpc_test_util"
    ], 
    "headers": [
      "src/proto/grpc/testing/duplicate/echo_duplicate.grpc.pb.h", 
      "src/proto/grpc/testing/duplicate/echo_duplicate.pb.h", 
      "src/proto/grpc/testing/echo.grpc.pb.h", 
      "src/proto/grpc/testing/echo.pb.h", 
      "src/proto/grpc/testing/echo_messages.grpc.pb.h", 
      "src/proto/grpc/testing/echo_messages.pb.h", 
      "test/cpp/end2end/test_service_impl.h", 
      "test/cpp/util/byte_buffer_proto_helper.h", 
      "test/cpp/util/cli_call.h", 
      "test/cpp/util/create_test_channel.h", 
      "test/cpp/util/string_ref_helper.h", 
      "test/cpp/util/subprocess.h", 
      "test/cpp/util/test_credentials_provider.h"
    ], 
    "language": "c++", 
    "name": "grpc++_test_util", 
    "src": [
      "test/cpp/end2end/test_service_impl.cc", 
      "test/cpp/end2end/test_service_impl.h", 
      "test/cpp/util/byte_buffer_proto_helper.cc", 
      "test/cpp/util/byte_buffer_proto_helper.h", 
      "test/cpp/util/cli_call.cc", 
      "test/cpp/util/cli_call.h", 
      "test/cpp/util/create_test_channel.cc", 
      "test/cpp/util/create_test_channel.h", 
      "test/cpp/util/string_ref_helper.cc", 
      "test/cpp/util/string_ref_helper.h", 
      "test/cpp/util/subprocess.cc", 
      "test/cpp/util/subprocess.h", 
      "test/cpp/util/test_credentials_provider.cc", 
      "test/cpp/util/test_credentials_provider.h"
    ], 
    "third_party": false, 
    "type": "lib"
  }, 
  {
    "deps": [
      "gpr", 
      "grpc_unsecure"
    ], 
    "headers": [
      "include/grpc++/alarm.h", 
      "include/grpc++/channel.h", 
      "include/grpc++/client_context.h", 
      "include/grpc++/completion_queue.h", 
      "include/grpc++/create_channel.h", 
      "include/grpc++/generic/async_generic_service.h", 
      "include/grpc++/generic/generic_stub.h", 
      "include/grpc++/grpc++.h", 
      "include/grpc++/impl/call.h", 
      "include/grpc++/impl/client_unary_call.h", 
      "include/grpc++/impl/codegen/async_stream.h", 
      "include/grpc++/impl/codegen/async_unary_call.h", 
      "include/grpc++/impl/codegen/call.h", 
      "include/grpc++/impl/codegen/call_hook.h", 
      "include/grpc++/impl/codegen/channel_interface.h", 
      "include/grpc++/impl/codegen/client_context.h", 
      "include/grpc++/impl/codegen/client_unary_call.h", 
      "include/grpc++/impl/codegen/completion_queue.h", 
      "include/grpc++/impl/codegen/completion_queue_tag.h", 
      "include/grpc++/impl/codegen/config.h", 
      "include/grpc++/impl/codegen/config_protobuf.h", 
      "include/grpc++/impl/codegen/core_codegen_interface.h", 
      "include/grpc++/impl/codegen/grpc_library.h", 
      "include/grpc++/impl/codegen/method_handler_impl.h", 
      "include/grpc++/impl/codegen/proto_utils.h", 
      "include/grpc++/impl/codegen/rpc_method.h", 
      "include/grpc++/impl/codegen/rpc_service_method.h", 
      "include/grpc++/impl/codegen/security/auth_context.h", 
      "include/grpc++/impl/codegen/serialization_traits.h", 
      "include/grpc++/impl/codegen/server_context.h", 
      "include/grpc++/impl/codegen/server_interface.h", 
      "include/grpc++/impl/codegen/service_type.h", 
      "include/grpc++/impl/codegen/status.h", 
      "include/grpc++/impl/codegen/status_code_enum.h", 
      "include/grpc++/impl/codegen/string_ref.h", 
      "include/grpc++/impl/codegen/stub_options.h", 
      "include/grpc++/impl/codegen/sync.h", 
      "include/grpc++/impl/codegen/sync_cxx11.h", 
      "include/grpc++/impl/codegen/sync_no_cxx11.h", 
      "include/grpc++/impl/codegen/sync_stream.h", 
      "include/grpc++/impl/codegen/time.h", 
      "include/grpc++/impl/grpc_library.h", 
      "include/grpc++/impl/method_handler_impl.h", 
      "include/grpc++/impl/proto_utils.h", 
      "include/grpc++/impl/rpc_method.h", 
      "include/grpc++/impl/rpc_service_method.h", 
      "include/grpc++/impl/serialization_traits.h", 
      "include/grpc++/impl/server_builder_option.h", 
      "include/grpc++/impl/service_type.h", 
      "include/grpc++/impl/sync.h", 
      "include/grpc++/impl/sync_cxx11.h", 
      "include/grpc++/impl/sync_no_cxx11.h", 
      "include/grpc++/impl/thd.h", 
      "include/grpc++/impl/thd_cxx11.h", 
      "include/grpc++/impl/thd_no_cxx11.h", 
      "include/grpc++/security/auth_context.h", 
      "include/grpc++/security/auth_metadata_processor.h", 
      "include/grpc++/security/credentials.h", 
      "include/grpc++/security/server_credentials.h", 
      "include/grpc++/server.h", 
      "include/grpc++/server_builder.h", 
      "include/grpc++/server_context.h", 
      "include/grpc++/support/async_stream.h", 
      "include/grpc++/support/async_unary_call.h", 
      "include/grpc++/support/byte_buffer.h", 
      "include/grpc++/support/channel_arguments.h", 
      "include/grpc++/support/config.h", 
      "include/grpc++/support/config_protobuf.h", 
      "include/grpc++/support/slice.h", 
      "include/grpc++/support/status.h", 
      "include/grpc++/support/status_code_enum.h", 
      "include/grpc++/support/string_ref.h", 
      "include/grpc++/support/stub_options.h", 
      "include/grpc++/support/sync_stream.h", 
      "include/grpc++/support/time.h", 
      "src/cpp/client/create_channel_internal.h", 
      "src/cpp/common/core_codegen.h", 
      "src/cpp/common/create_auth_context.h", 
      "src/cpp/server/dynamic_thread_pool.h", 
      "src/cpp/server/thread_pool_interface.h"
    ], 
    "language": "c++", 
    "name": "grpc++_unsecure", 
    "src": [
      "include/grpc++/alarm.h", 
      "include/grpc++/channel.h", 
      "include/grpc++/client_context.h", 
      "include/grpc++/completion_queue.h", 
      "include/grpc++/create_channel.h", 
      "include/grpc++/generic/async_generic_service.h", 
      "include/grpc++/generic/generic_stub.h", 
      "include/grpc++/grpc++.h", 
      "include/grpc++/impl/call.h", 
      "include/grpc++/impl/client_unary_call.h", 
      "include/grpc++/impl/codegen/async_stream.h", 
      "include/grpc++/impl/codegen/async_unary_call.h", 
      "include/grpc++/impl/codegen/call.h", 
      "include/grpc++/impl/codegen/call_hook.h", 
      "include/grpc++/impl/codegen/channel_interface.h", 
      "include/grpc++/impl/codegen/client_context.h", 
      "include/grpc++/impl/codegen/client_unary_call.h", 
      "include/grpc++/impl/codegen/completion_queue.h", 
      "include/grpc++/impl/codegen/completion_queue_tag.h", 
      "include/grpc++/impl/codegen/config.h", 
      "include/grpc++/impl/codegen/config_protobuf.h", 
      "include/grpc++/impl/codegen/core_codegen_interface.h", 
      "include/grpc++/impl/codegen/grpc_library.h", 
      "include/grpc++/impl/codegen/method_handler_impl.h", 
      "include/grpc++/impl/codegen/proto_utils.h", 
      "include/grpc++/impl/codegen/rpc_method.h", 
      "include/grpc++/impl/codegen/rpc_service_method.h", 
      "include/grpc++/impl/codegen/security/auth_context.h", 
      "include/grpc++/impl/codegen/serialization_traits.h", 
      "include/grpc++/impl/codegen/server_context.h", 
      "include/grpc++/impl/codegen/server_interface.h", 
      "include/grpc++/impl/codegen/service_type.h", 
      "include/grpc++/impl/codegen/status.h", 
      "include/grpc++/impl/codegen/status_code_enum.h", 
      "include/grpc++/impl/codegen/string_ref.h", 
      "include/grpc++/impl/codegen/stub_options.h", 
      "include/grpc++/impl/codegen/sync.h", 
      "include/grpc++/impl/codegen/sync_cxx11.h", 
      "include/grpc++/impl/codegen/sync_no_cxx11.h", 
      "include/grpc++/impl/codegen/sync_stream.h", 
      "include/grpc++/impl/codegen/time.h", 
      "include/grpc++/impl/grpc_library.h", 
      "include/grpc++/impl/method_handler_impl.h", 
      "include/grpc++/impl/proto_utils.h", 
      "include/grpc++/impl/rpc_method.h", 
      "include/grpc++/impl/rpc_service_method.h", 
      "include/grpc++/impl/serialization_traits.h", 
      "include/grpc++/impl/server_builder_option.h", 
      "include/grpc++/impl/service_type.h", 
      "include/grpc++/impl/sync.h", 
      "include/grpc++/impl/sync_cxx11.h", 
      "include/grpc++/impl/sync_no_cxx11.h", 
      "include/grpc++/impl/thd.h", 
      "include/grpc++/impl/thd_cxx11.h", 
      "include/grpc++/impl/thd_no_cxx11.h", 
      "include/grpc++/security/auth_context.h", 
      "include/grpc++/security/auth_metadata_processor.h", 
      "include/grpc++/security/credentials.h", 
      "include/grpc++/security/server_credentials.h", 
      "include/grpc++/server.h", 
      "include/grpc++/server_builder.h", 
      "include/grpc++/server_context.h", 
      "include/grpc++/support/async_stream.h", 
      "include/grpc++/support/async_unary_call.h", 
      "include/grpc++/support/byte_buffer.h", 
      "include/grpc++/support/channel_arguments.h", 
      "include/grpc++/support/config.h", 
      "include/grpc++/support/config_protobuf.h", 
      "include/grpc++/support/slice.h", 
      "include/grpc++/support/status.h", 
      "include/grpc++/support/status_code_enum.h", 
      "include/grpc++/support/string_ref.h", 
      "include/grpc++/support/stub_options.h", 
      "include/grpc++/support/sync_stream.h", 
      "include/grpc++/support/time.h", 
      "src/cpp/client/channel.cc", 
      "src/cpp/client/client_context.cc", 
      "src/cpp/client/create_channel.cc", 
      "src/cpp/client/create_channel_internal.cc", 
      "src/cpp/client/create_channel_internal.h", 
      "src/cpp/client/credentials.cc", 
      "src/cpp/client/generic_stub.cc", 
      "src/cpp/client/insecure_credentials.cc", 
      "src/cpp/codegen/codegen_init.cc", 
      "src/cpp/common/channel_arguments.cc", 
      "src/cpp/common/completion_queue.cc", 
      "src/cpp/common/core_codegen.cc", 
      "src/cpp/common/core_codegen.h", 
      "src/cpp/common/create_auth_context.h", 
      "src/cpp/common/insecure_create_auth_context.cc", 
      "src/cpp/common/rpc_method.cc", 
      "src/cpp/server/async_generic_service.cc", 
      "src/cpp/server/create_default_thread_pool.cc", 
      "src/cpp/server/dynamic_thread_pool.cc", 
      "src/cpp/server/dynamic_thread_pool.h", 
      "src/cpp/server/insecure_server_credentials.cc", 
      "src/cpp/server/server.cc", 
      "src/cpp/server/server_builder.cc", 
      "src/cpp/server/server_context.cc", 
      "src/cpp/server/server_credentials.cc", 
      "src/cpp/server/thread_pool_interface.h", 
      "src/cpp/util/byte_buffer.cc", 
      "src/cpp/util/slice.cc", 
      "src/cpp/util/status.cc", 
      "src/cpp/util/string_ref.cc", 
      "src/cpp/util/time.cc"
    ], 
    "third_party": false, 
    "type": "lib"
  }, 
  {
    "deps": [
      "grpc++_codegen_lib"
    ], 
    "headers": [
      "include/grpc++/support/config.h", 
      "include/grpc++/support/config_protobuf.h", 
      "include/grpc/impl/codegen/alloc.h", 
      "include/grpc/impl/codegen/atm.h", 
      "include/grpc/impl/codegen/atm_gcc_atomic.h", 
      "include/grpc/impl/codegen/atm_gcc_sync.h", 
      "include/grpc/impl/codegen/atm_win32.h", 
      "include/grpc/impl/codegen/log.h", 
      "include/grpc/impl/codegen/port_platform.h", 
      "include/grpc/impl/codegen/slice.h", 
      "include/grpc/impl/codegen/slice_buffer.h", 
      "include/grpc/impl/codegen/sync.h", 
      "include/grpc/impl/codegen/sync_generic.h", 
      "include/grpc/impl/codegen/sync_posix.h", 
      "include/grpc/impl/codegen/sync_win32.h", 
      "include/grpc/impl/codegen/time.h", 
      "src/compiler/config.h", 
      "src/compiler/cpp_generator.h", 
      "src/compiler/cpp_generator_helpers.h", 
      "src/compiler/csharp_generator.h", 
      "src/compiler/csharp_generator_helpers.h", 
      "src/compiler/generator_helpers.h", 
      "src/compiler/objective_c_generator.h", 
      "src/compiler/objective_c_generator_helpers.h", 
      "src/compiler/python_generator.h", 
      "src/compiler/ruby_generator.h", 
      "src/compiler/ruby_generator_helpers-inl.h", 
      "src/compiler/ruby_generator_map-inl.h", 
      "src/compiler/ruby_generator_string-inl.h"
    ], 
    "language": "c++", 
    "name": "grpc_plugin_support", 
    "src": [
      "include/grpc++/support/config.h", 
      "include/grpc++/support/config_protobuf.h", 
      "include/grpc/impl/codegen/alloc.h", 
      "include/grpc/impl/codegen/atm.h", 
      "include/grpc/impl/codegen/atm_gcc_atomic.h", 
      "include/grpc/impl/codegen/atm_gcc_sync.h", 
      "include/grpc/impl/codegen/atm_win32.h", 
      "include/grpc/impl/codegen/log.h", 
      "include/grpc/impl/codegen/port_platform.h", 
      "include/grpc/impl/codegen/slice.h", 
      "include/grpc/impl/codegen/slice_buffer.h", 
      "include/grpc/impl/codegen/sync.h", 
      "include/grpc/impl/codegen/sync_generic.h", 
      "include/grpc/impl/codegen/sync_posix.h", 
      "include/grpc/impl/codegen/sync_win32.h", 
      "include/grpc/impl/codegen/time.h", 
      "src/compiler/config.h", 
      "src/compiler/cpp_generator.cc", 
      "src/compiler/cpp_generator.h", 
      "src/compiler/cpp_generator_helpers.h", 
      "src/compiler/csharp_generator.cc", 
      "src/compiler/csharp_generator.h", 
      "src/compiler/csharp_generator_helpers.h", 
      "src/compiler/generator_helpers.h", 
      "src/compiler/objective_c_generator.cc", 
      "src/compiler/objective_c_generator.h", 
      "src/compiler/objective_c_generator_helpers.h", 
      "src/compiler/python_generator.cc", 
      "src/compiler/python_generator.h", 
      "src/compiler/ruby_generator.cc", 
      "src/compiler/ruby_generator.h", 
      "src/compiler/ruby_generator_helpers-inl.h", 
      "src/compiler/ruby_generator_map-inl.h", 
      "src/compiler/ruby_generator_string-inl.h"
    ], 
    "third_party": false, 
    "type": "lib"
  }, 
  {
    "deps": [
      "gpr", 
      "grpc", 
      "grpc++", 
      "grpc++_test_util", 
      "grpc_test_util"
    ], 
    "headers": [
      "src/proto/grpc/testing/messages.grpc.pb.h", 
      "src/proto/grpc/testing/messages.pb.h", 
      "test/cpp/interop/client_helper.h"
    ], 
    "language": "c++", 
    "name": "interop_client_helper", 
    "src": [
      "test/cpp/interop/client_helper.cc", 
      "test/cpp/interop/client_helper.h"
    ], 
    "third_party": false, 
    "type": "lib"
  }, 
  {
    "deps": [
      "gpr", 
      "gpr_test_util", 
      "grpc", 
      "grpc++", 
      "grpc++_test_config", 
      "grpc++_test_util", 
      "grpc_test_util", 
      "interop_client_helper"
    ], 
    "headers": [
      "src/proto/grpc/testing/empty.grpc.pb.h", 
      "src/proto/grpc/testing/empty.pb.h", 
      "src/proto/grpc/testing/messages.grpc.pb.h", 
      "src/proto/grpc/testing/messages.pb.h", 
      "src/proto/grpc/testing/test.grpc.pb.h", 
      "src/proto/grpc/testing/test.pb.h", 
      "test/cpp/interop/interop_client.h"
    ], 
    "language": "c++", 
    "name": "interop_client_main", 
    "src": [
      "test/cpp/interop/client.cc", 
      "test/cpp/interop/interop_client.cc", 
      "test/cpp/interop/interop_client.h"
    ], 
    "third_party": false, 
    "type": "lib"
  }, 
  {
    "deps": [
      "gpr", 
      "grpc", 
      "grpc++", 
      "grpc_test_util"
    ], 
    "headers": [
      "test/cpp/interop/server_helper.h"
    ], 
    "language": "c++", 
    "name": "interop_server_helper", 
    "src": [
      "test/cpp/interop/server_helper.cc", 
      "test/cpp/interop/server_helper.h"
    ], 
    "third_party": false, 
    "type": "lib"
  }, 
  {
    "deps": [
      "gpr", 
      "gpr_test_util", 
      "grpc", 
      "grpc++", 
      "grpc++_test_config", 
      "grpc++_test_util", 
      "grpc_test_util", 
      "interop_server_helper"
    ], 
    "headers": [
      "src/proto/grpc/testing/empty.grpc.pb.h", 
      "src/proto/grpc/testing/empty.pb.h", 
      "src/proto/grpc/testing/messages.grpc.pb.h", 
      "src/proto/grpc/testing/messages.pb.h", 
      "src/proto/grpc/testing/test.grpc.pb.h", 
      "src/proto/grpc/testing/test.pb.h"
    ], 
    "language": "c++", 
    "name": "interop_server_main", 
    "src": [
      "test/cpp/interop/server_main.cc"
    ], 
    "third_party": false, 
    "type": "lib"
  }, 
  {
    "deps": [
      "grpc++", 
      "grpc++_test_util", 
      "grpc_test_util"
    ], 
    "headers": [
      "src/proto/grpc/testing/control.grpc.pb.h", 
      "src/proto/grpc/testing/control.pb.h", 
      "src/proto/grpc/testing/messages.grpc.pb.h", 
      "src/proto/grpc/testing/messages.pb.h", 
      "src/proto/grpc/testing/payloads.grpc.pb.h", 
      "src/proto/grpc/testing/payloads.pb.h", 
      "src/proto/grpc/testing/perf_db.grpc.pb.h", 
      "src/proto/grpc/testing/perf_db.pb.h", 
      "src/proto/grpc/testing/services.grpc.pb.h", 
      "src/proto/grpc/testing/services.pb.h", 
      "src/proto/grpc/testing/stats.grpc.pb.h", 
      "src/proto/grpc/testing/stats.pb.h", 
      "test/cpp/qps/client.h", 
      "test/cpp/qps/driver.h", 
      "test/cpp/qps/histogram.h", 
      "test/cpp/qps/interarrival.h", 
      "test/cpp/qps/limit_cores.h", 
      "test/cpp/qps/perf_db_client.h", 
      "test/cpp/qps/qps_worker.h", 
      "test/cpp/qps/report.h", 
      "test/cpp/qps/server.h", 
      "test/cpp/qps/stats.h", 
      "test/cpp/qps/usage_timer.h", 
      "test/cpp/util/benchmark_config.h"
    ], 
    "language": "c++", 
    "name": "qps", 
    "src": [
      "test/cpp/qps/client.h", 
      "test/cpp/qps/client_async.cc", 
      "test/cpp/qps/client_sync.cc", 
      "test/cpp/qps/driver.cc", 
      "test/cpp/qps/driver.h", 
      "test/cpp/qps/histogram.h", 
      "test/cpp/qps/interarrival.h", 
      "test/cpp/qps/limit_cores.cc", 
      "test/cpp/qps/limit_cores.h", 
      "test/cpp/qps/perf_db_client.cc", 
      "test/cpp/qps/perf_db_client.h", 
      "test/cpp/qps/qps_worker.cc", 
      "test/cpp/qps/qps_worker.h", 
      "test/cpp/qps/report.cc", 
      "test/cpp/qps/report.h", 
      "test/cpp/qps/server.h", 
      "test/cpp/qps/server_async.cc", 
      "test/cpp/qps/server_sync.cc", 
      "test/cpp/qps/stats.h", 
      "test/cpp/qps/usage_timer.cc", 
      "test/cpp/qps/usage_timer.h", 
      "test/cpp/util/benchmark_config.cc", 
      "test/cpp/util/benchmark_config.h"
    ], 
    "third_party": false, 
    "type": "lib"
  }, 
  {
    "deps": [
      "gpr", 
      "grpc"
    ], 
    "headers": [], 
    "language": "csharp", 
    "name": "grpc_csharp_ext", 
    "src": [
      "src/csharp/ext/grpc_csharp_ext.c"
    ], 
    "third_party": false, 
    "type": "lib"
  }, 
  {
    "deps": [], 
    "headers": [
      "third_party/boringssl/crypto/aes/internal.h", 
      "third_party/boringssl/crypto/asn1/asn1_locl.h", 
      "third_party/boringssl/crypto/bio/internal.h", 
      "third_party/boringssl/crypto/bn/internal.h", 
      "third_party/boringssl/crypto/bn/rsaz_exp.h", 
      "third_party/boringssl/crypto/bytestring/internal.h", 
      "third_party/boringssl/crypto/cipher/internal.h", 
      "third_party/boringssl/crypto/conf/conf_def.h", 
      "third_party/boringssl/crypto/conf/internal.h", 
      "third_party/boringssl/crypto/des/internal.h", 
      "third_party/boringssl/crypto/dh/internal.h", 
      "third_party/boringssl/crypto/digest/internal.h", 
      "third_party/boringssl/crypto/digest/md32_common.h", 
      "third_party/boringssl/crypto/directory.h", 
      "third_party/boringssl/crypto/dsa/internal.h", 
      "third_party/boringssl/crypto/ec/internal.h", 
      "third_party/boringssl/crypto/ec/p256-x86_64-table.h", 
      "third_party/boringssl/crypto/evp/internal.h", 
      "third_party/boringssl/crypto/internal.h", 
      "third_party/boringssl/crypto/modes/internal.h", 
      "third_party/boringssl/crypto/obj/obj_dat.h", 
      "third_party/boringssl/crypto/obj/obj_xref.h", 
      "third_party/boringssl/crypto/pkcs8/internal.h", 
      "third_party/boringssl/crypto/rand/internal.h", 
      "third_party/boringssl/crypto/rsa/internal.h", 
      "third_party/boringssl/crypto/test/scoped_types.h", 
      "third_party/boringssl/crypto/test/test_util.h", 
      "third_party/boringssl/crypto/x509/charmap.h", 
      "third_party/boringssl/crypto/x509/vpm_int.h", 
      "third_party/boringssl/crypto/x509v3/ext_dat.h", 
      "third_party/boringssl/crypto/x509v3/pcy_int.h", 
      "third_party/boringssl/include/openssl/aead.h", 
      "third_party/boringssl/include/openssl/aes.h", 
      "third_party/boringssl/include/openssl/arm_arch.h", 
      "third_party/boringssl/include/openssl/asn1.h", 
      "third_party/boringssl/include/openssl/asn1_mac.h", 
      "third_party/boringssl/include/openssl/asn1t.h", 
      "third_party/boringssl/include/openssl/base.h", 
      "third_party/boringssl/include/openssl/base64.h", 
      "third_party/boringssl/include/openssl/bio.h", 
      "third_party/boringssl/include/openssl/blowfish.h", 
      "third_party/boringssl/include/openssl/bn.h", 
      "third_party/boringssl/include/openssl/buf.h", 
      "third_party/boringssl/include/openssl/buffer.h", 
      "third_party/boringssl/include/openssl/bytestring.h", 
      "third_party/boringssl/include/openssl/cast.h", 
      "third_party/boringssl/include/openssl/chacha.h", 
      "third_party/boringssl/include/openssl/cipher.h", 
      "third_party/boringssl/include/openssl/cmac.h", 
      "third_party/boringssl/include/openssl/conf.h", 
      "third_party/boringssl/include/openssl/cpu.h", 
      "third_party/boringssl/include/openssl/crypto.h", 
      "third_party/boringssl/include/openssl/curve25519.h", 
      "third_party/boringssl/include/openssl/des.h", 
      "third_party/boringssl/include/openssl/dh.h", 
      "third_party/boringssl/include/openssl/digest.h", 
      "third_party/boringssl/include/openssl/dsa.h", 
      "third_party/boringssl/include/openssl/dtls1.h", 
      "third_party/boringssl/include/openssl/ec.h", 
      "third_party/boringssl/include/openssl/ec_key.h", 
      "third_party/boringssl/include/openssl/ecdh.h", 
      "third_party/boringssl/include/openssl/ecdsa.h", 
      "third_party/boringssl/include/openssl/engine.h", 
      "third_party/boringssl/include/openssl/err.h", 
      "third_party/boringssl/include/openssl/evp.h", 
      "third_party/boringssl/include/openssl/ex_data.h", 
      "third_party/boringssl/include/openssl/hkdf.h", 
      "third_party/boringssl/include/openssl/hmac.h", 
      "third_party/boringssl/include/openssl/lhash.h", 
      "third_party/boringssl/include/openssl/lhash_macros.h", 
      "third_party/boringssl/include/openssl/md4.h", 
      "third_party/boringssl/include/openssl/md5.h", 
      "third_party/boringssl/include/openssl/mem.h", 
      "third_party/boringssl/include/openssl/obj.h", 
      "third_party/boringssl/include/openssl/obj_mac.h", 
      "third_party/boringssl/include/openssl/objects.h", 
      "third_party/boringssl/include/openssl/opensslfeatures.h", 
      "third_party/boringssl/include/openssl/opensslv.h", 
      "third_party/boringssl/include/openssl/ossl_typ.h", 
      "third_party/boringssl/include/openssl/pem.h", 
      "third_party/boringssl/include/openssl/pkcs12.h", 
      "third_party/boringssl/include/openssl/pkcs7.h", 
      "third_party/boringssl/include/openssl/pkcs8.h", 
      "third_party/boringssl/include/openssl/poly1305.h", 
      "third_party/boringssl/include/openssl/pqueue.h", 
      "third_party/boringssl/include/openssl/rand.h", 
      "third_party/boringssl/include/openssl/rc4.h", 
      "third_party/boringssl/include/openssl/rsa.h", 
      "third_party/boringssl/include/openssl/safestack.h", 
      "third_party/boringssl/include/openssl/sha.h", 
      "third_party/boringssl/include/openssl/srtp.h", 
      "third_party/boringssl/include/openssl/ssl.h", 
      "third_party/boringssl/include/openssl/ssl3.h", 
      "third_party/boringssl/include/openssl/stack.h", 
      "third_party/boringssl/include/openssl/stack_macros.h", 
      "third_party/boringssl/include/openssl/thread.h", 
      "third_party/boringssl/include/openssl/time_support.h", 
      "third_party/boringssl/include/openssl/tls1.h", 
      "third_party/boringssl/include/openssl/type_check.h", 
      "third_party/boringssl/include/openssl/x509.h", 
      "third_party/boringssl/include/openssl/x509_vfy.h", 
      "third_party/boringssl/include/openssl/x509v3.h", 
      "third_party/boringssl/ssl/internal.h", 
      "third_party/boringssl/ssl/test/async_bio.h", 
      "third_party/boringssl/ssl/test/packeted_bio.h", 
      "third_party/boringssl/ssl/test/scoped_types.h", 
      "third_party/boringssl/ssl/test/test_config.h"
    ], 
    "language": "c", 
    "name": "boringssl", 
    "src": [
      "src/boringssl/err_data.c"
    ], 
    "third_party": true, 
    "type": "lib"
  }, 
  {
    "deps": [], 
    "headers": [], 
    "language": "c++", 
    "name": "boringssl_test_util", 
    "src": [], 
    "third_party": true, 
    "type": "lib"
  }, 
  {
    "deps": [
      "boringssl", 
      "boringssl_test_util"
    ], 
    "headers": [], 
    "language": "c++", 
    "name": "boringssl_aes_test_lib", 
    "src": [], 
    "third_party": true, 
    "type": "lib"
  }, 
  {
    "deps": [
      "boringssl", 
      "boringssl_test_util"
    ], 
    "headers": [], 
    "language": "c++", 
    "name": "boringssl_base64_test_lib", 
    "src": [], 
    "third_party": true, 
    "type": "lib"
  }, 
  {
    "deps": [
      "boringssl", 
      "boringssl_test_util"
    ], 
    "headers": [], 
    "language": "c++", 
    "name": "boringssl_bio_test_lib", 
    "src": [], 
    "third_party": true, 
    "type": "lib"
  }, 
  {
    "deps": [
      "boringssl", 
      "boringssl_test_util"
    ], 
    "headers": [], 
    "language": "c++", 
    "name": "boringssl_bn_test_lib", 
    "src": [], 
    "third_party": true, 
    "type": "lib"
  }, 
  {
    "deps": [
      "boringssl", 
      "boringssl_test_util"
    ], 
    "headers": [], 
    "language": "c++", 
    "name": "boringssl_bytestring_test_lib", 
    "src": [], 
    "third_party": true, 
    "type": "lib"
  }, 
  {
    "deps": [
      "boringssl", 
      "boringssl_test_util"
    ], 
    "headers": [], 
    "language": "c++", 
    "name": "boringssl_aead_test_lib", 
    "src": [], 
    "third_party": true, 
    "type": "lib"
  }, 
  {
    "deps": [
      "boringssl", 
      "boringssl_test_util"
    ], 
    "headers": [], 
    "language": "c++", 
    "name": "boringssl_cipher_test_lib", 
    "src": [], 
    "third_party": true, 
    "type": "lib"
  }, 
  {
    "deps": [
      "boringssl", 
      "boringssl_test_util"
    ], 
    "headers": [], 
    "language": "c++", 
    "name": "boringssl_cmac_test_lib", 
    "src": [], 
    "third_party": true, 
    "type": "lib"
  }, 
  {
    "deps": [
      "boringssl", 
      "boringssl_test_util"
    ], 
    "headers": [], 
    "language": "c", 
    "name": "boringssl_constant_time_test_lib", 
    "src": [], 
    "third_party": true, 
    "type": "lib"
  }, 
  {
    "deps": [
      "boringssl", 
      "boringssl_test_util"
    ], 
    "headers": [], 
    "language": "c++", 
    "name": "boringssl_ed25519_test_lib", 
    "src": [], 
    "third_party": true, 
    "type": "lib"
  }, 
  {
    "deps": [
      "boringssl", 
      "boringssl_test_util"
    ], 
    "headers": [], 
    "language": "c++", 
    "name": "boringssl_x25519_test_lib", 
    "src": [], 
    "third_party": true, 
    "type": "lib"
  }, 
  {
    "deps": [
      "boringssl", 
      "boringssl_test_util"
    ], 
    "headers": [], 
    "language": "c++", 
    "name": "boringssl_dh_test_lib", 
    "src": [], 
    "third_party": true, 
    "type": "lib"
  }, 
  {
    "deps": [
      "boringssl", 
      "boringssl_test_util"
    ], 
    "headers": [], 
    "language": "c++", 
    "name": "boringssl_digest_test_lib", 
    "src": [], 
    "third_party": true, 
    "type": "lib"
  }, 
  {
    "deps": [
      "boringssl", 
      "boringssl_test_util"
    ], 
    "headers": [], 
    "language": "c", 
    "name": "boringssl_dsa_test_lib", 
    "src": [], 
    "third_party": true, 
    "type": "lib"
  }, 
  {
    "deps": [
      "boringssl", 
      "boringssl_test_util"
    ], 
    "headers": [], 
    "language": "c++", 
    "name": "boringssl_ec_test_lib", 
    "src": [], 
    "third_party": true, 
    "type": "lib"
  }, 
  {
    "deps": [
      "boringssl", 
      "boringssl_test_util"
    ], 
    "headers": [], 
    "language": "c", 
    "name": "boringssl_example_mul_lib", 
    "src": [], 
    "third_party": true, 
    "type": "lib"
  }, 
  {
    "deps": [
      "boringssl", 
      "boringssl_test_util"
    ], 
    "headers": [], 
    "language": "c++", 
    "name": "boringssl_ecdsa_test_lib", 
    "src": [], 
    "third_party": true, 
    "type": "lib"
  }, 
  {
    "deps": [
      "boringssl", 
      "boringssl_test_util"
    ], 
    "headers": [], 
    "language": "c++", 
    "name": "boringssl_err_test_lib", 
    "src": [], 
    "third_party": true, 
    "type": "lib"
  }, 
  {
    "deps": [
      "boringssl", 
      "boringssl_test_util"
    ], 
    "headers": [], 
    "language": "c++", 
    "name": "boringssl_evp_extra_test_lib", 
    "src": [], 
    "third_party": true, 
    "type": "lib"
  }, 
  {
    "deps": [
      "boringssl", 
      "boringssl_test_util"
    ], 
    "headers": [], 
    "language": "c++", 
    "name": "boringssl_evp_test_lib", 
    "src": [], 
    "third_party": true, 
    "type": "lib"
  }, 
  {
    "deps": [
      "boringssl", 
      "boringssl_test_util"
    ], 
    "headers": [], 
    "language": "c++", 
    "name": "boringssl_pbkdf_test_lib", 
    "src": [], 
    "third_party": true, 
    "type": "lib"
  }, 
  {
    "deps": [
      "boringssl", 
      "boringssl_test_util"
    ], 
    "headers": [], 
    "language": "c", 
    "name": "boringssl_hkdf_test_lib", 
    "src": [], 
    "third_party": true, 
    "type": "lib"
  }, 
  {
    "deps": [
      "boringssl", 
      "boringssl_test_util"
    ], 
    "headers": [], 
    "language": "c++", 
    "name": "boringssl_hmac_test_lib", 
    "src": [], 
    "third_party": true, 
    "type": "lib"
  }, 
  {
    "deps": [
      "boringssl", 
      "boringssl_test_util"
    ], 
    "headers": [], 
    "language": "c", 
    "name": "boringssl_lhash_test_lib", 
    "src": [], 
    "third_party": true, 
    "type": "lib"
  }, 
  {
    "deps": [
      "boringssl", 
      "boringssl_test_util"
    ], 
    "headers": [], 
    "language": "c", 
    "name": "boringssl_gcm_test_lib", 
    "src": [], 
    "third_party": true, 
    "type": "lib"
  }, 
  {
    "deps": [
      "boringssl", 
      "boringssl_test_util"
    ], 
    "headers": [], 
    "language": "c++", 
    "name": "boringssl_pkcs12_test_lib", 
    "src": [], 
    "third_party": true, 
    "type": "lib"
  }, 
  {
    "deps": [
      "boringssl", 
      "boringssl_test_util"
    ], 
    "headers": [], 
    "language": "c++", 
    "name": "boringssl_pkcs8_test_lib", 
    "src": [], 
    "third_party": true, 
    "type": "lib"
  }, 
  {
    "deps": [
      "boringssl", 
      "boringssl_test_util"
    ], 
    "headers": [], 
    "language": "c++", 
    "name": "boringssl_poly1305_test_lib", 
    "src": [], 
    "third_party": true, 
    "type": "lib"
  }, 
  {
    "deps": [
      "boringssl", 
      "boringssl_test_util"
    ], 
    "headers": [], 
    "language": "c", 
    "name": "boringssl_refcount_test_lib", 
    "src": [], 
    "third_party": true, 
    "type": "lib"
  }, 
  {
    "deps": [
      "boringssl", 
      "boringssl_test_util"
    ], 
    "headers": [], 
    "language": "c++", 
    "name": "boringssl_rsa_test_lib", 
    "src": [], 
    "third_party": true, 
    "type": "lib"
  }, 
  {
    "deps": [
      "boringssl", 
      "boringssl_test_util"
    ], 
    "headers": [], 
    "language": "c", 
    "name": "boringssl_thread_test_lib", 
    "src": [], 
    "third_party": true, 
    "type": "lib"
  }, 
  {
    "deps": [
      "boringssl", 
      "boringssl_test_util"
    ], 
    "headers": [], 
    "language": "c", 
    "name": "boringssl_pkcs7_test_lib", 
    "src": [], 
    "third_party": true, 
    "type": "lib"
  }, 
  {
    "deps": [
      "boringssl", 
      "boringssl_test_util"
    ], 
    "headers": [], 
    "language": "c", 
    "name": "boringssl_tab_test_lib", 
    "src": [], 
    "third_party": true, 
    "type": "lib"
  }, 
  {
    "deps": [
      "boringssl", 
      "boringssl_test_util"
    ], 
    "headers": [], 
    "language": "c", 
    "name": "boringssl_v3name_test_lib", 
    "src": [], 
    "third_party": true, 
    "type": "lib"
  }, 
  {
    "deps": [
      "boringssl", 
      "boringssl_test_util"
    ], 
    "headers": [], 
    "language": "c", 
    "name": "boringssl_pqueue_test_lib", 
    "src": [], 
    "third_party": true, 
    "type": "lib"
  }, 
  {
    "deps": [
      "boringssl", 
      "boringssl_test_util"
    ], 
    "headers": [], 
    "language": "c++", 
    "name": "boringssl_ssl_test_lib", 
    "src": [], 
    "third_party": true, 
    "type": "lib"
  }, 
  {
    "deps": [], 
    "headers": [
      "third_party/zlib/crc32.h", 
      "third_party/zlib/deflate.h", 
      "third_party/zlib/gzguts.h", 
      "third_party/zlib/inffast.h", 
      "third_party/zlib/inffixed.h", 
      "third_party/zlib/inflate.h", 
      "third_party/zlib/inftrees.h", 
      "third_party/zlib/trees.h", 
      "third_party/zlib/zconf.h", 
      "third_party/zlib/zlib.h", 
      "third_party/zlib/zutil.h"
    ], 
    "language": "c", 
    "name": "z", 
    "src": [], 
    "third_party": true, 
    "type": "lib"
  }, 
  {
    "deps": [
      "gpr", 
      "gpr_test_util", 
      "grpc_test_util_unsecure", 
      "grpc_unsecure"
    ], 
    "headers": [
      "test/core/bad_client/bad_client.h"
    ], 
    "language": "c", 
    "name": "bad_client_test", 
    "src": [
      "test/core/bad_client/bad_client.c", 
      "test/core/bad_client/bad_client.h"
    ], 
    "third_party": false, 
    "type": "lib"
  }, 
  {
    "deps": [
      "gpr", 
      "gpr_test_util", 
      "grpc", 
      "grpc_test_util"
    ], 
    "headers": [
      "test/core/bad_ssl/server_common.h"
    ], 
    "language": "c", 
    "name": "bad_ssl_test_server", 
    "src": [
      "test/core/bad_ssl/server_common.c", 
      "test/core/bad_ssl/server_common.h"
    ], 
    "third_party": false, 
    "type": "lib"
  }, 
  {
    "deps": [
      "gpr", 
      "gpr_test_util", 
      "grpc", 
      "grpc_test_util"
    ], 
    "headers": [
      "test/core/end2end/end2end_tests.h", 
      "test/core/end2end/tests/cancel_test_helpers.h"
    ], 
    "language": "c", 
    "name": "end2end_tests", 
    "src": [
      "test/core/end2end/end2end_tests.c", 
      "test/core/end2end/end2end_tests.h", 
      "test/core/end2end/tests/bad_hostname.c", 
      "test/core/end2end/tests/binary_metadata.c", 
      "test/core/end2end/tests/call_creds.c", 
      "test/core/end2end/tests/cancel_after_accept.c", 
      "test/core/end2end/tests/cancel_after_client_done.c", 
      "test/core/end2end/tests/cancel_after_invoke.c", 
      "test/core/end2end/tests/cancel_before_invoke.c", 
      "test/core/end2end/tests/cancel_in_a_vacuum.c", 
      "test/core/end2end/tests/cancel_test_helpers.h", 
      "test/core/end2end/tests/cancel_with_status.c", 
      "test/core/end2end/tests/compressed_payload.c", 
      "test/core/end2end/tests/connectivity.c", 
      "test/core/end2end/tests/default_host.c", 
      "test/core/end2end/tests/disappearing_server.c", 
      "test/core/end2end/tests/empty_batch.c", 
      "test/core/end2end/tests/graceful_server_shutdown.c", 
      "test/core/end2end/tests/high_initial_seqno.c", 
      "test/core/end2end/tests/hpack_size.c", 
      "test/core/end2end/tests/invoke_large_request.c", 
      "test/core/end2end/tests/large_metadata.c", 
      "test/core/end2end/tests/max_concurrent_streams.c", 
      "test/core/end2end/tests/max_message_length.c", 
      "test/core/end2end/tests/negative_deadline.c", 
      "test/core/end2end/tests/no_op.c", 
      "test/core/end2end/tests/payload.c", 
      "test/core/end2end/tests/ping.c", 
      "test/core/end2end/tests/ping_pong_streaming.c", 
      "test/core/end2end/tests/registered_call.c", 
      "test/core/end2end/tests/request_with_flags.c", 
      "test/core/end2end/tests/request_with_payload.c", 
      "test/core/end2end/tests/server_finishes_request.c", 
      "test/core/end2end/tests/shutdown_finishes_calls.c", 
      "test/core/end2end/tests/shutdown_finishes_tags.c", 
      "test/core/end2end/tests/simple_delayed_request.c", 
      "test/core/end2end/tests/simple_metadata.c", 
      "test/core/end2end/tests/simple_request.c", 
      "test/core/end2end/tests/trailing_metadata.c"
    ], 
    "third_party": false, 
    "type": "lib"
  }, 
  {
    "deps": [
      "gpr", 
      "gpr_test_util", 
      "grpc_test_util_unsecure", 
      "grpc_unsecure"
    ], 
    "headers": [
      "test/core/end2end/end2end_tests.h", 
      "test/core/end2end/tests/cancel_test_helpers.h"
    ], 
    "language": "c", 
    "name": "end2end_nosec_tests", 
    "src": [
      "test/core/end2end/end2end_nosec_tests.c", 
      "test/core/end2end/end2end_tests.h", 
      "test/core/end2end/tests/bad_hostname.c", 
      "test/core/end2end/tests/binary_metadata.c", 
      "test/core/end2end/tests/cancel_after_accept.c", 
      "test/core/end2end/tests/cancel_after_client_done.c", 
      "test/core/end2end/tests/cancel_after_invoke.c", 
      "test/core/end2end/tests/cancel_before_invoke.c", 
      "test/core/end2end/tests/cancel_in_a_vacuum.c", 
      "test/core/end2end/tests/cancel_test_helpers.h", 
      "test/core/end2end/tests/cancel_with_status.c", 
      "test/core/end2end/tests/compressed_payload.c", 
      "test/core/end2end/tests/connectivity.c", 
      "test/core/end2end/tests/default_host.c", 
      "test/core/end2end/tests/disappearing_server.c", 
      "test/core/end2end/tests/empty_batch.c", 
      "test/core/end2end/tests/graceful_server_shutdown.c", 
      "test/core/end2end/tests/high_initial_seqno.c", 
      "test/core/end2end/tests/hpack_size.c", 
      "test/core/end2end/tests/invoke_large_request.c", 
      "test/core/end2end/tests/large_metadata.c", 
      "test/core/end2end/tests/max_concurrent_streams.c", 
      "test/core/end2end/tests/max_message_length.c", 
      "test/core/end2end/tests/negative_deadline.c", 
      "test/core/end2end/tests/no_op.c", 
      "test/core/end2end/tests/payload.c", 
      "test/core/end2end/tests/ping.c", 
      "test/core/end2end/tests/ping_pong_streaming.c", 
      "test/core/end2end/tests/registered_call.c", 
      "test/core/end2end/tests/request_with_flags.c", 
      "test/core/end2end/tests/request_with_payload.c", 
      "test/core/end2end/tests/server_finishes_request.c", 
      "test/core/end2end/tests/shutdown_finishes_calls.c", 
      "test/core/end2end/tests/shutdown_finishes_tags.c", 
      "test/core/end2end/tests/simple_delayed_request.c", 
      "test/core/end2end/tests/simple_metadata.c", 
      "test/core/end2end/tests/simple_request.c", 
      "test/core/end2end/tests/trailing_metadata.c"
    ], 
    "third_party": false, 
    "type": "lib"
  }
]<|MERGE_RESOLUTION|>--- conflicted
+++ resolved
@@ -198,8 +198,6 @@
     ], 
     "headers": [], 
     "language": "c", 
-<<<<<<< HEAD
-=======
     "name": "concurrent_connectivity_test", 
     "src": [
       "test/core/surface/concurrent_connectivity_test.c"
@@ -216,7 +214,6 @@
     ], 
     "headers": [], 
     "language": "c", 
->>>>>>> 6e96e5cc
     "name": "dns_resolver_connectivity_test", 
     "src": [
       "test/core/client_config/resolvers/dns_resolver_connectivity_test.c"
