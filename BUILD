--- conflicted
+++ resolved
@@ -1304,34 +1304,6 @@
     srcs = [
         "src/core/ext/xds/xds_api.cc",
         "src/core/ext/xds/xds_bootstrap.cc",
-<<<<<<< HEAD
-        "src/core/ext/xds/xds_channel.cc",
-        "src/core/ext/xds/xds_client.cc",
-        "src/core/ext/xds/xds_client_stats.cc",
-    ],
-    hdrs = [
-        "src/core/ext/xds/xds_channel.h",
-        "src/core/ext/xds/xds_channel_args.h",
-        "src/core/ext/xds/xds_client.h",
-    ],
-    language = "c++",
-    deps = [
-        "envoy_ads_upb",
-        "envoy_ads_upbdefs",
-        "grpc_base",
-        "grpc_client_channel",
-        "grpc_xds_api_header",
-    ],
-)
-
-grpc_cc_library(
-    name = "grpc_xds_client_secure",
-    srcs = [
-        "src/core/ext/xds/xds_api.cc",
-        "src/core/ext/xds/xds_bootstrap.cc",
-        "src/core/ext/xds/xds_channel_secure.cc",
-=======
->>>>>>> 25518e5b
         "src/core/ext/xds/xds_client.cc",
         "src/core/ext/xds/xds_client_stats.cc",
     ],
