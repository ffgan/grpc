--- conflicted
+++ resolved
@@ -42,11 +42,7 @@
   # exclamation mark ensures that other "regular" pods will be able to find it as it'll be installed
   # before them.
   s.name     = '!ProtoCompiler-gRPCPlugin'
-<<<<<<< HEAD
   v = '1.3.0-dev'
-=======
-  v = '1.2.1-pre1'
->>>>>>> d0432ff5
   s.version  = v
   s.summary  = 'The gRPC ProtoC plugin generates Objective-C files from .proto services.'
   s.description = <<-DESC
