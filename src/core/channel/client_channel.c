/*
 *
 * Copyright 2015, Google Inc.
 * All rights reserved.
 *
 * Redistribution and use in source and binary forms, with or without
 * modification, are permitted provided that the following conditions are
 * met:
 *
 *     * Redistributions of source code must retain the above copyright
 * notice, this list of conditions and the following disclaimer.
 *     * Redistributions in binary form must reproduce the above
 * copyright notice, this list of conditions and the following disclaimer
 * in the documentation and/or other materials provided with the
 * distribution.
 *     * Neither the name of Google Inc. nor the names of its
 * contributors may be used to endorse or promote products derived from
 * this software without specific prior written permission.
 *
 * THIS SOFTWARE IS PROVIDED BY THE COPYRIGHT HOLDERS AND CONTRIBUTORS
 * "AS IS" AND ANY EXPRESS OR IMPLIED WARRANTIES, INCLUDING, BUT NOT
 * LIMITED TO, THE IMPLIED WARRANTIES OF MERCHANTABILITY AND FITNESS FOR
 * A PARTICULAR PURPOSE ARE DISCLAIMED. IN NO EVENT SHALL THE COPYRIGHT
 * OWNER OR CONTRIBUTORS BE LIABLE FOR ANY DIRECT, INDIRECT, INCIDENTAL,
 * SPECIAL, EXEMPLARY, OR CONSEQUENTIAL DAMAGES (INCLUDING, BUT NOT
 * LIMITED TO, PROCUREMENT OF SUBSTITUTE GOODS OR SERVICES; LOSS OF USE,
 * DATA, OR PROFITS; OR BUSINESS INTERRUPTION) HOWEVER CAUSED AND ON ANY
 * THEORY OF LIABILITY, WHETHER IN CONTRACT, STRICT LIABILITY, OR TORT
 * (INCLUDING NEGLIGENCE OR OTHERWISE) ARISING IN ANY WAY OUT OF THE USE
 * OF THIS SOFTWARE, EVEN IF ADVISED OF THE POSSIBILITY OF SUCH DAMAGE.
 *
 */

#include "src/core/channel/client_channel.h"

#include <stdio.h>
#include <string.h>

#include <grpc/support/alloc.h>
#include <grpc/support/log.h>
#include <grpc/support/sync.h>
#include <grpc/support/useful.h>

#include "src/core/channel/channel_args.h"
#include "src/core/channel/connected_channel.h"
#include "src/core/channel/subchannel_call_holder.h"
#include "src/core/iomgr/iomgr.h"
#include "src/core/profiling/timers.h"
#include "src/core/support/string.h"
#include "src/core/surface/channel.h"
#include "src/core/transport/connectivity_state.h"

/* Client channel implementation */

typedef grpc_subchannel_call_holder call_data;

typedef struct client_channel_channel_data {
  /** resolver for this channel */
  grpc_resolver *resolver;
  /** have we started resolving this channel */
  int started_resolving;

  /** mutex protecting client configuration, including all
      variables below in this data structure */
  gpr_mu mu_config;
  /** currently active load balancer - guarded by mu_config */
  grpc_lb_policy *lb_policy;
  /** incoming configuration - set by resolver.next
      guarded by mu_config */
  grpc_client_config *incoming_configuration;
  /** a list of closures that are all waiting for config to come in */
  grpc_closure_list waiting_for_config_closures;
  /** resolver callback */
  grpc_closure on_config_changed;
  /** connectivity state being tracked */
  grpc_connectivity_state_tracker state_tracker;
  /** when an lb_policy arrives, should we try to exit idle */
  int exit_idle_when_lb_policy_arrives;
  /** owning stack */
  grpc_channel_stack *owning_stack;
  /** interested parties */
  grpc_pollset_set interested_parties;
} channel_data;

/** We create one watcher for each new lb_policy that is returned from a
   resolver,
    to watch for state changes from the lb_policy. When a state change is seen,
   we
    update the channel, and create a new watcher */
typedef struct {
  channel_data *chand;
  grpc_closure on_changed;
  grpc_connectivity_state state;
  grpc_lb_policy *lb_policy;
} lb_policy_connectivity_watcher;

typedef struct {
  grpc_closure closure;
  grpc_call_element *elem;
} waiting_call;

static char *cc_get_peer(grpc_exec_ctx *exec_ctx, grpc_call_element *elem) {
  return grpc_subchannel_call_holder_get_peer(exec_ctx, elem->call_data);
}

static void cc_start_transport_stream_op(grpc_exec_ctx *exec_ctx,
                                         grpc_call_element *elem,
                                         grpc_transport_stream_op *op) {
  GRPC_CALL_LOG_OP(GPR_INFO, elem, op);
  grpc_subchannel_call_holder_perform_op(exec_ctx, elem->call_data, op);
}

static void watch_lb_policy(grpc_exec_ctx *exec_ctx, channel_data *chand,
                            grpc_lb_policy *lb_policy,
                            grpc_connectivity_state current_state);

static void on_lb_policy_state_changed_locked(
    grpc_exec_ctx *exec_ctx, lb_policy_connectivity_watcher *w) {
  grpc_connectivity_state publish_state = w->state;
  /* check if the notification is for a stale policy */
  if (w->lb_policy != w->chand->lb_policy) return;

  if (publish_state == GRPC_CHANNEL_FATAL_FAILURE &&
      w->chand->resolver != NULL) {
    publish_state = GRPC_CHANNEL_TRANSIENT_FAILURE;
    grpc_resolver_channel_saw_error(exec_ctx, w->chand->resolver);
    GRPC_LB_POLICY_UNREF(exec_ctx, w->chand->lb_policy, "channel");
    w->chand->lb_policy = NULL;
  }
  grpc_connectivity_state_set(exec_ctx, &w->chand->state_tracker, publish_state,
                              "lb_changed");
  if (w->state != GRPC_CHANNEL_FATAL_FAILURE) {
    watch_lb_policy(exec_ctx, w->chand, w->lb_policy, w->state);
  }
}

static void on_lb_policy_state_changed(grpc_exec_ctx *exec_ctx, void *arg,
                                       int iomgr_success) {
  lb_policy_connectivity_watcher *w = arg;

  gpr_mu_lock(&w->chand->mu_config);
  on_lb_policy_state_changed_locked(exec_ctx, w);
  gpr_mu_unlock(&w->chand->mu_config);

  GRPC_CHANNEL_STACK_UNREF(exec_ctx, w->chand->owning_stack, "watch_lb_policy");
  gpr_free(w);
}

static void watch_lb_policy(grpc_exec_ctx *exec_ctx, channel_data *chand,
                            grpc_lb_policy *lb_policy,
                            grpc_connectivity_state current_state) {
  lb_policy_connectivity_watcher *w = gpr_malloc(sizeof(*w));
  GRPC_CHANNEL_STACK_REF(chand->owning_stack, "watch_lb_policy");

  w->chand = chand;
  grpc_closure_init(&w->on_changed, on_lb_policy_state_changed, w);
  w->state = current_state;
  w->lb_policy = lb_policy;
  grpc_lb_policy_notify_on_state_change(exec_ctx, lb_policy, &w->state,
                                        &w->on_changed);
}

static void cc_on_config_changed(grpc_exec_ctx *exec_ctx, void *arg,
                                 int iomgr_success) {
  channel_data *chand = arg;
  grpc_lb_policy *lb_policy = NULL;
  grpc_lb_policy *old_lb_policy;
  grpc_resolver *old_resolver;
  grpc_connectivity_state state = GRPC_CHANNEL_TRANSIENT_FAILURE;
  int exit_idle = 0;

  if (chand->incoming_configuration != NULL) {
    lb_policy = grpc_client_config_get_lb_policy(chand->incoming_configuration);
    if (lb_policy != NULL) {
      GRPC_LB_POLICY_REF(lb_policy, "channel");
      GRPC_LB_POLICY_REF(lb_policy, "config_change");
      state = grpc_lb_policy_check_connectivity(exec_ctx, lb_policy);
    }

    grpc_client_config_unref(exec_ctx, chand->incoming_configuration);
  }

  chand->incoming_configuration = NULL;

  if (lb_policy != NULL) {
    grpc_pollset_set_add_pollset_set(exec_ctx, &lb_policy->interested_parties,
                                     &chand->interested_parties);
  }

  gpr_mu_lock(&chand->mu_config);
  old_lb_policy = chand->lb_policy;
  chand->lb_policy = lb_policy;
  if (lb_policy != NULL || chand->resolver == NULL /* disconnected */) {
    grpc_exec_ctx_enqueue_list(exec_ctx, &chand->waiting_for_config_closures);
  }
  if (lb_policy != NULL && chand->exit_idle_when_lb_policy_arrives) {
    GRPC_LB_POLICY_REF(lb_policy, "exit_idle");
    exit_idle = 1;
    chand->exit_idle_when_lb_policy_arrives = 0;
  }

  if (iomgr_success && chand->resolver) {
    grpc_resolver *resolver = chand->resolver;
    GRPC_RESOLVER_REF(resolver, "channel-next");
    grpc_connectivity_state_set(exec_ctx, &chand->state_tracker, state,
                                "new_lb+resolver");
    if (lb_policy != NULL) {
      watch_lb_policy(exec_ctx, chand, lb_policy, state);
    }
    gpr_mu_unlock(&chand->mu_config);
    GRPC_CHANNEL_STACK_REF(chand->owning_stack, "resolver");
    grpc_resolver_next(exec_ctx, resolver, &chand->incoming_configuration,
                       &chand->on_config_changed);
    GRPC_RESOLVER_UNREF(exec_ctx, resolver, "channel-next");
  } else {
    old_resolver = chand->resolver;
    chand->resolver = NULL;
    grpc_connectivity_state_set(exec_ctx, &chand->state_tracker,
                                GRPC_CHANNEL_FATAL_FAILURE, "resolver_gone");
    gpr_mu_unlock(&chand->mu_config);
    if (old_resolver != NULL) {
      grpc_resolver_shutdown(exec_ctx, old_resolver);
      GRPC_RESOLVER_UNREF(exec_ctx, old_resolver, "channel");
    }
  }

  if (exit_idle) {
    grpc_lb_policy_exit_idle(exec_ctx, lb_policy);
    GRPC_LB_POLICY_UNREF(exec_ctx, lb_policy, "exit_idle");
  }

  if (old_lb_policy != NULL) {
    grpc_pollset_set_del_pollset_set(exec_ctx,
                                     &old_lb_policy->interested_parties,
                                     &chand->interested_parties);
    GRPC_LB_POLICY_UNREF(exec_ctx, old_lb_policy, "channel");
  }

  if (lb_policy != NULL) {
    GRPC_LB_POLICY_UNREF(exec_ctx, lb_policy, "config_change");
  }

  GRPC_CHANNEL_STACK_UNREF(exec_ctx, chand->owning_stack, "resolver");
}

static void cc_start_transport_op(grpc_exec_ctx *exec_ctx,
                                  grpc_channel_element *elem,
                                  grpc_transport_op *op) {
  channel_data *chand = elem->channel_data;
  grpc_resolver *destroy_resolver = NULL;

  grpc_exec_ctx_enqueue(exec_ctx, op->on_consumed, 1);

  GPR_ASSERT(op->set_accept_stream == NULL);
  GPR_ASSERT(op->bind_pollset == NULL || op->send_ping != NULL);

  gpr_mu_lock(&chand->mu_config);
  if (op->on_connectivity_state_change != NULL) {
    grpc_connectivity_state_notify_on_state_change(
        exec_ctx, &chand->state_tracker, op->connectivity_state,
        op->on_connectivity_state_change);
    op->on_connectivity_state_change = NULL;
    op->connectivity_state = NULL;
  }

<<<<<<< HEAD
  lb_policy = chand->lb_policy;
  if (lb_policy) {
    GRPC_LB_POLICY_REF(lb_policy, "broadcast");
  }

  if (op->send_ping != NULL) {
    if (lb_policy == NULL) {
      grpc_exec_ctx_enqueue(exec_ctx, op->send_ping, 0);
    } else {
      grpc_lb_policy_ping_one(exec_ctx, lb_policy, op->bind_pollset, op->send_ping);
      op->bind_pollset = NULL;
    }
    op->send_ping = NULL;
  }

=======
>>>>>>> f62c4d5a
  if (op->disconnect && chand->resolver != NULL) {
    grpc_connectivity_state_set(exec_ctx, &chand->state_tracker,
                                GRPC_CHANNEL_FATAL_FAILURE, "disconnect");
    destroy_resolver = chand->resolver;
    chand->resolver = NULL;
    if (chand->lb_policy != NULL) {
      grpc_pollset_set_del_pollset_set(exec_ctx,
                                       &chand->lb_policy->interested_parties,
                                       &chand->interested_parties);
      GRPC_LB_POLICY_UNREF(exec_ctx, chand->lb_policy, "channel");
      chand->lb_policy = NULL;
    }
  }
  gpr_mu_unlock(&chand->mu_config);

  if (destroy_resolver) {
    grpc_resolver_shutdown(exec_ctx, destroy_resolver);
    GRPC_RESOLVER_UNREF(exec_ctx, destroy_resolver, "channel");
  }
}

typedef struct {
  grpc_metadata_batch *initial_metadata;
  grpc_connected_subchannel **connected_subchannel;
  grpc_closure *on_ready;
  grpc_call_element *elem;
  grpc_closure closure;
} continue_picking_args;

static int cc_pick_subchannel(grpc_exec_ctx *exec_ctx, void *arg,
                              grpc_metadata_batch *initial_metadata,
                              grpc_connected_subchannel **connected_subchannel,
                              grpc_closure *on_ready);

static void continue_picking(grpc_exec_ctx *exec_ctx, void *arg, int success) {
  continue_picking_args *cpa = arg;
  if (!success) {
    grpc_exec_ctx_enqueue(exec_ctx, cpa->on_ready, 0);
  } else if (cpa->connected_subchannel == NULL) {
    /* cancelled, do nothing */
  } else if (cc_pick_subchannel(exec_ctx, cpa->elem, cpa->initial_metadata,
                                cpa->connected_subchannel, cpa->on_ready)) {
    grpc_exec_ctx_enqueue(exec_ctx, cpa->on_ready, 1);
  }
  gpr_free(cpa);
}

static int cc_pick_subchannel(grpc_exec_ctx *exec_ctx, void *elemp,
                              grpc_metadata_batch *initial_metadata,
                              grpc_connected_subchannel **connected_subchannel,
                              grpc_closure *on_ready) {
  grpc_call_element *elem = elemp;
  channel_data *chand = elem->channel_data;
  call_data *calld = elem->call_data;
  continue_picking_args *cpa;
  grpc_closure *closure;

  GPR_ASSERT(connected_subchannel);

  gpr_mu_lock(&chand->mu_config);
  if (initial_metadata == NULL) {
    if (chand->lb_policy != NULL) {
      grpc_lb_policy_cancel_pick(exec_ctx, chand->lb_policy,
                                 connected_subchannel);
    }
    for (closure = chand->waiting_for_config_closures.head; closure != NULL;
         closure = grpc_closure_next(closure)) {
      cpa = closure->cb_arg;
      if (cpa->connected_subchannel == connected_subchannel) {
        cpa->connected_subchannel = NULL;
        grpc_exec_ctx_enqueue(exec_ctx, cpa->on_ready, 0);
      }
    }
    gpr_mu_unlock(&chand->mu_config);
    return 1;
  }
  if (chand->lb_policy != NULL) {
    int r =
        grpc_lb_policy_pick(exec_ctx, chand->lb_policy, calld->pollset,
                            initial_metadata, connected_subchannel, on_ready);
    gpr_mu_unlock(&chand->mu_config);
    return r;
  }
  if (chand->resolver != NULL && !chand->started_resolving) {
    chand->started_resolving = 1;
    GRPC_CHANNEL_STACK_REF(chand->owning_stack, "resolver");
    grpc_resolver_next(exec_ctx, chand->resolver,
                       &chand->incoming_configuration,
                       &chand->on_config_changed);
  }
  cpa = gpr_malloc(sizeof(*cpa));
  cpa->initial_metadata = initial_metadata;
  cpa->connected_subchannel = connected_subchannel;
  cpa->on_ready = on_ready;
  cpa->elem = elem;
  grpc_closure_init(&cpa->closure, continue_picking, cpa);
  grpc_closure_list_add(&chand->waiting_for_config_closures, &cpa->closure, 1);
  gpr_mu_unlock(&chand->mu_config);
  return 0;
}

/* Constructor for call_data */
static void init_call_elem(grpc_exec_ctx *exec_ctx, grpc_call_element *elem,
                           grpc_call_element_args *args) {
  grpc_subchannel_call_holder_init(elem->call_data, cc_pick_subchannel, elem,
                                   args->call_stack);
}

/* Destructor for call_data */
static void destroy_call_elem(grpc_exec_ctx *exec_ctx,
                              grpc_call_element *elem) {
  grpc_subchannel_call_holder_destroy(exec_ctx, elem->call_data);
}

/* Constructor for channel_data */
static void init_channel_elem(grpc_exec_ctx *exec_ctx,
                              grpc_channel_element *elem,
                              grpc_channel_element_args *args) {
  channel_data *chand = elem->channel_data;

  memset(chand, 0, sizeof(*chand));

  GPR_ASSERT(args->is_last);
  GPR_ASSERT(elem->filter == &grpc_client_channel_filter);

  gpr_mu_init(&chand->mu_config);
  grpc_closure_init(&chand->on_config_changed, cc_on_config_changed, chand);
  chand->owning_stack = args->channel_stack;

  grpc_connectivity_state_init(&chand->state_tracker, GRPC_CHANNEL_IDLE,
                               "client_channel");
  grpc_pollset_set_init(&chand->interested_parties);
}

/* Destructor for channel_data */
static void destroy_channel_elem(grpc_exec_ctx *exec_ctx,
                                 grpc_channel_element *elem) {
  channel_data *chand = elem->channel_data;

  if (chand->resolver != NULL) {
    grpc_resolver_shutdown(exec_ctx, chand->resolver);
    GRPC_RESOLVER_UNREF(exec_ctx, chand->resolver, "channel");
  }
  if (chand->lb_policy != NULL) {
    grpc_pollset_set_del_pollset_set(exec_ctx,
                                     &chand->lb_policy->interested_parties,
                                     &chand->interested_parties);
    GRPC_LB_POLICY_UNREF(exec_ctx, chand->lb_policy, "channel");
  }
  grpc_connectivity_state_destroy(exec_ctx, &chand->state_tracker);
  grpc_pollset_set_destroy(&chand->interested_parties);
  gpr_mu_destroy(&chand->mu_config);
}

static void cc_set_pollset(grpc_exec_ctx *exec_ctx, grpc_call_element *elem,
                           grpc_pollset *pollset) {
  call_data *calld = elem->call_data;
  calld->pollset = pollset;
}

const grpc_channel_filter grpc_client_channel_filter = {
    cc_start_transport_stream_op, cc_start_transport_op, sizeof(call_data),
    init_call_elem, cc_set_pollset, destroy_call_elem, sizeof(channel_data),
    init_channel_elem, destroy_channel_elem, cc_get_peer, "client-channel",
};

void grpc_client_channel_set_resolver(grpc_exec_ctx *exec_ctx,
                                      grpc_channel_stack *channel_stack,
                                      grpc_resolver *resolver) {
  /* post construction initialization: set the transport setup pointer */
  grpc_channel_element *elem = grpc_channel_stack_last_element(channel_stack);
  channel_data *chand = elem->channel_data;
  gpr_mu_lock(&chand->mu_config);
  GPR_ASSERT(!chand->resolver);
  chand->resolver = resolver;
  GRPC_RESOLVER_REF(resolver, "channel");
  if (!grpc_closure_list_empty(chand->waiting_for_config_closures) ||
      chand->exit_idle_when_lb_policy_arrives) {
    chand->started_resolving = 1;
    GRPC_CHANNEL_STACK_REF(chand->owning_stack, "resolver");
    grpc_resolver_next(exec_ctx, resolver, &chand->incoming_configuration,
                       &chand->on_config_changed);
  }
  gpr_mu_unlock(&chand->mu_config);
}

grpc_connectivity_state grpc_client_channel_check_connectivity_state(
    grpc_exec_ctx *exec_ctx, grpc_channel_element *elem, int try_to_connect) {
  channel_data *chand = elem->channel_data;
  grpc_connectivity_state out;
  gpr_mu_lock(&chand->mu_config);
  out = grpc_connectivity_state_check(&chand->state_tracker);
  if (out == GRPC_CHANNEL_IDLE && try_to_connect) {
    if (chand->lb_policy != NULL) {
      grpc_lb_policy_exit_idle(exec_ctx, chand->lb_policy);
    } else {
      chand->exit_idle_when_lb_policy_arrives = 1;
      if (!chand->started_resolving && chand->resolver != NULL) {
        GRPC_CHANNEL_STACK_REF(chand->owning_stack, "resolver");
        chand->started_resolving = 1;
        grpc_resolver_next(exec_ctx, chand->resolver,
                           &chand->incoming_configuration,
                           &chand->on_config_changed);
      }
    }
  }
  gpr_mu_unlock(&chand->mu_config);
  return out;
}

typedef struct {
  channel_data *chand;
  grpc_pollset *pollset;
  grpc_closure *on_complete;
  grpc_closure my_closure;
} external_connectivity_watcher;

static void on_external_watch_complete(grpc_exec_ctx *exec_ctx, void *arg,
                                       int iomgr_success) {
  external_connectivity_watcher *w = arg;
  grpc_closure *follow_up = w->on_complete;
  grpc_pollset_set_del_pollset(exec_ctx, &w->chand->interested_parties,
                               w->pollset);
  GRPC_CHANNEL_STACK_UNREF(exec_ctx, w->chand->owning_stack,
                           "external_connectivity_watcher");
  gpr_free(w);
  follow_up->cb(exec_ctx, follow_up->cb_arg, iomgr_success);
}

void grpc_client_channel_watch_connectivity_state(
    grpc_exec_ctx *exec_ctx, grpc_channel_element *elem, grpc_pollset *pollset,
    grpc_connectivity_state *state, grpc_closure *on_complete) {
  channel_data *chand = elem->channel_data;
  external_connectivity_watcher *w = gpr_malloc(sizeof(*w));
  w->chand = chand;
  w->pollset = pollset;
  w->on_complete = on_complete;
  grpc_pollset_set_add_pollset(exec_ctx, &chand->interested_parties, pollset);
  grpc_closure_init(&w->my_closure, on_external_watch_complete, w);
  GRPC_CHANNEL_STACK_REF(w->chand->owning_stack,
                         "external_connectivity_watcher");
  gpr_mu_lock(&chand->mu_config);
  grpc_connectivity_state_notify_on_state_change(
      exec_ctx, &chand->state_tracker, state, &w->my_closure);
  gpr_mu_unlock(&chand->mu_config);
}<|MERGE_RESOLUTION|>--- conflicted
+++ resolved
@@ -263,24 +263,16 @@
     op->connectivity_state = NULL;
   }
 
-<<<<<<< HEAD
-  lb_policy = chand->lb_policy;
-  if (lb_policy) {
-    GRPC_LB_POLICY_REF(lb_policy, "broadcast");
-  }
-
   if (op->send_ping != NULL) {
-    if (lb_policy == NULL) {
+    if (chand->lb_policy == NULL) {
       grpc_exec_ctx_enqueue(exec_ctx, op->send_ping, 0);
     } else {
-      grpc_lb_policy_ping_one(exec_ctx, lb_policy, op->bind_pollset, op->send_ping);
+      grpc_lb_policy_ping_one(exec_ctx, chand->lb_policy, op->bind_pollset, op->send_ping);
       op->bind_pollset = NULL;
     }
     op->send_ping = NULL;
   }
 
-=======
->>>>>>> f62c4d5a
   if (op->disconnect && chand->resolver != NULL) {
     grpc_connectivity_state_set(exec_ctx, &chand->state_tracker,
                                 GRPC_CHANNEL_FATAL_FAILURE, "disconnect");
