/*
 *
 * Copyright 2015 gRPC authors.
 *
 * Licensed under the Apache License, Version 2.0 (the "License");
 * you may not use this file except in compliance with the License.
 * You may obtain a copy of the License at
 *
 *     http://www.apache.org/licenses/LICENSE-2.0
 *
 * Unless required by applicable law or agreed to in writing, software
 * distributed under the License is distributed on an "AS IS" BASIS,
 * WITHOUT WARRANTIES OR CONDITIONS OF ANY KIND, either express or implied.
 * See the License for the specific language governing permissions and
 * limitations under the License.
 *
 */

#ifndef GRPC_CORE_LIB_COMPRESSION_MESSAGE_COMPRESS_H
#define GRPC_CORE_LIB_COMPRESSION_MESSAGE_COMPRESS_H

#include <grpc/slice_buffer.h>

<<<<<<< HEAD
#include "src/core/lib/compression/compression_internal.h"

#ifdef __cplusplus
extern "C" {
#endif

=======
>>>>>>> 84d78acf
/* compress 'input' to 'output' using 'algorithm'.
   On success, appends compressed slices to output and returns 1.
   On failure, appends uncompressed slices to output and returns 0. */
int grpc_msg_compress(grpc_exec_ctx* exec_ctx,
                      grpc_message_compression_algorithm algorithm,
                      grpc_slice_buffer* input, grpc_slice_buffer* output);

/* decompress 'input' to 'output' using 'algorithm'.
   On success, appends slices to output and returns 1.
   On failure, output is unchanged, and returns 0. */
int grpc_msg_decompress(grpc_exec_ctx* exec_ctx,
                        grpc_message_compression_algorithm algorithm,
                        grpc_slice_buffer* input, grpc_slice_buffer* output);

#endif /* GRPC_CORE_LIB_COMPRESSION_MESSAGE_COMPRESS_H */<|MERGE_RESOLUTION|>--- conflicted
+++ resolved
@@ -21,15 +21,8 @@
 
 #include <grpc/slice_buffer.h>
 
-<<<<<<< HEAD
 #include "src/core/lib/compression/compression_internal.h"
 
-#ifdef __cplusplus
-extern "C" {
-#endif
-
-=======
->>>>>>> 84d78acf
 /* compress 'input' to 'output' using 'algorithm'.
    On success, appends compressed slices to output and returns 1.
    On failure, appends uncompressed slices to output and returns 0. */
