/*
 *
 * Copyright 2016 gRPC authors.
 *
 * Licensed under the Apache License, Version 2.0 (the "License");
 * you may not use this file except in compliance with the License.
 * You may obtain a copy of the License at
 *
 *     http://www.apache.org/licenses/LICENSE-2.0
 *
 * Unless required by applicable law or agreed to in writing, software
 * distributed under the License is distributed on an "AS IS" BASIS,
 * WITHOUT WARRANTIES OR CONDITIONS OF ANY KIND, either express or implied.
 * See the License for the specific language governing permissions and
 * limitations under the License.
 *
 */

#include "src/core/lib/iomgr/port.h"

#ifdef GRPC_UV

#include <string.h>

#include <grpc/support/alloc.h>
#include <grpc/support/log.h>

#include "src/core/lib/iomgr/error.h"
#include "src/core/lib/iomgr/iomgr_uv.h"
#include "src/core/lib/iomgr/sockaddr_utils.h"
#include "src/core/lib/iomgr/tcp_client.h"
#include "src/core/lib/iomgr/tcp_uv.h"
#include "src/core/lib/iomgr/timer.h"

extern grpc_core::TraceFlag grpc_tcp_trace;

typedef struct grpc_uv_tcp_connect {
  uv_connect_t connect_req;
  grpc_timer alarm;
  grpc_closure on_alarm;
  uv_tcp_t* tcp_handle;
  grpc_closure* closure;
  grpc_endpoint** endpoint;
  int refs;
  char* addr_name;
  grpc_resource_quota* resource_quota;
} grpc_uv_tcp_connect;

static void uv_tcp_connect_cleanup(grpc_exec_ctx* exec_ctx,
                                   grpc_uv_tcp_connect* connect) {
  grpc_resource_quota_unref_internal(exec_ctx, connect->resource_quota);
  gpr_free(connect->addr_name);
  gpr_free(connect);
}

static void tcp_close_callback(uv_handle_t* handle) { gpr_free(handle); }

static void uv_tc_on_alarm(grpc_exec_ctx* exec_ctx, void* acp,
                           grpc_error* error) {
  int done;
<<<<<<< HEAD
  grpc_uv_tcp_connect *connect = (grpc_uv_tcp_connect *)acp;
  if (grpc_tcp_trace.enabled()) {
    const char *str = grpc_error_string(error);
=======
  grpc_uv_tcp_connect* connect = (grpc_uv_tcp_connect*)acp;
  if (GRPC_TRACER_ON(grpc_tcp_trace)) {
    const char* str = grpc_error_string(error);
>>>>>>> 67520b0f
    gpr_log(GPR_DEBUG, "CLIENT_CONNECT: %s: on_alarm: error=%s",
            connect->addr_name, str);
  }
  if (error == GRPC_ERROR_NONE) {
    /* error == NONE implies that the timer ran out, and wasn't cancelled. If
       it was cancelled, then the handler that cancelled it also should close
       the handle, if applicable */
    uv_close((uv_handle_t*)connect->tcp_handle, tcp_close_callback);
  }
  done = (--connect->refs == 0);
  if (done) {
    uv_tcp_connect_cleanup(exec_ctx, connect);
  }
}

static void uv_tc_on_connect(uv_connect_t* req, int status) {
  grpc_uv_tcp_connect* connect = (grpc_uv_tcp_connect*)req->data;
  grpc_exec_ctx exec_ctx = GRPC_EXEC_CTX_INIT;
  grpc_error* error = GRPC_ERROR_NONE;
  int done;
  grpc_closure* closure = connect->closure;
  grpc_timer_cancel(&exec_ctx, &connect->alarm);
  if (status == 0) {
    *connect->endpoint = grpc_tcp_create(
        connect->tcp_handle, connect->resource_quota, connect->addr_name);
  } else {
    error = GRPC_ERROR_CREATE_FROM_STATIC_STRING(
        "Failed to connect to remote host");
    error = grpc_error_set_int(error, GRPC_ERROR_INT_ERRNO, -status);
    error =
        grpc_error_set_str(error, GRPC_ERROR_STR_OS_ERROR,
                           grpc_slice_from_static_string(uv_strerror(status)));
    if (status == UV_ECANCELED) {
      error =
          grpc_error_set_str(error, GRPC_ERROR_STR_OS_ERROR,
                             grpc_slice_from_static_string("Timeout occurred"));
      // This should only happen if the handle is already closed
    } else {
      error = grpc_error_set_str(
          error, GRPC_ERROR_STR_OS_ERROR,
          grpc_slice_from_static_string(uv_strerror(status)));
      uv_close((uv_handle_t*)connect->tcp_handle, tcp_close_callback);
    }
  }
  done = (--connect->refs == 0);
  if (done) {
    grpc_exec_ctx_flush(&exec_ctx);
    uv_tcp_connect_cleanup(&exec_ctx, connect);
  }
  GRPC_CLOSURE_SCHED(&exec_ctx, closure, error);
  grpc_exec_ctx_finish(&exec_ctx);
}

static void tcp_client_connect_impl(grpc_exec_ctx* exec_ctx,
                                    grpc_closure* closure, grpc_endpoint** ep,
                                    grpc_pollset_set* interested_parties,
                                    const grpc_channel_args* channel_args,
                                    const grpc_resolved_address* resolved_addr,
                                    grpc_millis deadline) {
  grpc_uv_tcp_connect* connect;
  grpc_resource_quota* resource_quota = grpc_resource_quota_create(NULL);
  (void)channel_args;
  (void)interested_parties;

  GRPC_UV_ASSERT_SAME_THREAD();

  if (channel_args != NULL) {
    for (size_t i = 0; i < channel_args->num_args; i++) {
      if (0 == strcmp(channel_args->args[i].key, GRPC_ARG_RESOURCE_QUOTA)) {
        grpc_resource_quota_unref_internal(exec_ctx, resource_quota);
        resource_quota = grpc_resource_quota_ref_internal(
            (grpc_resource_quota*)channel_args->args[i].value.pointer.p);
      }
    }
  }

  connect = (grpc_uv_tcp_connect*)gpr_zalloc(sizeof(grpc_uv_tcp_connect));
  connect->closure = closure;
  connect->endpoint = ep;
  connect->tcp_handle = (uv_tcp_t*)gpr_malloc(sizeof(uv_tcp_t));
  connect->addr_name = grpc_sockaddr_to_uri(resolved_addr);
  connect->resource_quota = resource_quota;
  uv_tcp_init(uv_default_loop(), connect->tcp_handle);
  connect->connect_req.data = connect;
  connect->refs = 2;  // One for the connect operation, one for the timer.

  if (grpc_tcp_trace.enabled()) {
    gpr_log(GPR_DEBUG, "CLIENT_CONNECT: %s: asynchronously connecting",
            connect->addr_name);
  }

  // TODO(murgatroid99): figure out what the return value here means
  uv_tcp_connect(&connect->connect_req, connect->tcp_handle,
                 (const struct sockaddr*)resolved_addr->addr, uv_tc_on_connect);
  GRPC_CLOSURE_INIT(&connect->on_alarm, uv_tc_on_alarm, connect,
                    grpc_schedule_on_exec_ctx);
  grpc_timer_init(exec_ctx, &connect->alarm, deadline, &connect->on_alarm);
}

// overridden by api_fuzzer.c
extern "C" {
void (*grpc_tcp_client_connect_impl)(
    grpc_exec_ctx* exec_ctx, grpc_closure* closure, grpc_endpoint** ep,
    grpc_pollset_set* interested_parties, const grpc_channel_args* channel_args,
    const grpc_resolved_address* addr,
    grpc_millis deadline) = tcp_client_connect_impl;
}

void grpc_tcp_client_connect(grpc_exec_ctx* exec_ctx, grpc_closure* closure,
                             grpc_endpoint** ep,
                             grpc_pollset_set* interested_parties,
                             const grpc_channel_args* channel_args,
                             const grpc_resolved_address* addr,
                             grpc_millis deadline) {
  grpc_tcp_client_connect_impl(exec_ctx, closure, ep, interested_parties,
                               channel_args, addr, deadline);
}

#endif /* GRPC_UV */<|MERGE_RESOLUTION|>--- conflicted
+++ resolved
@@ -58,15 +58,9 @@
 static void uv_tc_on_alarm(grpc_exec_ctx* exec_ctx, void* acp,
                            grpc_error* error) {
   int done;
-<<<<<<< HEAD
-  grpc_uv_tcp_connect *connect = (grpc_uv_tcp_connect *)acp;
-  if (grpc_tcp_trace.enabled()) {
-    const char *str = grpc_error_string(error);
-=======
   grpc_uv_tcp_connect* connect = (grpc_uv_tcp_connect*)acp;
   if (GRPC_TRACER_ON(grpc_tcp_trace)) {
     const char* str = grpc_error_string(error);
->>>>>>> 67520b0f
     gpr_log(GPR_DEBUG, "CLIENT_CONNECT: %s: on_alarm: error=%s",
             connect->addr_name, str);
   }
@@ -153,7 +147,7 @@
   connect->connect_req.data = connect;
   connect->refs = 2;  // One for the connect operation, one for the timer.
 
-  if (grpc_tcp_trace.enabled()) {
+  if (GRPC_TRACER_ON(grpc_tcp_trace)) {
     gpr_log(GPR_DEBUG, "CLIENT_CONNECT: %s: asynchronously connecting",
             connect->addr_name);
   }
