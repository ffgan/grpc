/*
 *
 * Copyright 2017 gRPC authors.
 *
 * Licensed under the Apache License, Version 2.0 (the "License");
 * you may not use this file except in compliance with the License.
 * You may obtain a copy of the License at
 *
 *     http://www.apache.org/licenses/LICENSE-2.0
 *
 * Unless required by applicable law or agreed to in writing, software
 * distributed under the License is distributed on an "AS IS" BASIS,
 * WITHOUT WARRANTIES OR CONDITIONS OF ANY KIND, either express or implied.
 * See the License for the specific language governing permissions and
 * limitations under the License.
 *
 */

#include <grpc/support/port_platform.h>

#include "src/core/lib/iomgr/port.h"

#ifdef GRPC_POSIX_SOCKET

#include "src/core/lib/iomgr/tcp_server_utils_posix.h"

#include <errno.h>
#include <limits.h>
#include <stdio.h>
#include <string.h>

#include <grpc/support/alloc.h>
#include <grpc/support/log.h>
#include <grpc/support/string_util.h>
#include <grpc/support/sync.h>

#include "src/core/lib/iomgr/error.h"
#include "src/core/lib/iomgr/sockaddr.h"
#include "src/core/lib/iomgr/sockaddr_utils.h"
#include "src/core/lib/iomgr/unix_sockets_posix.h"

#define MIN_SAFE_ACCEPT_QUEUE_SIZE 100

static gpr_once s_init_max_accept_queue_size = GPR_ONCE_INIT;
static int s_max_accept_queue_size;

/* get max listen queue size on linux */
static void init_max_accept_queue_size(void) {
  int n = SOMAXCONN;
  char buf[64];
  FILE* fp = fopen("/proc/sys/net/core/somaxconn", "r");
  if (fp == nullptr) {
    /* 2.4 kernel. */
    s_max_accept_queue_size = SOMAXCONN;
    return;
  }
  if (fgets(buf, sizeof buf, fp)) {
    char* end;
    long i = strtol(buf, &end, 10);
    if (i > 0 && i <= INT_MAX && end && *end == '\n') {
      n = static_cast<int>(i);
    }
  }
  fclose(fp);
  s_max_accept_queue_size = n;

  if (s_max_accept_queue_size < MIN_SAFE_ACCEPT_QUEUE_SIZE) {
    gpr_log(GPR_INFO,
            "Suspiciously small accept queue (%d) will probably lead to "
            "connection drops",
            s_max_accept_queue_size);
  }
}

static int get_max_accept_queue_size(void) {
  gpr_once_init(&s_init_max_accept_queue_size, init_max_accept_queue_size);
  return s_max_accept_queue_size;
}

static grpc_error* add_socket_to_server(grpc_tcp_server* s, int fd,
                                        const grpc_resolved_address* addr,
                                        unsigned port_index, unsigned fd_index,
                                        grpc_tcp_listener** listener) {
  grpc_tcp_listener* sp = nullptr;
  int port = -1;
  char* addr_str;
  char* name;

  grpc_error* err =
      grpc_tcp_server_prepare_socket(fd, addr, s->so_reuseport, &port);
  if (err == GRPC_ERROR_NONE) {
    GPR_ASSERT(port > 0);
    grpc_sockaddr_to_string(&addr_str, addr, 1);
    gpr_asprintf(&name, "tcp-server-listener:%s", addr_str);
    gpr_mu_lock(&s->mu);
    s->nports++;
    GPR_ASSERT(!s->on_accept_cb && "must add ports before starting server");
    sp = static_cast<grpc_tcp_listener*>(gpr_malloc(sizeof(grpc_tcp_listener)));
    sp->next = nullptr;
    if (s->head == nullptr) {
      s->head = sp;
    } else {
      s->tail->next = sp;
    }
    s->tail = sp;
    sp->server = s;
    sp->fd = fd;
    sp->emfd = grpc_fd_create(fd, name);
    memcpy(&sp->addr, addr, sizeof(grpc_resolved_address));
    sp->port = port;
    sp->port_index = port_index;
    sp->fd_index = fd_index;
    sp->is_sibling = 0;
    sp->sibling = nullptr;
    GPR_ASSERT(sp->emfd);
    gpr_mu_unlock(&s->mu);
    gpr_free(addr_str);
    gpr_free(name);
  }

  *listener = sp;
  return err;
}

/* If successful, add a listener to s for addr, set *dsmode for the socket, and
   return the *listener. */
grpc_error* grpc_tcp_server_add_addr(grpc_tcp_server* s,
                                     const grpc_resolved_address* addr,
                                     unsigned port_index, unsigned fd_index,
                                     grpc_dualstack_mode* dsmode,
                                     grpc_tcp_listener** listener) {
  grpc_resolved_address addr4_copy;
  int fd;
  grpc_error* err =
      grpc_create_dualstack_socket(addr, SOCK_STREAM, 0, dsmode, &fd);
  if (err != GRPC_ERROR_NONE) {
    return err;
  }
  if (*dsmode == GRPC_DSMODE_IPV4 &&
      grpc_sockaddr_is_v4mapped(addr, &addr4_copy)) {
    addr = &addr4_copy;
  }
  return add_socket_to_server(s, fd, addr, port_index, fd_index, listener);
}

/* Prepare a recently-created socket for listening. */
grpc_error* grpc_tcp_server_prepare_socket(int fd,
                                           const grpc_resolved_address* addr,
                                           bool so_reuseport, int* port) {
  grpc_resolved_address sockname_temp;
  grpc_error* err = GRPC_ERROR_NONE;

  GPR_ASSERT(fd >= 0);

  if (so_reuseport && !grpc_is_unix_socket(addr)) {
    err = grpc_set_socket_reuse_port(fd, 1);
    if (err != GRPC_ERROR_NONE) goto error;
  }

  err = grpc_set_socket_nonblocking(fd, 1);
  if (err != GRPC_ERROR_NONE) goto error;
  err = grpc_set_socket_cloexec(fd, 1);
  if (err != GRPC_ERROR_NONE) goto error;
  if (!grpc_is_unix_socket(addr)) {
    err = grpc_set_socket_low_latency(fd, 1);
    if (err != GRPC_ERROR_NONE) goto error;
    err = grpc_set_socket_reuse_addr(fd, 1);
    if (err != GRPC_ERROR_NONE) goto error;
  }
  err = grpc_set_socket_no_sigpipe_if_possible(fd);
  if (err != GRPC_ERROR_NONE) goto error;

  GPR_ASSERT(addr->len < ~(socklen_t)0);
<<<<<<< HEAD
  if (bind(fd,
           reinterpret_cast<struct sockaddr*>(const_cast<char*>(addr->addr)),
           addr->len) < 0) {
=======
  if (bind(fd, reinterpret_cast<grpc_sockaddr*>(const_cast<char*>(addr->addr)),
           static_cast<socklen_t>(addr->len)) < 0) {
>>>>>>> 7e24da46
    err = GRPC_OS_ERROR(errno, "bind");
    goto error;
  }

  if (listen(fd, get_max_accept_queue_size()) < 0) {
    err = GRPC_OS_ERROR(errno, "listen");
    goto error;
  }

  sockname_temp.len = static_cast<socklen_t>(sizeof(struct sockaddr_storage));

<<<<<<< HEAD
  if (getsockname(fd, reinterpret_cast<struct sockaddr*>(sockname_temp.addr),
                  &sockname_temp.len) < 0) {
=======
  if (getsockname(fd, reinterpret_cast<grpc_sockaddr*>(sockname_temp.addr),
                  reinterpret_cast<socklen_t*>(&sockname_temp.len)) < 0) {
>>>>>>> 7e24da46
    err = GRPC_OS_ERROR(errno, "getsockname");
    goto error;
  }

  *port = grpc_sockaddr_get_port(&sockname_temp);
  return GRPC_ERROR_NONE;

error:
  GPR_ASSERT(err != GRPC_ERROR_NONE);
  if (fd >= 0) {
    close(fd);
  }
  grpc_error* ret =
      grpc_error_set_int(GRPC_ERROR_CREATE_REFERENCING_FROM_STATIC_STRING(
                             "Unable to configure socket", &err, 1),
                         GRPC_ERROR_INT_FD, fd);
  GRPC_ERROR_UNREF(err);
  return ret;
}

#endif /* GRPC_POSIX_SOCKET */<|MERGE_RESOLUTION|>--- conflicted
+++ resolved
@@ -171,14 +171,8 @@
   if (err != GRPC_ERROR_NONE) goto error;
 
   GPR_ASSERT(addr->len < ~(socklen_t)0);
-<<<<<<< HEAD
-  if (bind(fd,
-           reinterpret_cast<struct sockaddr*>(const_cast<char*>(addr->addr)),
+  if (bind(fd, reinterpret_cast<grpc_sockaddr*>(const_cast<char*>(addr->addr)),
            addr->len) < 0) {
-=======
-  if (bind(fd, reinterpret_cast<grpc_sockaddr*>(const_cast<char*>(addr->addr)),
-           static_cast<socklen_t>(addr->len)) < 0) {
->>>>>>> 7e24da46
     err = GRPC_OS_ERROR(errno, "bind");
     goto error;
   }
@@ -190,13 +184,8 @@
 
   sockname_temp.len = static_cast<socklen_t>(sizeof(struct sockaddr_storage));
 
-<<<<<<< HEAD
-  if (getsockname(fd, reinterpret_cast<struct sockaddr*>(sockname_temp.addr),
+  if (getsockname(fd, reinterpret_cast<grpc_sockaddr*>(sockname_temp.addr),
                   &sockname_temp.len) < 0) {
-=======
-  if (getsockname(fd, reinterpret_cast<grpc_sockaddr*>(sockname_temp.addr),
-                  reinterpret_cast<socklen_t*>(&sockname_temp.len)) < 0) {
->>>>>>> 7e24da46
     err = GRPC_OS_ERROR(errno, "getsockname");
     goto error;
   }
