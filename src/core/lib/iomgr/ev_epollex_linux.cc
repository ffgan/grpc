--- conflicted
+++ resolved
@@ -54,18 +54,6 @@
 // use-after-destruction)
 //#define GRPC_EPOLLEX_CREATE_WORKERS_ON_HEAP 1
 
-<<<<<<< HEAD
-static void po_init(polling_obj *po, polling_obj_type type);
-static void po_destroy(polling_obj *po);
-static void po_join(polling_obj *a, polling_obj *b);
-static int po_cmp(polling_obj *a, polling_obj *b);
-
-static void pg_create(polling_obj **initial_po, size_t initial_po_count);
-static polling_group *pg_ref(polling_group *pg);
-static void pg_unref(polling_group *pg);
-static void pg_merge(polling_group *a, polling_group *b);
-static void pg_join(polling_group *pg, polling_obj *po);
-=======
 #define MAX_EPOLL_EVENTS 100
 #define MAX_EPOLL_EVENTS_HANDLED_EACH_POLL_CALL 5
 
@@ -73,7 +61,6 @@
 grpc_tracer_flag grpc_trace_pollable_refcount =
     GRPC_TRACER_INITIALIZER(false, "pollable_refcount");
 #endif
->>>>>>> d9da7387
 
 /*******************************************************************************
  * pollable Declarations
@@ -270,14 +257,8 @@
 
 #ifndef NDEBUG
 #define REF_BY(fd, n, reason) ref_by(fd, n, reason, __FILE__, __LINE__)
-<<<<<<< HEAD
 #define UNREF_BY(fd, n, reason) unref_by(fd, n, reason, __FILE__, __LINE__)
-static void ref_by(grpc_fd *fd, int n, const char *reason, const char *file,
-=======
-#define UNREF_BY(ec, fd, n, reason) \
-  unref_by(ec, fd, n, reason, __FILE__, __LINE__)
 static void ref_by(grpc_fd* fd, int n, const char* reason, const char* file,
->>>>>>> d9da7387
                    int line) {
   if (GRPC_TRACER_ON(grpc_trace_fd_refcount)) {
     gpr_log(GPR_DEBUG,
@@ -287,24 +268,14 @@
   }
 #else
 #define REF_BY(fd, n, reason) ref_by(fd, n)
-<<<<<<< HEAD
 #define UNREF_BY(fd, n, reason) unref_by(fd, n)
-static void ref_by(grpc_fd *fd, int n) {
-=======
-#define UNREF_BY(ec, fd, n, reason) unref_by(ec, fd, n)
 static void ref_by(grpc_fd* fd, int n) {
->>>>>>> d9da7387
 #endif
   GPR_ASSERT(gpr_atm_no_barrier_fetch_add(&fd->refst, n) > 0);
 }
 
-<<<<<<< HEAD
-static void fd_destroy(void *arg, grpc_error *error) {
-  grpc_fd *fd = (grpc_fd *)arg;
-=======
-static void fd_destroy(grpc_exec_ctx* exec_ctx, void* arg, grpc_error* error) {
+static void fd_destroy(void* arg, grpc_error* error) {
   grpc_fd* fd = (grpc_fd*)arg;
->>>>>>> d9da7387
   /* Add the fd to the freelist */
   grpc_iomgr_unregister_object(&fd->iomgr_object);
   POLLABLE_UNREF(fd->pollable_obj, "fd_pollable");
@@ -321,13 +292,8 @@
 }
 
 #ifndef NDEBUG
-<<<<<<< HEAD
-static void unref_by(grpc_fd *fd, int n, const char *reason, const char *file,
+static void unref_by(grpc_fd* fd, int n, const char* reason, const char* file,
                      int line) {
-=======
-static void unref_by(grpc_exec_ctx* exec_ctx, grpc_fd* fd, int n,
-                     const char* reason, const char* file, int line) {
->>>>>>> d9da7387
   if (GRPC_TRACER_ON(grpc_trace_fd_refcount)) {
     gpr_log(GPR_DEBUG,
             "FD %d %p unref %d %" PRIdPTR " -> %" PRIdPTR " [%s; %s:%d]",
@@ -335,19 +301,11 @@
             gpr_atm_no_barrier_load(&fd->refst) - n, reason, file, line);
   }
 #else
-<<<<<<< HEAD
-static void unref_by(grpc_fd *fd, int n) {
-=======
-static void unref_by(grpc_exec_ctx* exec_ctx, grpc_fd* fd, int n) {
->>>>>>> d9da7387
+static void unref_by(grpc_fd* fd, int n) {
 #endif
   gpr_atm old = gpr_atm_full_fetch_add(&fd->refst, -n);
   if (old == n) {
     GRPC_CLOSURE_SCHED(
-<<<<<<< HEAD
-=======
-        exec_ctx,
->>>>>>> d9da7387
         GRPC_CLOSURE_CREATE(fd_destroy, fd, grpc_schedule_on_exec_ctx),
         GRPC_ERROR_NONE);
   } else {
@@ -411,14 +369,8 @@
   return (gpr_atm_acq_load(&fd->refst) & 1) ? ret_fd : -1;
 }
 
-<<<<<<< HEAD
-static void fd_orphan(grpc_fd *fd, grpc_closure *on_done, int *release_fd,
-                      bool already_closed, const char *reason) {
-=======
-static void fd_orphan(grpc_exec_ctx* exec_ctx, grpc_fd* fd,
-                      grpc_closure* on_done, int* release_fd,
+static void fd_orphan(grpc_fd* fd, grpc_closure* on_done, int* release_fd,
                       bool already_closed, const char* reason) {
->>>>>>> d9da7387
   bool is_fd_closed = already_closed;
 
   gpr_mu_lock(&fd->orphan_mu);
@@ -442,28 +394,14 @@
      to be alive (and not added to freelist) until the end of this function */
   REF_BY(fd, 1, reason);
 
-<<<<<<< HEAD
-  GRPC_CLOSURE_SCHED(fd->on_done_closure, GRPC_ERROR_REF(error));
-
-  gpr_mu_unlock(&fd->orphaned_mu);
-  gpr_mu_unlock(&fd->pollable_obj.po.mu);
+  GRPC_CLOSURE_SCHED(fd->on_done_closure, GRPC_ERROR_NONE);
+
+  gpr_mu_unlock(&fd->orphan_mu);
+
   UNREF_BY(fd, 2, reason); /* Drop the reference */
-  GRPC_LOG_IF_ERROR("fd_orphan", GRPC_ERROR_REF(error));
-  GRPC_ERROR_UNREF(error);
-}
-
-static grpc_pollset *fd_get_read_notifier_pollset(grpc_fd *fd) {
-=======
-  GRPC_CLOSURE_SCHED(exec_ctx, fd->on_done_closure, GRPC_ERROR_NONE);
-
-  gpr_mu_unlock(&fd->orphan_mu);
-
-  UNREF_BY(exec_ctx, fd, 2, reason); /* Drop the reference */
-}
-
-static grpc_pollset* fd_get_read_notifier_pollset(grpc_exec_ctx* exec_ctx,
-                                                  grpc_fd* fd) {
->>>>>>> d9da7387
+}
+
+static grpc_pollset* fd_get_read_notifier_pollset(grpc_fd* fd) {
   gpr_atm notifier = gpr_atm_acq_load(&fd->read_notifier_pollset);
   return (grpc_pollset*)notifier;
 }
@@ -473,37 +411,20 @@
 }
 
 /* Might be called multiple times */
-<<<<<<< HEAD
-static void fd_shutdown(grpc_fd *fd, grpc_error *why) {
+static void fd_shutdown(grpc_fd* fd, grpc_error* why) {
   if (grpc_lfev_set_shutdown(&fd->read_closure, GRPC_ERROR_REF(why))) {
-=======
-static void fd_shutdown(grpc_exec_ctx* exec_ctx, grpc_fd* fd, grpc_error* why) {
-  if (grpc_lfev_set_shutdown(exec_ctx, &fd->read_closure,
-                             GRPC_ERROR_REF(why))) {
->>>>>>> d9da7387
     shutdown(fd->fd, SHUT_RDWR);
     grpc_lfev_set_shutdown(&fd->write_closure, GRPC_ERROR_REF(why));
   }
   GRPC_ERROR_UNREF(why);
 }
 
-<<<<<<< HEAD
-static void fd_notify_on_read(grpc_fd *fd, grpc_closure *closure) {
+static void fd_notify_on_read(grpc_fd* fd, grpc_closure* closure) {
   grpc_lfev_notify_on(&fd->read_closure, closure, "read");
 }
 
-static void fd_notify_on_write(grpc_fd *fd, grpc_closure *closure) {
+static void fd_notify_on_write(grpc_fd* fd, grpc_closure* closure) {
   grpc_lfev_notify_on(&fd->write_closure, closure, "write");
-=======
-static void fd_notify_on_read(grpc_exec_ctx* exec_ctx, grpc_fd* fd,
-                              grpc_closure* closure) {
-  grpc_lfev_notify_on(exec_ctx, &fd->read_closure, closure, "read");
-}
-
-static void fd_notify_on_write(grpc_exec_ctx* exec_ctx, grpc_fd* fd,
-                               grpc_closure* closure) {
-  grpc_lfev_notify_on(exec_ctx, &fd->write_closure, closure, "write");
->>>>>>> d9da7387
 }
 
 /*******************************************************************************
@@ -626,15 +547,8 @@
   gpr_tls_destroy(&g_current_thread_worker);
 }
 
-<<<<<<< HEAD
-static void pollset_maybe_finish_shutdown(grpc_pollset *pollset) {
-  if (pollset->shutdown_closure != NULL && pollset->root_worker == NULL &&
-      pollset->kick_alls_pending == 0) {
-    GRPC_CLOSURE_SCHED(pollset->shutdown_closure, GRPC_ERROR_NONE);
-=======
 /* pollset->mu must be held while calling this function */
-static void pollset_maybe_finish_shutdown(grpc_exec_ctx* exec_ctx,
-                                          grpc_pollset* pollset) {
+static void pollset_maybe_finish_shutdown(grpc_pollset* pollset) {
   if (GRPC_TRACER_ON(grpc_polling_trace)) {
     gpr_log(GPR_DEBUG,
             "PS:%p (pollable:%p) maybe_finish_shutdown sc=%p (target:!NULL) "
@@ -644,122 +558,35 @@
   }
   if (pollset->shutdown_closure != NULL && pollset->root_worker == NULL &&
       pollset->containing_pollset_set_count == 0) {
-    GRPC_CLOSURE_SCHED(exec_ctx, pollset->shutdown_closure, GRPC_ERROR_NONE);
->>>>>>> d9da7387
+    GRPC_CLOSURE_SCHED(pollset->shutdown_closure, GRPC_ERROR_NONE);
     pollset->shutdown_closure = NULL;
   }
 }
 
-<<<<<<< HEAD
-static void do_kick_all(void *arg, grpc_error *error_unused) {
-  grpc_error *error = GRPC_ERROR_NONE;
-  grpc_pollset *pollset = (grpc_pollset *)arg;
-  gpr_mu_lock(&pollset->pollable_obj.po.mu);
-  if (pollset->root_worker != NULL) {
-    grpc_pollset_worker *worker = pollset->root_worker;
-    do {
-      GRPC_STATS_INC_POLLSET_KICK();
-      if (worker->pollable_obj != &pollset->pollable_obj) {
-        gpr_mu_lock(&worker->pollable_obj->po.mu);
-      }
-      if (worker->initialized_cv && worker != pollset->root_worker) {
-        if (GRPC_TRACER_ON(grpc_polling_trace)) {
-          gpr_log(GPR_DEBUG, "PS:%p kickall_via_cv %p (pollable %p vs %p)",
-                  pollset, worker, &pollset->pollable_obj,
-                  worker->pollable_obj);
-        }
-        worker->kicked = true;
-        gpr_cv_signal(&worker->cv);
-      } else {
-        if (GRPC_TRACER_ON(grpc_polling_trace)) {
-          gpr_log(GPR_DEBUG, "PS:%p kickall_via_wakeup %p (pollable %p vs %p)",
-                  pollset, worker, &pollset->pollable_obj,
-                  worker->pollable_obj);
-        }
-        append_error(&error,
-                     grpc_wakeup_fd_wakeup(&worker->pollable_obj->wakeup),
-                     "pollset_shutdown");
-      }
-      if (worker->pollable_obj != &pollset->pollable_obj) {
-        gpr_mu_unlock(&worker->pollable_obj->po.mu);
-      }
-
-      worker = worker->links[PWL_POLLSET].next;
-    } while (worker != pollset->root_worker);
-  }
-  pollset->kick_alls_pending--;
-  pollset_maybe_finish_shutdown(pollset);
-  gpr_mu_unlock(&pollset->pollable_obj.po.mu);
-  GRPC_LOG_IF_ERROR("kick_all", error);
-}
-
-static void pollset_kick_all(grpc_pollset *pollset) {
-  pollset->kick_alls_pending++;
-  GRPC_CLOSURE_SCHED(
-      GRPC_CLOSURE_CREATE(do_kick_all, pollset, grpc_schedule_on_exec_ctx),
-      GRPC_ERROR_NONE);
-}
-
-static grpc_error *pollset_kick_inner(grpc_pollset *pollset, pollable *p,
-                                      grpc_pollset_worker *specific_worker) {
-  if (GRPC_TRACER_ON(grpc_polling_trace)) {
-    gpr_log(GPR_DEBUG,
-            "PS:%p kick %p tls_pollset=%p tls_worker=%p "
-            "root_worker=(pollset:%p pollable:%p)",
-            p, specific_worker, (void *)gpr_tls_get(&g_current_thread_pollset),
-            (void *)gpr_tls_get(&g_current_thread_worker), pollset->root_worker,
-            p->root_worker);
-  }
-  if (specific_worker == NULL) {
-    if (gpr_tls_get(&g_current_thread_pollset) != (intptr_t)pollset) {
-      if (pollset->root_worker == NULL) {
-        if (GRPC_TRACER_ON(grpc_polling_trace)) {
-          gpr_log(GPR_DEBUG, "PS:%p kicked_any_without_poller", p);
-        }
-        pollset->kicked_without_poller = true;
-        return GRPC_ERROR_NONE;
-      } else {
-        if (GRPC_TRACER_ON(grpc_polling_trace)) {
-          gpr_log(GPR_DEBUG, "PS:%p kicked_any_via_wakeup_fd", p);
-        }
-        grpc_error *err = pollable_materialize(p);
-        if (err != GRPC_ERROR_NONE) return err;
-        return grpc_wakeup_fd_wakeup(&p->wakeup);
-      }
-    } else {
-      if (GRPC_TRACER_ON(grpc_polling_trace)) {
-        gpr_log(GPR_DEBUG, "PS:%p kicked_any_but_awake", p);
-      }
-      return GRPC_ERROR_NONE;
-    }
-  } else if (specific_worker->kicked) {
-=======
 /* pollset->mu must be held before calling this function,
  * pollset->active_pollable->mu & specific_worker->pollable_obj->mu must not be
  * held */
-static grpc_error* kick_one_worker(grpc_exec_ctx* exec_ctx,
-                                   grpc_pollset_worker* specific_worker) {
+static grpc_error* kick_one_worker(grpc_pollset_worker* specific_worker) {
   pollable* p = specific_worker->pollable_obj;
   grpc_core::mu_guard lock(&p->mu);
   GPR_ASSERT(specific_worker != NULL);
   if (specific_worker->kicked) {
->>>>>>> d9da7387
     if (GRPC_TRACER_ON(grpc_polling_trace)) {
       gpr_log(GPR_DEBUG, "PS:%p kicked_specific_but_already_kicked", p);
     }
-    GRPC_STATS_INC_POLLSET_KICKED_AGAIN(exec_ctx);
+    GRPC_STATS_INC_POLLSET_KICKED_AGAIN();
     return GRPC_ERROR_NONE;
   }
   if (gpr_tls_get(&g_current_thread_worker) == (intptr_t)specific_worker) {
     if (GRPC_TRACER_ON(grpc_polling_trace)) {
       gpr_log(GPR_DEBUG, "PS:%p kicked_specific_but_awake", p);
     }
-    GRPC_STATS_INC_POLLSET_KICK_OWN_THREAD(exec_ctx);
+    GRPC_STATS_INC_POLLSET_KICK_OWN_THREAD();
     specific_worker->kicked = true;
     return GRPC_ERROR_NONE;
   }
   if (specific_worker == p->root_worker) {
-    GRPC_STATS_INC_POLLSET_KICK_WAKEUP_FD(exec_ctx);
+    GRPC_STATS_INC_POLLSET_KICK_WAKEUP_FD();
     if (GRPC_TRACER_ON(grpc_polling_trace)) {
       gpr_log(GPR_DEBUG, "PS:%p kicked_specific_via_wakeup_fd", p);
     }
@@ -768,7 +595,7 @@
     return error;
   }
   if (specific_worker->initialized_cv) {
-    GRPC_STATS_INC_POLLSET_KICK_WAKEUP_CV(exec_ctx);
+    GRPC_STATS_INC_POLLSET_KICK_WAKEUP_CV();
     if (GRPC_TRACER_ON(grpc_polling_trace)) {
       gpr_log(GPR_DEBUG, "PS:%p kicked_specific_via_cv", p);
     }
@@ -781,18 +608,9 @@
   return GRPC_ERROR_NONE;
 }
 
-<<<<<<< HEAD
-/* p->po.mu must be held before calling this function */
-static grpc_error *pollset_kick(grpc_pollset *pollset,
-                                grpc_pollset_worker *specific_worker) {
-  pollable *p = pollset->current_pollable_obj;
+static grpc_error* pollset_kick(grpc_pollset* pollset,
+                                grpc_pollset_worker* specific_worker) {
   GRPC_STATS_INC_POLLSET_KICK();
-  if (p != &pollset->pollable_obj) {
-    gpr_mu_lock(&p->po.mu);
-=======
-static grpc_error* pollset_kick(grpc_exec_ctx* exec_ctx, grpc_pollset* pollset,
-                                grpc_pollset_worker* specific_worker) {
-  GRPC_STATS_INC_POLLSET_KICK(exec_ctx);
   if (GRPC_TRACER_ON(grpc_polling_trace)) {
     gpr_log(GPR_DEBUG,
             "PS:%p kick %p tls_pollset=%p tls_worker=%p pollset.root_worker=%p",
@@ -806,7 +624,7 @@
         if (GRPC_TRACER_ON(grpc_polling_trace)) {
           gpr_log(GPR_DEBUG, "PS:%p kicked_any_without_poller", pollset);
         }
-        GRPC_STATS_INC_POLLSET_KICKED_WITHOUT_POLLER(exec_ctx);
+        GRPC_STATS_INC_POLLSET_KICKED_WITHOUT_POLLER();
         pollset->kicked_without_poller = true;
         return GRPC_ERROR_NONE;
       } else {
@@ -826,30 +644,28 @@
         // so we take our chances and choose the SECOND worker enqueued against
         // the pollset as a worker that's likely to be in cv_wait
         return kick_one_worker(
-            exec_ctx, pollset->root_worker->links[PWLINK_POLLSET].next);
+            pollset->root_worker->links[PWLINK_POLLSET].next);
       }
     } else {
       if (GRPC_TRACER_ON(grpc_polling_trace)) {
         gpr_log(GPR_DEBUG, "PS:%p kicked_any_but_awake", pollset);
       }
-      GRPC_STATS_INC_POLLSET_KICK_OWN_THREAD(exec_ctx);
+      GRPC_STATS_INC_POLLSET_KICK_OWN_THREAD();
       return GRPC_ERROR_NONE;
     }
   } else {
-    return kick_one_worker(exec_ctx, specific_worker);
->>>>>>> d9da7387
-  }
-}
-
-static grpc_error* pollset_kick_all(grpc_exec_ctx* exec_ctx,
-                                    grpc_pollset* pollset) {
+    return kick_one_worker(specific_worker);
+  }
+}
+
+static grpc_error* pollset_kick_all(grpc_pollset* pollset) {
   grpc_error* error = GRPC_ERROR_NONE;
   const char* err_desc = "pollset_kick_all";
   grpc_pollset_worker* w = pollset->root_worker;
   if (w != NULL) {
     do {
-      GRPC_STATS_INC_POLLSET_KICK(exec_ctx);
-      append_error(&error, kick_one_worker(exec_ctx, w), err_desc);
+      GRPC_STATS_INC_POLLSET_KICK();
+      append_error(&error, kick_one_worker(w), err_desc);
       w = w->links[PWLINK_POLLSET].next;
     } while (w != pollset->root_worker);
   }
@@ -862,12 +678,7 @@
   *mu = &pollset->mu;
 }
 
-<<<<<<< HEAD
 static int poll_deadline_to_millis_timeout(grpc_millis millis) {
-=======
-static int poll_deadline_to_millis_timeout(grpc_exec_ctx* exec_ctx,
-                                           grpc_millis millis) {
->>>>>>> d9da7387
   if (millis == GRPC_MILLIS_INF_FUTURE) return -1;
   grpc_millis delta = millis - grpc_exec_ctx_now();
   if (delta > INT_MAX)
@@ -878,14 +689,8 @@
     return (int)delta;
 }
 
-<<<<<<< HEAD
-static void fd_become_readable(grpc_fd *fd, grpc_pollset *notifier) {
+static void fd_become_readable(grpc_fd* fd, grpc_pollset* notifier) {
   grpc_lfev_set_ready(&fd->read_closure, "read");
-=======
-static void fd_become_readable(grpc_exec_ctx* exec_ctx, grpc_fd* fd,
-                               grpc_pollset* notifier) {
-  grpc_lfev_set_ready(exec_ctx, &fd->read_closure, "read");
->>>>>>> d9da7387
 
   /* Note, it is possible that fd_become_readable might be called twice with
      different 'notifier's when an fd becomes readable and it is in two epoll
@@ -896,13 +701,8 @@
   gpr_atm_rel_store(&fd->read_notifier_pollset, (gpr_atm)notifier);
 }
 
-<<<<<<< HEAD
-static void fd_become_writable(grpc_fd *fd) {
+static void fd_become_writable(grpc_fd* fd) {
   grpc_lfev_set_ready(&fd->write_closure, "write");
-=======
-static void fd_become_writable(grpc_exec_ctx* exec_ctx, grpc_fd* fd) {
-  grpc_lfev_set_ready(exec_ctx, &fd->write_closure, "write");
->>>>>>> d9da7387
 }
 
 static grpc_error* fd_get_or_become_pollable(grpc_fd* fd, pollable** p) {
@@ -932,36 +732,17 @@
 }
 
 /* pollset->po.mu lock must be held by the caller before calling this */
-<<<<<<< HEAD
-static void pollset_shutdown(grpc_pollset *pollset, grpc_closure *closure) {
+static void pollset_shutdown(grpc_pollset* pollset, grpc_closure* closure) {
   GPR_ASSERT(pollset->shutdown_closure == NULL);
   pollset->shutdown_closure = closure;
-  pollset_kick_all(pollset);
+  GRPC_LOG_IF_ERROR("pollset_shutdown", pollset_kick_all(pollset));
   pollset_maybe_finish_shutdown(pollset);
 }
 
-static bool pollset_is_pollable_fd(grpc_pollset *pollset, pollable *p) {
-  return p != &g_empty_pollable && p != &pollset->pollable_obj;
-}
-
-static grpc_error *pollset_process_events(grpc_pollset *pollset, bool drain) {
-  static const char *err_desc = "pollset_process_events";
-  grpc_error *error = GRPC_ERROR_NONE;
-=======
-static void pollset_shutdown(grpc_exec_ctx* exec_ctx, grpc_pollset* pollset,
-                             grpc_closure* closure) {
-  GPR_ASSERT(pollset->shutdown_closure == NULL);
-  pollset->shutdown_closure = closure;
-  GRPC_LOG_IF_ERROR("pollset_shutdown", pollset_kick_all(exec_ctx, pollset));
-  pollset_maybe_finish_shutdown(exec_ctx, pollset);
-}
-
-static grpc_error* pollable_process_events(grpc_exec_ctx* exec_ctx,
-                                           grpc_pollset* pollset,
+static grpc_error* pollable_process_events(grpc_pollset* pollset,
                                            pollable* pollable_obj, bool drain) {
   static const char* err_desc = "pollset_process_events";
   grpc_error* error = GRPC_ERROR_NONE;
->>>>>>> d9da7387
   for (int i = 0; (drain || i < MAX_EPOLL_EVENTS_HANDLED_EACH_POLL_CALL) &&
                   pollable_obj->event_cursor != pollable_obj->event_count;
        i++) {
@@ -1000,29 +781,13 @@
 }
 
 /* pollset_shutdown is guaranteed to be called before pollset_destroy. */
-<<<<<<< HEAD
-static void pollset_destroy(grpc_pollset *pollset) {
-  pollable_destroy(&pollset->pollable_obj);
-  if (pollset_is_pollable_fd(pollset, pollset->current_pollable_obj)) {
-    UNREF_BY((grpc_fd *)pollset->current_pollable_obj, 2, "pollset_pollable");
-  }
-  GRPC_LOG_IF_ERROR("pollset_process_events",
-                    pollset_process_events(pollset, true));
-}
-
-static grpc_error *pollset_epoll(grpc_pollset *pollset, pollable *p,
-                                 grpc_millis deadline) {
-  int timeout = poll_deadline_to_millis_timeout(deadline);
-=======
-static void pollset_destroy(grpc_exec_ctx* exec_ctx, grpc_pollset* pollset) {
+static void pollset_destroy(grpc_pollset* pollset) {
   POLLABLE_UNREF(pollset->active_pollable, "pollset");
   pollset->active_pollable = NULL;
 }
 
-static grpc_error* pollable_epoll(grpc_exec_ctx* exec_ctx, pollable* p,
-                                  grpc_millis deadline) {
-  int timeout = poll_deadline_to_millis_timeout(exec_ctx, deadline);
->>>>>>> d9da7387
+static grpc_error* pollable_epoll(pollable* p, grpc_millis deadline) {
+  int timeout = poll_deadline_to_millis_timeout(deadline);
 
   if (GRPC_TRACER_ON(grpc_polling_trace)) {
     char* desc = pollable_desc(p);
@@ -1035,13 +800,8 @@
   }
   int r;
   do {
-<<<<<<< HEAD
     GRPC_STATS_INC_SYSCALL_POLL();
-    r = epoll_wait(p->epfd, pollset->events, MAX_EPOLL_EVENTS, timeout);
-=======
-    GRPC_STATS_INC_SYSCALL_POLL(exec_ctx);
     r = epoll_wait(p->epfd, p->events, MAX_EPOLL_EVENTS, timeout);
->>>>>>> d9da7387
   } while (r < 0 && errno == EINTR);
   if (timeout != 0) {
     GRPC_SCHEDULING_END_BLOCKING_REGION_WITH_EXEC_CTX();
@@ -1099,14 +859,8 @@
 }
 
 /* Return true if this thread should poll */
-<<<<<<< HEAD
-static bool begin_worker(grpc_pollset *pollset, grpc_pollset_worker *worker,
-                         grpc_pollset_worker **worker_hdl,
-=======
-static bool begin_worker(grpc_exec_ctx* exec_ctx, grpc_pollset* pollset,
-                         grpc_pollset_worker* worker,
+static bool begin_worker(grpc_pollset* pollset, grpc_pollset_worker* worker,
                          grpc_pollset_worker** worker_hdl,
->>>>>>> d9da7387
                          grpc_millis deadline) {
   bool do_poll = (pollset->shutdown_closure == nullptr);
   if (worker_hdl != NULL) *worker_hdl = worker;
@@ -1148,33 +902,16 @@
                 worker->pollable_obj, worker);
       }
     }
-<<<<<<< HEAD
-    if (worker->pollable_obj != &pollset->pollable_obj) {
-      gpr_mu_unlock(&worker->pollable_obj->po.mu);
-      gpr_mu_lock(&pollset->pollable_obj.po.mu);
-      gpr_mu_lock(&worker->pollable_obj->po.mu);
-    }
     grpc_exec_ctx_invalidate_now();
-=======
-    grpc_exec_ctx_invalidate_now(exec_ctx);
   } else {
     gpr_mu_unlock(&pollset->mu);
->>>>>>> d9da7387
   }
   gpr_mu_unlock(&worker->pollable_obj->mu);
 
   return do_poll;
 }
 
-<<<<<<< HEAD
-static void end_worker(grpc_pollset *pollset, grpc_pollset_worker *worker,
-                       grpc_pollset_worker **worker_hdl) {
-  if (NEW_ROOT ==
-      worker_remove(&worker->pollable_obj->root_worker, PWL_POLLABLE, worker)) {
-    gpr_cv_signal(&worker->pollable_obj->root_worker->cv);
-=======
-static void end_worker(grpc_exec_ctx* exec_ctx, grpc_pollset* pollset,
-                       grpc_pollset_worker* worker,
+static void end_worker(grpc_pollset* pollset, grpc_pollset_worker* worker,
                        grpc_pollset_worker** worker_hdl) {
   gpr_mu_lock(&pollset->mu);
   gpr_mu_lock(&worker->pollable_obj->mu);
@@ -1190,7 +927,7 @@
     case WRR_EMPTIED:
       if (pollset->active_pollable != worker->pollable_obj) {
         // pollable no longer being polled: flush events
-        pollable_process_events(exec_ctx, pollset, worker->pollable_obj, true);
+        pollable_process_events(pollset, worker->pollable_obj, true);
       }
       break;
     case WRR_REMOVED:
@@ -1200,21 +937,11 @@
   POLLABLE_UNREF(worker->pollable_obj, "pollset_worker");
   if (worker_remove(&pollset->root_worker, worker, PWLINK_POLLSET) ==
       WRR_EMPTIED) {
-    pollset_maybe_finish_shutdown(exec_ctx, pollset);
->>>>>>> d9da7387
+    pollset_maybe_finish_shutdown(pollset);
   }
   if (worker->initialized_cv) {
     gpr_cv_destroy(&worker->cv);
   }
-<<<<<<< HEAD
-  if (pollset_is_pollable_fd(pollset, worker->pollable_obj)) {
-    UNREF_BY((grpc_fd *)worker->pollable_obj, 2, "one_poll");
-  }
-  if (EMPTIED == worker_remove(&pollset->root_worker, PWL_POLLSET, worker)) {
-    pollset_maybe_finish_shutdown(pollset);
-  }
-=======
->>>>>>> d9da7387
 }
 
 #ifndef NDEBUG
@@ -1225,13 +952,8 @@
    The function pollset_work() may temporarily release the lock (pollset->po.mu)
    during the course of its execution but it will always re-acquire the lock and
    ensure that it is held by the time the function returns */
-<<<<<<< HEAD
-static grpc_error *pollset_work(grpc_pollset *pollset,
-                                grpc_pollset_worker **worker_hdl,
-=======
-static grpc_error* pollset_work(grpc_exec_ctx* exec_ctx, grpc_pollset* pollset,
+static grpc_error* pollset_work(grpc_pollset* pollset,
                                 grpc_pollset_worker** worker_hdl,
->>>>>>> d9da7387
                                 grpc_millis deadline) {
 #ifdef GRPC_EPOLLEX_CREATE_WORKERS_ON_HEAP
   grpc_pollset_worker* worker =
@@ -1239,35 +961,6 @@
 #define WORKER_PTR (worker)
 #else
   grpc_pollset_worker worker;
-<<<<<<< HEAD
-  if (0 && GRPC_TRACER_ON(grpc_polling_trace)) {
-    gpr_log(GPR_DEBUG, "PS:%p work hdl=%p worker=%p now=%" PRIdPTR
-                       " deadline=%" PRIdPTR " kwp=%d root_worker=%p",
-            pollset, worker_hdl, &worker, grpc_exec_ctx_now(), deadline,
-            pollset->kicked_without_poller, pollset->root_worker);
-  }
-  grpc_error *error = GRPC_ERROR_NONE;
-  static const char *err_desc = "pollset_work";
-  if (pollset->kicked_without_poller) {
-    pollset->kicked_without_poller = false;
-    return GRPC_ERROR_NONE;
-  }
-  if (pollset->current_pollable_obj != &pollset->pollable_obj) {
-    gpr_mu_lock(&pollset->current_pollable_obj->po.mu);
-  }
-  if (begin_worker(pollset, &worker, worker_hdl, deadline)) {
-    gpr_tls_set(&g_current_thread_pollset, (intptr_t)pollset);
-    gpr_tls_set(&g_current_thread_worker, (intptr_t)&worker);
-    GPR_ASSERT(!pollset->shutdown_closure);
-    append_error(&error, pollable_materialize(worker.pollable_obj), err_desc);
-    if (worker.pollable_obj != &pollset->pollable_obj) {
-      gpr_mu_unlock(&worker.pollable_obj->po.mu);
-    }
-    gpr_mu_unlock(&pollset->pollable_obj.po.mu);
-    if (pollset->event_cursor == pollset->event_count) {
-      append_error(&error,
-                   pollset_epoll(pollset, worker.pollable_obj, deadline),
-=======
 #define WORKER_PTR (&worker)
 #endif
 #ifndef NDEBUG
@@ -1277,54 +970,31 @@
     gpr_log(GPR_DEBUG,
             "PS:%p work hdl=%p worker=%p now=%" PRIdPTR " deadline=%" PRIdPTR
             " kwp=%d pollable=%p",
-            pollset, worker_hdl, WORKER_PTR, grpc_exec_ctx_now(exec_ctx),
-            deadline, pollset->kicked_without_poller, pollset->active_pollable);
+            pollset, worker_hdl, WORKER_PTR, grpc_exec_ctx_now(), deadline,
+            pollset->kicked_without_poller, pollset->active_pollable);
   }
   static const char* err_desc = "pollset_work";
   grpc_error* error = GRPC_ERROR_NONE;
   if (pollset->kicked_without_poller) {
     pollset->kicked_without_poller = false;
   } else {
-    if (begin_worker(exec_ctx, pollset, WORKER_PTR, worker_hdl, deadline)) {
+    if (begin_worker(pollset, WORKER_PTR, worker_hdl, deadline)) {
       gpr_tls_set(&g_current_thread_pollset, (intptr_t)pollset);
       gpr_tls_set(&g_current_thread_worker, (intptr_t)WORKER_PTR);
       if (WORKER_PTR->pollable_obj->event_cursor ==
           WORKER_PTR->pollable_obj->event_count) {
-        append_error(
-            &error,
-            pollable_epoll(exec_ctx, WORKER_PTR->pollable_obj, deadline),
-            err_desc);
+        append_error(&error, pollable_epoll(WORKER_PTR->pollable_obj, deadline),
+                     err_desc);
       }
-      append_error(&error,
-                   pollable_process_events(exec_ctx, pollset,
-                                           WORKER_PTR->pollable_obj, false),
->>>>>>> d9da7387
-                   err_desc);
-      grpc_exec_ctx_flush(exec_ctx);
+      append_error(
+          &error,
+          pollable_process_events(pollset, WORKER_PTR->pollable_obj, false),
+          err_desc);
+      grpc_exec_ctx_flush();
       gpr_tls_set(&g_current_thread_pollset, 0);
       gpr_tls_set(&g_current_thread_worker, 0);
     }
-<<<<<<< HEAD
-    append_error(&error, pollset_process_events(pollset, false), err_desc);
-    gpr_mu_lock(&pollset->pollable_obj.po.mu);
-    if (worker.pollable_obj != &pollset->pollable_obj) {
-      gpr_mu_lock(&worker.pollable_obj->po.mu);
-    }
-    gpr_tls_set(&g_current_thread_pollset, 0);
-    gpr_tls_set(&g_current_thread_worker, 0);
-    pollset_maybe_finish_shutdown(pollset);
-  }
-  end_worker(pollset, &worker, worker_hdl);
-  if (worker.pollable_obj != &pollset->pollable_obj) {
-    gpr_mu_unlock(&worker.pollable_obj->po.mu);
-  }
-  if (grpc_exec_ctx_has_work()) {
-    gpr_mu_unlock(&pollset->pollable_obj.po.mu);
-    grpc_exec_ctx_flush();
-    gpr_mu_lock(&pollset->pollable_obj.po.mu);
-=======
-    end_worker(exec_ctx, pollset, WORKER_PTR, worker_hdl);
->>>>>>> d9da7387
+    end_worker(pollset, WORKER_PTR, worker_hdl);
   }
 #ifdef GRPC_EPOLLEX_CREATE_WORKERS_ON_HEAP
   gpr_free(worker);
@@ -1333,61 +1003,8 @@
   return error;
 }
 
-<<<<<<< HEAD
-static void unref_fd_no_longer_poller(void *arg, grpc_error *error) {
-  grpc_fd *fd = (grpc_fd *)arg;
-  UNREF_BY(fd, 2, "pollset_pollable");
-}
-
-/* expects pollsets locked, flag whether fd is locked or not */
-static grpc_error *pollset_add_fd_locked(grpc_pollset *pollset, grpc_fd *fd,
-                                         bool fd_locked) {
-  static const char *err_desc = "pollset_add_fd";
-  grpc_error *error = GRPC_ERROR_NONE;
-  if (pollset->current_pollable_obj == &g_empty_pollable) {
-    if (GRPC_TRACER_ON(grpc_polling_trace)) {
-      gpr_log(GPR_DEBUG,
-              "PS:%p add fd %p; transition pollable from empty to fd", pollset,
-              fd);
-    }
-    /* empty pollable --> single fd pollable */
-    pollset_kick_all(pollset);
-    pollset->current_pollable_obj = &fd->pollable_obj;
-    if (!fd_locked) gpr_mu_lock(&fd->pollable_obj.po.mu);
-    append_error(&error, fd_become_pollable_locked(fd), err_desc);
-    if (!fd_locked) gpr_mu_unlock(&fd->pollable_obj.po.mu);
-    REF_BY(fd, 2, "pollset_pollable");
-  } else if (pollset->current_pollable_obj == &pollset->pollable_obj) {
-    if (GRPC_TRACER_ON(grpc_polling_trace)) {
-      gpr_log(GPR_DEBUG, "PS:%p add fd %p; already multipolling", pollset, fd);
-    }
-    append_error(&error, pollable_add_fd(pollset->current_pollable_obj, fd),
-                 err_desc);
-  } else if (pollset->current_pollable_obj != &fd->pollable_obj) {
-    grpc_fd *had_fd = (grpc_fd *)pollset->current_pollable_obj;
-    if (GRPC_TRACER_ON(grpc_polling_trace)) {
-      gpr_log(GPR_DEBUG,
-              "PS:%p add fd %p; transition pollable from fd %p to multipoller",
-              pollset, fd, had_fd);
-    }
-    /* Introduce a spurious completion.
-       If we do not, then it may be that the fd-specific epoll set consumed
-       a completion without being polled, leading to a missed edge going up. */
-    grpc_lfev_set_ready(&had_fd->read_closure, "read");
-    grpc_lfev_set_ready(&had_fd->write_closure, "write");
-    pollset_kick_all(pollset);
-    pollset->current_pollable_obj = &pollset->pollable_obj;
-    if (append_error(&error, pollable_materialize(&pollset->pollable_obj),
-                     err_desc)) {
-      pollable_add_fd(&pollset->pollable_obj, had_fd);
-      pollable_add_fd(&pollset->pollable_obj, fd);
-    }
-    GRPC_CLOSURE_SCHED(GRPC_CLOSURE_CREATE(unref_fd_no_longer_poller, had_fd,
-                                           grpc_schedule_on_exec_ctx),
-                       GRPC_ERROR_NONE);
-=======
 static grpc_error* pollset_transition_pollable_from_empty_to_fd_locked(
-    grpc_exec_ctx* exec_ctx, grpc_pollset* pollset, grpc_fd* fd) {
+    grpc_pollset* pollset, grpc_fd* fd) {
   static const char* err_desc = "pollset_transition_pollable_from_empty_to_fd";
   grpc_error* error = GRPC_ERROR_NONE;
   if (GRPC_TRACER_ON(grpc_polling_trace)) {
@@ -1395,7 +1012,7 @@
             "PS:%p add fd %p (%d); transition pollable from empty to fd",
             pollset, fd, fd->fd);
   }
-  append_error(&error, pollset_kick_all(exec_ctx, pollset), err_desc);
+  append_error(&error, pollset_kick_all(pollset), err_desc);
   POLLABLE_UNREF(pollset->active_pollable, "pollset");
   append_error(&error, fd_get_or_become_pollable(fd, &pollset->active_pollable),
                err_desc);
@@ -1403,7 +1020,7 @@
 }
 
 static grpc_error* pollset_transition_pollable_from_fd_to_multi_locked(
-    grpc_exec_ctx* exec_ctx, grpc_pollset* pollset, grpc_fd* and_add_fd) {
+    grpc_pollset* pollset, grpc_fd* and_add_fd) {
   static const char* err_desc = "pollset_transition_pollable_from_fd_to_multi";
   grpc_error* error = GRPC_ERROR_NONE;
   if (GRPC_TRACER_ON(grpc_polling_trace)) {
@@ -1413,7 +1030,7 @@
         pollset, and_add_fd, and_add_fd ? and_add_fd->fd : -1,
         pollset->active_pollable->owner_fd);
   }
-  append_error(&error, pollset_kick_all(exec_ctx, pollset), err_desc);
+  append_error(&error, pollset_kick_all(pollset), err_desc);
   grpc_fd* initial_fd = pollset->active_pollable->owner_fd;
   POLLABLE_UNREF(pollset->active_pollable, "pollset");
   pollset->active_pollable = NULL;
@@ -1426,39 +1043,30 @@
                    pollable_add_fd(pollset->active_pollable, and_add_fd),
                    err_desc);
     }
->>>>>>> d9da7387
   }
   return error;
 }
 
-<<<<<<< HEAD
-static void pollset_add_fd(grpc_pollset *pollset, grpc_fd *fd) {
-  gpr_mu_lock(&pollset->pollable_obj.po.mu);
-  grpc_error *error = pollset_add_fd_locked(pollset, fd, false);
-  gpr_mu_unlock(&pollset->pollable_obj.po.mu);
-=======
 /* expects pollsets locked, flag whether fd is locked or not */
-static grpc_error* pollset_add_fd_locked(grpc_exec_ctx* exec_ctx,
-                                         grpc_pollset* pollset, grpc_fd* fd) {
+static grpc_error* pollset_add_fd_locked(grpc_pollset* pollset, grpc_fd* fd) {
   grpc_error* error = GRPC_ERROR_NONE;
   pollable* po_at_start =
       POLLABLE_REF(pollset->active_pollable, "pollset_add_fd");
   switch (pollset->active_pollable->type) {
     case PO_EMPTY:
       /* empty pollable --> single fd pollable */
-      error = pollset_transition_pollable_from_empty_to_fd_locked(exec_ctx,
-                                                                  pollset, fd);
+      error = pollset_transition_pollable_from_empty_to_fd_locked(pollset, fd);
       break;
     case PO_FD:
       gpr_mu_lock(&po_at_start->owner_fd->orphan_mu);
       if ((gpr_atm_no_barrier_load(&pollset->active_pollable->owner_fd->refst) &
            1) == 0) {
-        error = pollset_transition_pollable_from_empty_to_fd_locked(
-            exec_ctx, pollset, fd);
+        error =
+            pollset_transition_pollable_from_empty_to_fd_locked(pollset, fd);
       } else {
         /* fd --> multipoller */
-        error = pollset_transition_pollable_from_fd_to_multi_locked(
-            exec_ctx, pollset, fd);
+        error =
+            pollset_transition_pollable_from_fd_to_multi_locked(pollset, fd);
       }
       gpr_mu_unlock(&po_at_start->owner_fd->orphan_mu);
       break;
@@ -1475,8 +1083,7 @@
   return error;
 }
 
-static grpc_error* pollset_as_multipollable_locked(grpc_exec_ctx* exec_ctx,
-                                                   grpc_pollset* pollset,
+static grpc_error* pollset_as_multipollable_locked(grpc_pollset* pollset,
                                                    pollable** pollable_obj) {
   grpc_error* error = GRPC_ERROR_NONE;
   pollable* po_at_start =
@@ -1493,8 +1100,8 @@
         POLLABLE_UNREF(pollset->active_pollable, "pollset");
         error = pollable_create(PO_MULTI, &pollset->active_pollable);
       } else {
-        error = pollset_transition_pollable_from_fd_to_multi_locked(
-            exec_ctx, pollset, NULL);
+        error =
+            pollset_transition_pollable_from_fd_to_multi_locked(pollset, NULL);
       }
       gpr_mu_unlock(&po_at_start->owner_fd->orphan_mu);
       break;
@@ -1512,12 +1119,10 @@
   return error;
 }
 
-static void pollset_add_fd(grpc_exec_ctx* exec_ctx, grpc_pollset* pollset,
-                           grpc_fd* fd) {
+static void pollset_add_fd(grpc_pollset* pollset, grpc_fd* fd) {
   gpr_mu_lock(&pollset->mu);
-  grpc_error* error = pollset_add_fd_locked(exec_ctx, pollset, fd);
+  grpc_error* error = pollset_add_fd_locked(pollset, fd);
   gpr_mu_unlock(&pollset->mu);
->>>>>>> d9da7387
   GRPC_LOG_IF_ERROR("pollset_add_fd", error);
 }
 
@@ -1535,140 +1140,34 @@
   return pss;
 }
 
-<<<<<<< HEAD
-static void pollset_set_destroy(grpc_pollset_set *pss) {
-  po_destroy(&pss->po);
-  gpr_free(pss);
-}
-
-static void pollset_set_add_fd(grpc_pollset_set *pss, grpc_fd *fd) {
-  po_join(&pss->po, &fd->pollable_obj.po);
-}
-
-static void pollset_set_del_fd(grpc_pollset_set *pss, grpc_fd *fd) {}
-
-static void pollset_set_add_pollset(grpc_pollset_set *pss, grpc_pollset *ps) {
-  po_join(&pss->po, &ps->pollable_obj.po);
-}
-
-static void pollset_set_del_pollset(grpc_pollset_set *pss, grpc_pollset *ps) {}
-
-static void pollset_set_add_pollset_set(grpc_pollset_set *bag,
-                                        grpc_pollset_set *item) {
-  po_join(&bag->po, &item->po);
-}
-
-static void pollset_set_del_pollset_set(grpc_pollset_set *bag,
-                                        grpc_pollset_set *item) {}
-
-static void po_init(polling_obj *po, polling_obj_type type) {
-  gpr_mu_init(&po->mu);
-  po->type = type;
-  po->group = NULL;
-  po->next = po;
-  po->prev = po;
-}
-
-static polling_group *pg_lock_latest(polling_group *pg) {
-  /* assumes pg unlocked; consumes ref, returns ref */
-  gpr_mu_lock(&pg->po.mu);
-  while (pg->po.group != NULL) {
-    polling_group *new_pg = pg_ref(pg->po.group);
-    gpr_mu_unlock(&pg->po.mu);
-    pg_unref(pg);
-    pg = new_pg;
-    gpr_mu_lock(&pg->po.mu);
-  }
-  return pg;
-=======
 static grpc_pollset_set* pollset_set_create(void) {
   grpc_pollset_set* pss = (grpc_pollset_set*)gpr_zalloc(sizeof(*pss));
   gpr_mu_init(&pss->mu);
   gpr_ref_init(&pss->refs, 1);
   return pss;
->>>>>>> d9da7387
-}
-
-static void pollset_set_unref(grpc_exec_ctx* exec_ctx, grpc_pollset_set* pss) {
+}
+
+static void pollset_set_unref(grpc_pollset_set* pss) {
   if (pss == NULL) return;
   if (!gpr_unref(&pss->refs)) return;
-  pollset_set_unref(exec_ctx, pss->parent);
+  pollset_set_unref(pss->parent);
   gpr_mu_destroy(&pss->mu);
   for (size_t i = 0; i < pss->pollset_count; i++) {
     gpr_mu_lock(&pss->pollsets[i]->mu);
     if (0 == --pss->pollsets[i]->containing_pollset_set_count) {
-      pollset_maybe_finish_shutdown(exec_ctx, pss->pollsets[i]);
+      pollset_maybe_finish_shutdown(pss->pollsets[i]);
     }
     gpr_mu_unlock(&pss->pollsets[i]->mu);
   }
   for (size_t i = 0; i < pss->fd_count; i++) {
-    UNREF_BY(exec_ctx, pss->fds[i], 2, "pollset_set");
+    UNREF_BY(pss->fds[i], 2, "pollset_set");
   }
   gpr_free(pss->pollsets);
   gpr_free(pss->fds);
   gpr_free(pss);
 }
 
-<<<<<<< HEAD
-static int po_cmp(polling_obj *a, polling_obj *b) {
-  if (a == b) return 0;
-  if (a->type < b->type) return -1;
-  if (a->type > b->type) return 1;
-  if (a < b) return -1;
-  assert(a > b);
-  return 1;
-}
-
-static void po_join(polling_obj *a, polling_obj *b) {
-  switch (po_cmp(a, b)) {
-    case 0:
-      return;
-    case 1:
-      GPR_SWAP(polling_obj *, a, b);
-    /* fall through */
-    case -1:
-      gpr_mu_lock(&a->mu);
-      gpr_mu_lock(&b->mu);
-
-      if (a->group == NULL) {
-        if (b->group == NULL) {
-          polling_obj *initial_po[] = {a, b};
-          pg_create(initial_po, GPR_ARRAY_SIZE(initial_po));
-          gpr_mu_unlock(&a->mu);
-          gpr_mu_unlock(&b->mu);
-        } else {
-          polling_group *b_group = pg_ref(b->group);
-          gpr_mu_unlock(&b->mu);
-          gpr_mu_unlock(&a->mu);
-          pg_join(b_group, a);
-        }
-      } else if (b->group == NULL) {
-        polling_group *a_group = pg_ref(a->group);
-        gpr_mu_unlock(&a->mu);
-        gpr_mu_unlock(&b->mu);
-        pg_join(a_group, b);
-      } else if (a->group == b->group) {
-        /* nothing to do */
-        gpr_mu_unlock(&a->mu);
-        gpr_mu_unlock(&b->mu);
-      } else {
-        polling_group *a_group = pg_ref(a->group);
-        polling_group *b_group = pg_ref(b->group);
-        gpr_mu_unlock(&a->mu);
-        gpr_mu_unlock(&b->mu);
-        pg_merge(a_group, b_group);
-      }
-  }
-}
-
-static void pg_notify(polling_obj *a, polling_obj *b) {
-  if (a->type == PO_FD && b->type == PO_POLLSET) {
-    pollset_add_fd_locked((grpc_pollset *)b, (grpc_fd *)a, true);
-  } else if (a->type == PO_POLLSET && b->type == PO_FD) {
-    pollset_add_fd_locked((grpc_pollset *)a, (grpc_fd *)b, true);
-=======
-static void pollset_set_add_fd(grpc_exec_ctx* exec_ctx, grpc_pollset_set* pss,
-                               grpc_fd* fd) {
+static void pollset_set_add_fd(grpc_pollset_set* pss, grpc_fd* fd) {
   if (GRPC_TRACER_ON(grpc_polling_trace)) {
     gpr_log(GPR_DEBUG, "PSS:%p: add fd %p (%d)", pss, fd, fd->fd);
   }
@@ -1678,7 +1177,6 @@
   for (size_t i = 0; i < pss->pollset_count; i++) {
     append_error(&error, pollable_add_fd(pss->pollsets[i]->active_pollable, fd),
                  err_desc);
->>>>>>> d9da7387
   }
   if (pss->fd_count == pss->fd_capacity) {
     pss->fd_capacity = GPR_MAX(pss->fd_capacity * 2, 8);
@@ -1692,24 +1190,7 @@
   GRPC_LOG_IF_ERROR(err_desc, error);
 }
 
-<<<<<<< HEAD
-static void pg_broadcast(polling_group *from, polling_group *to) {
-  for (polling_obj *a = from->po.next; a != &from->po; a = a->next) {
-    for (polling_obj *b = to->po.next; b != &to->po; b = b->next) {
-      if (po_cmp(a, b) < 0) {
-        gpr_mu_lock(&a->mu);
-        gpr_mu_lock(&b->mu);
-      } else {
-        GPR_ASSERT(po_cmp(a, b) != 0);
-        gpr_mu_lock(&b->mu);
-        gpr_mu_lock(&a->mu);
-      }
-      pg_notify(a, b);
-      gpr_mu_unlock(&a->mu);
-      gpr_mu_unlock(&b->mu);
-=======
-static void pollset_set_del_fd(grpc_exec_ctx* exec_ctx, grpc_pollset_set* pss,
-                               grpc_fd* fd) {
+static void pollset_set_del_fd(grpc_pollset_set* pss, grpc_fd* fd) {
   if (GRPC_TRACER_ON(grpc_polling_trace)) {
     gpr_log(GPR_DEBUG, "PSS:%p: del fd %p", pss, fd);
   }
@@ -1717,9 +1198,8 @@
   size_t i;
   for (i = 0; i < pss->fd_count; i++) {
     if (pss->fds[i] == fd) {
-      UNREF_BY(exec_ctx, fd, 2, "pollset_set");
+      UNREF_BY(fd, 2, "pollset_set");
       break;
->>>>>>> d9da7387
     }
   }
   GPR_ASSERT(i != pss->fd_count);
@@ -1730,74 +1210,7 @@
   gpr_mu_unlock(&pss->mu);
 }
 
-<<<<<<< HEAD
-static void pg_create(polling_obj **initial_po, size_t initial_po_count) {
-  /* assumes all polling objects in initial_po are locked */
-  polling_group *pg = (polling_group *)gpr_malloc(sizeof(*pg));
-  po_init(&pg->po, PO_POLLING_GROUP);
-  gpr_ref_init(&pg->refs, (int)initial_po_count);
-  for (size_t i = 0; i < initial_po_count; i++) {
-    GPR_ASSERT(initial_po[i]->group == NULL);
-    initial_po[i]->group = pg;
-  }
-  for (size_t i = 1; i < initial_po_count; i++) {
-    initial_po[i]->prev = initial_po[i - 1];
-  }
-  for (size_t i = 0; i < initial_po_count - 1; i++) {
-    initial_po[i]->next = initial_po[i + 1];
-  }
-  initial_po[0]->prev = &pg->po;
-  initial_po[initial_po_count - 1]->next = &pg->po;
-  pg->po.next = initial_po[0];
-  pg->po.prev = initial_po[initial_po_count - 1];
-  for (size_t i = 1; i < initial_po_count; i++) {
-    for (size_t j = 0; j < i; j++) {
-      pg_notify(initial_po[i], initial_po[j]);
-    }
-  }
-}
-
-static void pg_join(polling_group *pg, polling_obj *po) {
-  /* assumes neither pg nor po are locked; consumes one ref to pg */
-  pg = pg_lock_latest(pg);
-  /* pg locked */
-  for (polling_obj *existing = pg->po.next /* skip pg - it's just a stub */;
-       existing != &pg->po; existing = existing->next) {
-    if (po_cmp(po, existing) < 0) {
-      gpr_mu_lock(&po->mu);
-      gpr_mu_lock(&existing->mu);
-    } else {
-      GPR_ASSERT(po_cmp(po, existing) != 0);
-      gpr_mu_lock(&existing->mu);
-      gpr_mu_lock(&po->mu);
-    }
-    /* pg, po, existing locked */
-    if (po->group != NULL) {
-      gpr_mu_unlock(&pg->po.mu);
-      polling_group *po_group = pg_ref(po->group);
-      gpr_mu_unlock(&po->mu);
-      gpr_mu_unlock(&existing->mu);
-      pg_merge(pg, po_group);
-      /* early exit: polling obj picked up a group during joining: we needed
-         to do a full merge */
-      return;
-    }
-    pg_notify(po, existing);
-    gpr_mu_unlock(&po->mu);
-    gpr_mu_unlock(&existing->mu);
-  }
-  gpr_mu_lock(&po->mu);
-  if (po->group != NULL) {
-    gpr_mu_unlock(&pg->po.mu);
-    polling_group *po_group = pg_ref(po->group);
-    gpr_mu_unlock(&po->mu);
-    pg_merge(pg, po_group);
-    /* early exit: polling obj picked up a group during joining: we needed
-       to do a full merge */
-    return;
-=======
-static void pollset_set_del_pollset(grpc_exec_ctx* exec_ctx,
-                                    grpc_pollset_set* pss, grpc_pollset* ps) {
+static void pollset_set_del_pollset(grpc_pollset_set* pss, grpc_pollset* ps) {
   if (GRPC_TRACER_ON(grpc_polling_trace)) {
     gpr_log(GPR_DEBUG, "PSS:%p: del pollset %p", pss, ps);
   }
@@ -1816,15 +1229,15 @@
   gpr_mu_unlock(&pss->mu);
   gpr_mu_lock(&ps->mu);
   if (0 == --ps->containing_pollset_set_count) {
-    pollset_maybe_finish_shutdown(exec_ctx, ps);
+    pollset_maybe_finish_shutdown(ps);
   }
   gpr_mu_unlock(&ps->mu);
 }
 
 // add all fds to pollables, and output a new array of unorphaned out_fds
 // assumes pollsets are multipollable
-static grpc_error* add_fds_to_pollsets(grpc_exec_ctx* exec_ctx, grpc_fd** fds,
-                                       size_t fd_count, grpc_pollset** pollsets,
+static grpc_error* add_fds_to_pollsets(grpc_fd** fds, size_t fd_count,
+                                       grpc_pollset** pollsets,
                                        size_t pollset_count,
                                        const char* err_desc, grpc_fd** out_fds,
                                        size_t* out_fd_count) {
@@ -1833,7 +1246,7 @@
     gpr_mu_lock(&fds[i]->orphan_mu);
     if ((gpr_atm_no_barrier_load(&fds[i]->refst) & 1) == 0) {
       gpr_mu_unlock(&fds[i]->orphan_mu);
-      UNREF_BY(exec_ctx, fds[i], 2, "pollset_set");
+      UNREF_BY(fds[i], 2, "pollset_set");
     } else {
       for (size_t j = 0; j < pollset_count; j++) {
         append_error(&error,
@@ -1843,16 +1256,11 @@
       gpr_mu_unlock(&fds[i]->orphan_mu);
       out_fds[(*out_fd_count)++] = fds[i];
     }
->>>>>>> d9da7387
   }
   return error;
 }
 
-<<<<<<< HEAD
-static void pg_merge(polling_group *a, polling_group *b) {
-=======
-static void pollset_set_add_pollset(grpc_exec_ctx* exec_ctx,
-                                    grpc_pollset_set* pss, grpc_pollset* ps) {
+static void pollset_set_add_pollset(grpc_pollset_set* pss, grpc_pollset* ps) {
   if (GRPC_TRACER_ON(grpc_polling_trace)) {
     gpr_log(GPR_DEBUG, "PSS:%p: add pollset %p", pss, ps);
   }
@@ -1860,8 +1268,8 @@
   static const char* err_desc = "pollset_set_add_pollset";
   pollable* pollable_obj = NULL;
   gpr_mu_lock(&ps->mu);
-  if (!GRPC_LOG_IF_ERROR(err_desc, pollset_as_multipollable_locked(
-                                       exec_ctx, ps, &pollable_obj))) {
+  if (!GRPC_LOG_IF_ERROR(err_desc,
+                         pollset_as_multipollable_locked(ps, &pollable_obj))) {
     GPR_ASSERT(pollable_obj == NULL);
     gpr_mu_unlock(&ps->mu);
     return;
@@ -1872,8 +1280,8 @@
   size_t initial_fd_count = pss->fd_count;
   pss->fd_count = 0;
   append_error(&error,
-               add_fds_to_pollsets(exec_ctx, pss->fds, initial_fd_count, &ps, 1,
-                                   err_desc, pss->fds, &pss->fd_count),
+               add_fds_to_pollsets(pss->fds, initial_fd_count, &ps, 1, err_desc,
+                                   pss->fds, &pss->fd_count),
                err_desc);
   if (pss->pollset_count == pss->pollset_capacity) {
     pss->pollset_capacity = GPR_MAX(pss->pollset_capacity * 2, 8);
@@ -1887,15 +1295,13 @@
   GRPC_LOG_IF_ERROR(err_desc, error);
 }
 
-static void pollset_set_add_pollset_set(grpc_exec_ctx* exec_ctx,
-                                        grpc_pollset_set* a,
+static void pollset_set_add_pollset_set(grpc_pollset_set* a,
                                         grpc_pollset_set* b) {
   if (GRPC_TRACER_ON(grpc_polling_trace)) {
     gpr_log(GPR_DEBUG, "PSS: merge (%p, %p)", a, b);
   }
   grpc_error* error = GRPC_ERROR_NONE;
   static const char* err_desc = "pollset_set_add_fd";
->>>>>>> d9da7387
   for (;;) {
     if (a == b) {
       // pollset ancestors are the same: nothing to do
@@ -1918,40 +1324,6 @@
     gpr_mu_unlock(a_mu);
     gpr_mu_unlock(b_mu);
   }
-<<<<<<< HEAD
-  polling_group **unref = NULL;
-  size_t unref_count = 0;
-  size_t unref_cap = 0;
-  b->po.group = a;
-  pg_broadcast(a, b);
-  pg_broadcast(b, a);
-  while (b->po.next != &b->po) {
-    polling_obj *po = b->po.next;
-    gpr_mu_lock(&po->mu);
-    if (unref_count == unref_cap) {
-      unref_cap = GPR_MAX(8, 3 * unref_cap / 2);
-      unref = (polling_group **)gpr_realloc(unref, unref_cap * sizeof(*unref));
-    }
-    unref[unref_count++] = po->group;
-    po->group = pg_ref(a);
-    // unlink from b
-    po->prev->next = po->next;
-    po->next->prev = po->prev;
-    // link to a
-    po->next = &a->po;
-    po->prev = a->po.prev;
-    po->next->prev = po->prev->next = po;
-    gpr_mu_unlock(&po->mu);
-  }
-  gpr_mu_unlock(&a->po.mu);
-  gpr_mu_unlock(&b->po.mu);
-  for (size_t i = 0; i < unref_count; i++) {
-    pg_unref(unref[i]);
-  }
-  gpr_free(unref);
-  pg_unref(b);
-}
-=======
   // try to do the least copying possible
   // TODO(ctiller): there's probably a better heuristic here
   const size_t a_size = a->fd_count + a->pollset_count;
@@ -1972,13 +1344,13 @@
   a->fd_count = 0;
   append_error(
       &error,
-      add_fds_to_pollsets(exec_ctx, a->fds, initial_a_fd_count, b->pollsets,
+      add_fds_to_pollsets(a->fds, initial_a_fd_count, b->pollsets,
                           b->pollset_count, "merge_a2b", a->fds, &a->fd_count),
       err_desc);
   append_error(
       &error,
-      add_fds_to_pollsets(exec_ctx, b->fds, b->fd_count, a->pollsets,
-                          a->pollset_count, "merge_b2a", a->fds, &a->fd_count),
+      add_fds_to_pollsets(b->fds, b->fd_count, a->pollsets, a->pollset_count,
+                          "merge_b2a", a->fds, &a->fd_count),
       err_desc);
   if (a->pollset_capacity < a->pollset_count + b->pollset_count) {
     a->pollset_capacity =
@@ -2000,10 +1372,8 @@
   gpr_mu_unlock(&b->mu);
 }
 
-static void pollset_set_del_pollset_set(grpc_exec_ctx* exec_ctx,
-                                        grpc_pollset_set* bag,
+static void pollset_set_del_pollset_set(grpc_pollset_set* bag,
                                         grpc_pollset_set* item) {}
->>>>>>> d9da7387
 
 /*******************************************************************************
  * Event engine binding
