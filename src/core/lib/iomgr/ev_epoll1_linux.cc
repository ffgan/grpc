--- conflicted
+++ resolved
@@ -295,16 +295,9 @@
 /* if 'releasing_fd' is true, it means that we are going to detach the internal
  * fd from grpc_fd structure (i.e which means we should not be calling
  * shutdown() syscall on that fd) */
-<<<<<<< HEAD
-static void fd_shutdown_internal(grpc_fd *fd, grpc_error *why,
+static void fd_shutdown_internal(grpc_fd* fd, grpc_error* why,
                                  bool releasing_fd) {
   if (grpc_lfev_set_shutdown(&fd->read_closure, GRPC_ERROR_REF(why))) {
-=======
-static void fd_shutdown_internal(grpc_exec_ctx* exec_ctx, grpc_fd* fd,
-                                 grpc_error* why, bool releasing_fd) {
-  if (grpc_lfev_set_shutdown(exec_ctx, &fd->read_closure,
-                             GRPC_ERROR_REF(why))) {
->>>>>>> d9da7387
     if (!releasing_fd) {
       shutdown(fd->fd, SHUT_RDWR);
     }
@@ -314,24 +307,13 @@
 }
 
 /* Might be called multiple times */
-<<<<<<< HEAD
-static void fd_shutdown(grpc_fd *fd, grpc_error *why) {
+static void fd_shutdown(grpc_fd* fd, grpc_error* why) {
   fd_shutdown_internal(fd, why, false);
 }
 
-static void fd_orphan(grpc_fd *fd, grpc_closure *on_done, int *release_fd,
-                      bool already_closed, const char *reason) {
-  grpc_error *error = GRPC_ERROR_NONE;
-=======
-static void fd_shutdown(grpc_exec_ctx* exec_ctx, grpc_fd* fd, grpc_error* why) {
-  fd_shutdown_internal(exec_ctx, fd, why, false);
-}
-
-static void fd_orphan(grpc_exec_ctx* exec_ctx, grpc_fd* fd,
-                      grpc_closure* on_done, int* release_fd,
+static void fd_orphan(grpc_fd* fd, grpc_closure* on_done, int* release_fd,
                       bool already_closed, const char* reason) {
   grpc_error* error = GRPC_ERROR_NONE;
->>>>>>> d9da7387
   bool is_release_fd = (release_fd != NULL);
 
   if (!grpc_lfev_is_shutdown(&fd->read_closure)) {
@@ -359,12 +341,7 @@
   gpr_mu_unlock(&fd_freelist_mu);
 }
 
-<<<<<<< HEAD
-static grpc_pollset *fd_get_read_notifier_pollset(grpc_fd *fd) {
-=======
-static grpc_pollset* fd_get_read_notifier_pollset(grpc_exec_ctx* exec_ctx,
-                                                  grpc_fd* fd) {
->>>>>>> d9da7387
+static grpc_pollset* fd_get_read_notifier_pollset(grpc_fd* fd) {
   gpr_atm notifier = gpr_atm_acq_load(&fd->read_notifier_pollset);
   return (grpc_pollset*)notifier;
 }
@@ -373,43 +350,22 @@
   return grpc_lfev_is_shutdown(&fd->read_closure);
 }
 
-<<<<<<< HEAD
-static void fd_notify_on_read(grpc_fd *fd, grpc_closure *closure) {
+static void fd_notify_on_read(grpc_fd* fd, grpc_closure* closure) {
   grpc_lfev_notify_on(&fd->read_closure, closure, "read");
 }
 
-static void fd_notify_on_write(grpc_fd *fd, grpc_closure *closure) {
+static void fd_notify_on_write(grpc_fd* fd, grpc_closure* closure) {
   grpc_lfev_notify_on(&fd->write_closure, closure, "write");
 }
 
-static void fd_become_readable(grpc_fd *fd, grpc_pollset *notifier) {
+static void fd_become_readable(grpc_fd* fd, grpc_pollset* notifier) {
   grpc_lfev_set_ready(&fd->read_closure, "read");
-=======
-static void fd_notify_on_read(grpc_exec_ctx* exec_ctx, grpc_fd* fd,
-                              grpc_closure* closure) {
-  grpc_lfev_notify_on(exec_ctx, &fd->read_closure, closure, "read");
-}
-
-static void fd_notify_on_write(grpc_exec_ctx* exec_ctx, grpc_fd* fd,
-                               grpc_closure* closure) {
-  grpc_lfev_notify_on(exec_ctx, &fd->write_closure, closure, "write");
-}
-
-static void fd_become_readable(grpc_exec_ctx* exec_ctx, grpc_fd* fd,
-                               grpc_pollset* notifier) {
-  grpc_lfev_set_ready(exec_ctx, &fd->read_closure, "read");
->>>>>>> d9da7387
   /* Use release store to match with acquire load in fd_get_read_notifier */
   gpr_atm_rel_store(&fd->read_notifier_pollset, (gpr_atm)notifier);
 }
 
-<<<<<<< HEAD
-static void fd_become_writable(grpc_fd *fd) {
+static void fd_become_writable(grpc_fd* fd) {
   grpc_lfev_set_ready(&fd->write_closure, "write");
-=======
-static void fd_become_writable(grpc_exec_ctx* exec_ctx, grpc_fd* fd) {
-  grpc_lfev_set_ready(exec_ctx, &fd->write_closure, "write");
->>>>>>> d9da7387
 }
 
 /*******************************************************************************
@@ -513,11 +469,7 @@
   pollset->next = pollset->prev = NULL;
 }
 
-<<<<<<< HEAD
-static void pollset_destroy(grpc_pollset *pollset) {
-=======
-static void pollset_destroy(grpc_exec_ctx* exec_ctx, grpc_pollset* pollset) {
->>>>>>> d9da7387
+static void pollset_destroy(grpc_pollset* pollset) {
   gpr_mu_lock(&pollset->mu);
   if (!pollset->seen_inactive) {
     pollset_neighborhood* neighborhood = pollset->neighborhood;
@@ -545,12 +497,7 @@
   gpr_mu_destroy(&pollset->mu);
 }
 
-<<<<<<< HEAD
-static grpc_error *pollset_kick_all(grpc_pollset *pollset) {
-=======
-static grpc_error* pollset_kick_all(grpc_exec_ctx* exec_ctx,
-                                    grpc_pollset* pollset) {
->>>>>>> d9da7387
+static grpc_error* pollset_kick_all(grpc_pollset* pollset) {
   GPR_TIMER_BEGIN("pollset_kick_all", 0);
   grpc_error* error = GRPC_ERROR_NONE;
   if (pollset->root_worker != NULL) {
@@ -585,12 +532,7 @@
   return error;
 }
 
-<<<<<<< HEAD
-static void pollset_maybe_finish_shutdown(grpc_pollset *pollset) {
-=======
-static void pollset_maybe_finish_shutdown(grpc_exec_ctx* exec_ctx,
-                                          grpc_pollset* pollset) {
->>>>>>> d9da7387
+static void pollset_maybe_finish_shutdown(grpc_pollset* pollset) {
   if (pollset->shutdown_closure != NULL && pollset->root_worker == NULL &&
       pollset->begin_refs == 0) {
     GPR_TIMER_MARK("pollset_finish_shutdown", 0);
@@ -599,12 +541,7 @@
   }
 }
 
-<<<<<<< HEAD
-static void pollset_shutdown(grpc_pollset *pollset, grpc_closure *closure) {
-=======
-static void pollset_shutdown(grpc_exec_ctx* exec_ctx, grpc_pollset* pollset,
-                             grpc_closure* closure) {
->>>>>>> d9da7387
+static void pollset_shutdown(grpc_pollset* pollset, grpc_closure* closure) {
   GPR_TIMER_BEGIN("pollset_shutdown", 0);
   GPR_ASSERT(pollset->shutdown_closure == NULL);
   GPR_ASSERT(!pollset->shutting_down);
@@ -615,12 +552,7 @@
   GPR_TIMER_END("pollset_shutdown", 0);
 }
 
-<<<<<<< HEAD
 static int poll_deadline_to_millis_timeout(grpc_millis millis) {
-=======
-static int poll_deadline_to_millis_timeout(grpc_exec_ctx* exec_ctx,
-                                           grpc_millis millis) {
->>>>>>> d9da7387
   if (millis == GRPC_MILLIS_INF_FUTURE) return -1;
   grpc_millis delta = millis - grpc_exec_ctx_now();
   if (delta > INT_MAX) {
@@ -640,16 +572,9 @@
    NOTE ON SYNCRHONIZATION: Similar to do_epoll_wait(), this function is only
    called by g_active_poller thread. So there is no need for synchronization
    when accessing fields in g_epoll_set */
-<<<<<<< HEAD
-static grpc_error *process_epoll_events(grpc_pollset *pollset) {
-  static const char *err_desc = "process_events";
-  grpc_error *error = GRPC_ERROR_NONE;
-=======
-static grpc_error* process_epoll_events(grpc_exec_ctx* exec_ctx,
-                                        grpc_pollset* pollset) {
+static grpc_error* process_epoll_events(grpc_pollset* pollset) {
   static const char* err_desc = "process_events";
   grpc_error* error = GRPC_ERROR_NONE;
->>>>>>> d9da7387
 
   GPR_TIMER_BEGIN("process_epoll_events", 0);
   long num_events = gpr_atm_acq_load(&g_epoll_set.num_events);
@@ -691,12 +616,7 @@
    NOTE ON SYNCHRONIZATION: At any point of time, only the g_active_poller
    (i.e the designated poller thread) will be calling this function. So there is
    no need for any synchronization when accesing fields in g_epoll_set */
-<<<<<<< HEAD
-static grpc_error *do_epoll_wait(grpc_pollset *ps, grpc_millis deadline) {
-=======
-static grpc_error* do_epoll_wait(grpc_exec_ctx* exec_ctx, grpc_pollset* ps,
-                                 grpc_millis deadline) {
->>>>>>> d9da7387
+static grpc_error* do_epoll_wait(grpc_pollset* ps, grpc_millis deadline) {
   GPR_TIMER_BEGIN("do_epoll_wait", 0);
 
   int r;
@@ -728,14 +648,8 @@
   return GRPC_ERROR_NONE;
 }
 
-<<<<<<< HEAD
-static bool begin_worker(grpc_pollset *pollset, grpc_pollset_worker *worker,
-                         grpc_pollset_worker **worker_hdl,
-=======
-static bool begin_worker(grpc_exec_ctx* exec_ctx, grpc_pollset* pollset,
-                         grpc_pollset_worker* worker,
+static bool begin_worker(grpc_pollset* pollset, grpc_pollset_worker* worker,
                          grpc_pollset_worker** worker_hdl,
->>>>>>> d9da7387
                          grpc_millis deadline) {
   GPR_TIMER_BEGIN("begin_worker", 0);
   if (worker_hdl != NULL) *worker_hdl = worker;
@@ -860,11 +774,7 @@
 }
 
 static bool check_neighborhood_for_available_poller(
-<<<<<<< HEAD
-    pollset_neighborhood *neighborhood) {
-=======
-    grpc_exec_ctx* exec_ctx, pollset_neighborhood* neighborhood) {
->>>>>>> d9da7387
+    pollset_neighborhood* neighborhood) {
   GPR_TIMER_BEGIN("check_neighborhood_for_available_poller", 0);
   bool found_worker = false;
   do {
@@ -928,14 +838,8 @@
   return found_worker;
 }
 
-<<<<<<< HEAD
-static void end_worker(grpc_pollset *pollset, grpc_pollset_worker *worker,
-                       grpc_pollset_worker **worker_hdl) {
-=======
-static void end_worker(grpc_exec_ctx* exec_ctx, grpc_pollset* pollset,
-                       grpc_pollset_worker* worker,
+static void end_worker(grpc_pollset* pollset, grpc_pollset_worker* worker,
                        grpc_pollset_worker** worker_hdl) {
->>>>>>> d9da7387
   GPR_TIMER_BEGIN("end_worker", 0);
   if (GRPC_TRACER_ON(grpc_polling_trace)) {
     gpr_log(GPR_DEBUG, "PS:%p END_WORKER:%p", pollset, worker);
@@ -1013,13 +917,8 @@
    The function pollset_work() may temporarily release the lock (pollset->po.mu)
    during the course of its execution but it will always re-acquire the lock and
    ensure that it is held by the time the function returns */
-<<<<<<< HEAD
-static grpc_error *pollset_work(grpc_pollset *ps,
-                                grpc_pollset_worker **worker_hdl,
-=======
-static grpc_error* pollset_work(grpc_exec_ctx* exec_ctx, grpc_pollset* ps,
+static grpc_error* pollset_work(grpc_pollset* ps,
                                 grpc_pollset_worker** worker_hdl,
->>>>>>> d9da7387
                                 grpc_millis deadline) {
   grpc_pollset_worker worker;
   grpc_error* error = GRPC_ERROR_NONE;
@@ -1071,19 +970,11 @@
   return error;
 }
 
-<<<<<<< HEAD
-static grpc_error *pollset_kick(grpc_pollset *pollset,
-                                grpc_pollset_worker *specific_worker) {
+static grpc_error* pollset_kick(grpc_pollset* pollset,
+                                grpc_pollset_worker* specific_worker) {
   GPR_TIMER_BEGIN("pollset_kick", 0);
   GRPC_STATS_INC_POLLSET_KICK();
-  grpc_error *ret_err = GRPC_ERROR_NONE;
-=======
-static grpc_error* pollset_kick(grpc_exec_ctx* exec_ctx, grpc_pollset* pollset,
-                                grpc_pollset_worker* specific_worker) {
-  GPR_TIMER_BEGIN("pollset_kick", 0);
-  GRPC_STATS_INC_POLLSET_KICK(exec_ctx);
   grpc_error* ret_err = GRPC_ERROR_NONE;
->>>>>>> d9da7387
   if (GRPC_TRACER_ON(grpc_polling_trace)) {
     gpr_strvec log;
     gpr_strvec_init(&log);
@@ -1213,13 +1104,8 @@
     SET_KICK_STATE(specific_worker, KICKED);
     goto done;
   } else if (specific_worker ==
-<<<<<<< HEAD
-             (grpc_pollset_worker *)gpr_atm_no_barrier_load(&g_active_poller)) {
+             (grpc_pollset_worker*)gpr_atm_no_barrier_load(&g_active_poller)) {
     GRPC_STATS_INC_POLLSET_KICK_WAKEUP_FD();
-=======
-             (grpc_pollset_worker*)gpr_atm_no_barrier_load(&g_active_poller)) {
-    GRPC_STATS_INC_POLLSET_KICK_WAKEUP_FD(exec_ctx);
->>>>>>> d9da7387
     if (GRPC_TRACER_ON(grpc_polling_trace)) {
       gpr_log(GPR_ERROR, " .. kick active poller");
     }
@@ -1247,12 +1133,7 @@
   return ret_err;
 }
 
-<<<<<<< HEAD
-static void pollset_add_fd(grpc_pollset *pollset, grpc_fd *fd) {}
-=======
-static void pollset_add_fd(grpc_exec_ctx* exec_ctx, grpc_pollset* pollset,
-                           grpc_fd* fd) {}
->>>>>>> d9da7387
+static void pollset_add_fd(grpc_pollset* pollset, grpc_fd* fd) {}
 
 /*******************************************************************************
  * Pollset-set Definitions
@@ -1262,46 +1143,21 @@
   return (grpc_pollset_set*)((intptr_t)0xdeafbeef);
 }
 
-<<<<<<< HEAD
-static void pollset_set_destroy(grpc_pollset_set *pss) {}
-
-static void pollset_set_add_fd(grpc_pollset_set *pss, grpc_fd *fd) {}
-
-static void pollset_set_del_fd(grpc_pollset_set *pss, grpc_fd *fd) {}
-
-static void pollset_set_add_pollset(grpc_pollset_set *pss, grpc_pollset *ps) {}
-
-static void pollset_set_del_pollset(grpc_pollset_set *pss, grpc_pollset *ps) {}
-
-static void pollset_set_add_pollset_set(grpc_pollset_set *bag,
-                                        grpc_pollset_set *item) {}
-
-static void pollset_set_del_pollset_set(grpc_pollset_set *bag,
-                                        grpc_pollset_set *item) {}
-=======
-static void pollset_set_destroy(grpc_exec_ctx* exec_ctx,
-                                grpc_pollset_set* pss) {}
-
-static void pollset_set_add_fd(grpc_exec_ctx* exec_ctx, grpc_pollset_set* pss,
-                               grpc_fd* fd) {}
-
-static void pollset_set_del_fd(grpc_exec_ctx* exec_ctx, grpc_pollset_set* pss,
-                               grpc_fd* fd) {}
-
-static void pollset_set_add_pollset(grpc_exec_ctx* exec_ctx,
-                                    grpc_pollset_set* pss, grpc_pollset* ps) {}
-
-static void pollset_set_del_pollset(grpc_exec_ctx* exec_ctx,
-                                    grpc_pollset_set* pss, grpc_pollset* ps) {}
-
-static void pollset_set_add_pollset_set(grpc_exec_ctx* exec_ctx,
-                                        grpc_pollset_set* bag,
+static void pollset_set_destroy(grpc_pollset_set* pss) {}
+
+static void pollset_set_add_fd(grpc_pollset_set* pss, grpc_fd* fd) {}
+
+static void pollset_set_del_fd(grpc_pollset_set* pss, grpc_fd* fd) {}
+
+static void pollset_set_add_pollset(grpc_pollset_set* pss, grpc_pollset* ps) {}
+
+static void pollset_set_del_pollset(grpc_pollset_set* pss, grpc_pollset* ps) {}
+
+static void pollset_set_add_pollset_set(grpc_pollset_set* bag,
                                         grpc_pollset_set* item) {}
 
-static void pollset_set_del_pollset_set(grpc_exec_ctx* exec_ctx,
-                                        grpc_pollset_set* bag,
+static void pollset_set_del_pollset_set(grpc_pollset_set* bag,
                                         grpc_pollset_set* item) {}
->>>>>>> d9da7387
 
 /*******************************************************************************
  * Event engine binding
