/*
 *
 * Copyright 2015 gRPC authors.
 *
 * Licensed under the Apache License, Version 2.0 (the "License");
 * you may not use this file except in compliance with the License.
 * You may obtain a copy of the License at
 *
 *     http://www.apache.org/licenses/LICENSE-2.0
 *
 * Unless required by applicable law or agreed to in writing, software
 * distributed under the License is distributed on an "AS IS" BASIS,
 * WITHOUT WARRANTIES OR CONDITIONS OF ANY KIND, either express or implied.
 * See the License for the specific language governing permissions and
 * limitations under the License.
 *
 */

/* With the addition of a libuv endpoint, sockaddr.h now includes uv.h when
   using that endpoint. Because of various transitive includes in uv.h,
   including windows.h on Windows, uv.h must be included before other system
   headers. Therefore, sockaddr.h must always be included first */
#include "src/core/lib/iomgr/sockaddr.h"

#include <grpc/slice.h>
#include <grpc/slice_buffer.h>
#include <grpc/support/alloc.h>
#include <grpc/support/log.h>
#include <grpc/support/sync.h>
#include "src/core/lib/debug/trace.h"
#include "src/core/lib/profiling/timers.h"
#include "src/core/lib/security/transport/secure_endpoint.h"
#include "src/core/lib/security/transport/tsi_error.h"
#include "src/core/lib/slice/slice_internal.h"
#include "src/core/lib/slice/slice_string_helpers.h"
#include "src/core/lib/support/string.h"
#include "src/core/tsi/transport_security_grpc.h"

#define STAGING_BUFFER_SIZE 8192

typedef struct {
  grpc_endpoint base;
  grpc_endpoint* wrapped_ep;
  struct tsi_frame_protector* protector;
  struct tsi_zero_copy_grpc_protector* zero_copy_protector;
  gpr_mu protector_mu;
  /* saved upper level callbacks and user_data. */
  grpc_closure* read_cb;
  grpc_closure* write_cb;
  grpc_closure on_read;
  grpc_slice_buffer* read_buffer;
  grpc_slice_buffer source_buffer;
  /* saved handshaker leftover data to unprotect. */
  grpc_slice_buffer leftover_bytes;
  /* buffers for read and write */
  grpc_slice read_staging_buffer;

  grpc_slice write_staging_buffer;
  grpc_slice_buffer output_buffer;

  gpr_refcount ref;
} secure_endpoint;

grpc_core::TraceFlag grpc_trace_secure_endpoint(false, "secure_endpoint");

static void destroy(secure_endpoint* secure_ep) {
  secure_endpoint* ep = secure_ep;
  grpc_endpoint_destroy(ep->wrapped_ep);
  tsi_frame_protector_destroy(ep->protector);
  tsi_zero_copy_grpc_protector_destroy(ep->zero_copy_protector);
  grpc_slice_buffer_destroy_internal(&ep->leftover_bytes);
  grpc_slice_unref_internal(ep->read_staging_buffer);
  grpc_slice_unref_internal(ep->write_staging_buffer);
  grpc_slice_buffer_destroy_internal(&ep->output_buffer);
  grpc_slice_buffer_destroy_internal(&ep->source_buffer);
  gpr_mu_destroy(&ep->protector_mu);
  gpr_free(ep);
}

#ifndef NDEBUG
#define SECURE_ENDPOINT_UNREF(ep, reason) \
  secure_endpoint_unref((ep), (reason), __FILE__, __LINE__)
#define SECURE_ENDPOINT_REF(ep, reason) \
  secure_endpoint_ref((ep), (reason), __FILE__, __LINE__)
<<<<<<< HEAD
static void secure_endpoint_unref(secure_endpoint* ep, const char* reason,
                                  const char* file, int line) {
  if (GRPC_TRACER_ON(grpc_trace_secure_endpoint)) {
=======
static void secure_endpoint_unref(grpc_exec_ctx* exec_ctx, secure_endpoint* ep,
                                  const char* reason, const char* file,
                                  int line) {
  if (grpc_trace_secure_endpoint.enabled()) {
>>>>>>> d88421a9
    gpr_atm val = gpr_atm_no_barrier_load(&ep->ref.count);
    gpr_log(file, line, GPR_LOG_SEVERITY_DEBUG,
            "SECENDP unref %p : %s %" PRIdPTR " -> %" PRIdPTR, ep, reason, val,
            val - 1);
  }
  if (gpr_unref(&ep->ref)) {
    destroy(ep);
  }
}

static void secure_endpoint_ref(secure_endpoint* ep, const char* reason,
                                const char* file, int line) {
  if (grpc_trace_secure_endpoint.enabled()) {
    gpr_atm val = gpr_atm_no_barrier_load(&ep->ref.count);
    gpr_log(file, line, GPR_LOG_SEVERITY_DEBUG,
            "SECENDP   ref %p : %s %" PRIdPTR " -> %" PRIdPTR, ep, reason, val,
            val + 1);
  }
  gpr_ref(&ep->ref);
}
#else
#define SECURE_ENDPOINT_UNREF(ep, reason) secure_endpoint_unref((ep))
#define SECURE_ENDPOINT_REF(ep, reason) secure_endpoint_ref((ep))
static void secure_endpoint_unref(secure_endpoint* ep) {
  if (gpr_unref(&ep->ref)) {
    destroy(ep);
  }
}

static void secure_endpoint_ref(secure_endpoint* ep) { gpr_ref(&ep->ref); }
#endif

static void flush_read_staging_buffer(secure_endpoint* ep, uint8_t** cur,
                                      uint8_t** end) {
  grpc_slice_buffer_add(ep->read_buffer, ep->read_staging_buffer);
  ep->read_staging_buffer = GRPC_SLICE_MALLOC(STAGING_BUFFER_SIZE);
  *cur = GRPC_SLICE_START_PTR(ep->read_staging_buffer);
  *end = GRPC_SLICE_END_PTR(ep->read_staging_buffer);
}

<<<<<<< HEAD
static void call_read_cb(secure_endpoint* ep, grpc_error* error) {
  if (GRPC_TRACER_ON(grpc_trace_secure_endpoint)) {
=======
static void call_read_cb(grpc_exec_ctx* exec_ctx, secure_endpoint* ep,
                         grpc_error* error) {
  if (grpc_trace_secure_endpoint.enabled()) {
>>>>>>> d88421a9
    size_t i;
    for (i = 0; i < ep->read_buffer->count; i++) {
      char* data = grpc_dump_slice(ep->read_buffer->slices[i],
                                   GPR_DUMP_HEX | GPR_DUMP_ASCII);
      gpr_log(GPR_DEBUG, "READ %p: %s", ep, data);
      gpr_free(data);
    }
  }
  ep->read_buffer = nullptr;
  GRPC_CLOSURE_SCHED(ep->read_cb, error);
  SECURE_ENDPOINT_UNREF(ep, "read");
}

static void on_read(void* user_data, grpc_error* error) {
  unsigned i;
  uint8_t keep_looping = 0;
  tsi_result result = TSI_OK;
  secure_endpoint* ep = (secure_endpoint*)user_data;
  uint8_t* cur = GRPC_SLICE_START_PTR(ep->read_staging_buffer);
  uint8_t* end = GRPC_SLICE_END_PTR(ep->read_staging_buffer);

  if (error != GRPC_ERROR_NONE) {
    grpc_slice_buffer_reset_and_unref_internal(ep->read_buffer);
    call_read_cb(ep, GRPC_ERROR_CREATE_REFERENCING_FROM_STATIC_STRING(
                         "Secure read failed", &error, 1));
    return;
  }

  if (ep->zero_copy_protector != nullptr) {
    // Use zero-copy grpc protector to unprotect.
    result = tsi_zero_copy_grpc_protector_unprotect(
        ep->zero_copy_protector, &ep->source_buffer, ep->read_buffer);
  } else {
    // Use frame protector to unprotect.
    /* TODO(yangg) check error, maybe bail out early */
    for (i = 0; i < ep->source_buffer.count; i++) {
      grpc_slice encrypted = ep->source_buffer.slices[i];
      uint8_t* message_bytes = GRPC_SLICE_START_PTR(encrypted);
      size_t message_size = GRPC_SLICE_LENGTH(encrypted);

      while (message_size > 0 || keep_looping) {
        size_t unprotected_buffer_size_written = (size_t)(end - cur);
        size_t processed_message_size = message_size;
        gpr_mu_lock(&ep->protector_mu);
        result = tsi_frame_protector_unprotect(
            ep->protector, message_bytes, &processed_message_size, cur,
            &unprotected_buffer_size_written);
        gpr_mu_unlock(&ep->protector_mu);
        if (result != TSI_OK) {
          gpr_log(GPR_ERROR, "Decryption error: %s",
                  tsi_result_to_string(result));
          break;
        }
        message_bytes += processed_message_size;
        message_size -= processed_message_size;
        cur += unprotected_buffer_size_written;

        if (cur == end) {
          flush_read_staging_buffer(ep, &cur, &end);
          /* Force to enter the loop again to extract buffered bytes in
             protector. The bytes could be buffered because of running out of
             staging_buffer. If this happens at the end of all slices, doing
             another unprotect avoids leaving data in the protector. */
          keep_looping = 1;
        } else if (unprotected_buffer_size_written > 0) {
          keep_looping = 1;
        } else {
          keep_looping = 0;
        }
      }
      if (result != TSI_OK) break;
    }

    if (cur != GRPC_SLICE_START_PTR(ep->read_staging_buffer)) {
      grpc_slice_buffer_add(
          ep->read_buffer,
          grpc_slice_split_head(
              &ep->read_staging_buffer,
              (size_t)(cur - GRPC_SLICE_START_PTR(ep->read_staging_buffer))));
    }
  }

  /* TODO(yangg) experiment with moving this block after read_cb to see if it
     helps latency */
  grpc_slice_buffer_reset_and_unref_internal(&ep->source_buffer);

  if (result != TSI_OK) {
    grpc_slice_buffer_reset_and_unref_internal(ep->read_buffer);
    call_read_cb(
        ep, grpc_set_tsi_error_result(
                GRPC_ERROR_CREATE_FROM_STATIC_STRING("Unwrap failed"), result));
    return;
  }

  call_read_cb(ep, GRPC_ERROR_NONE);
}

static void endpoint_read(grpc_endpoint* secure_ep, grpc_slice_buffer* slices,
                          grpc_closure* cb) {
  secure_endpoint* ep = (secure_endpoint*)secure_ep;
  ep->read_cb = cb;
  ep->read_buffer = slices;
  grpc_slice_buffer_reset_and_unref_internal(ep->read_buffer);

  SECURE_ENDPOINT_REF(ep, "read");
  if (ep->leftover_bytes.count) {
    grpc_slice_buffer_swap(&ep->leftover_bytes, &ep->source_buffer);
    GPR_ASSERT(ep->leftover_bytes.count == 0);
    on_read(ep, GRPC_ERROR_NONE);
    return;
  }

  grpc_endpoint_read(ep->wrapped_ep, &ep->source_buffer, &ep->on_read);
}

static void flush_write_staging_buffer(secure_endpoint* ep, uint8_t** cur,
                                       uint8_t** end) {
  grpc_slice_buffer_add(&ep->output_buffer, ep->write_staging_buffer);
  ep->write_staging_buffer = GRPC_SLICE_MALLOC(STAGING_BUFFER_SIZE);
  *cur = GRPC_SLICE_START_PTR(ep->write_staging_buffer);
  *end = GRPC_SLICE_END_PTR(ep->write_staging_buffer);
}

static void endpoint_write(grpc_endpoint* secure_ep, grpc_slice_buffer* slices,
                           grpc_closure* cb) {
  GPR_TIMER_BEGIN("secure_endpoint.endpoint_write", 0);

  unsigned i;
  tsi_result result = TSI_OK;
  secure_endpoint* ep = (secure_endpoint*)secure_ep;
  uint8_t* cur = GRPC_SLICE_START_PTR(ep->write_staging_buffer);
  uint8_t* end = GRPC_SLICE_END_PTR(ep->write_staging_buffer);

  grpc_slice_buffer_reset_and_unref_internal(&ep->output_buffer);

  if (grpc_trace_secure_endpoint.enabled()) {
    for (i = 0; i < slices->count; i++) {
      char* data =
          grpc_dump_slice(slices->slices[i], GPR_DUMP_HEX | GPR_DUMP_ASCII);
      gpr_log(GPR_DEBUG, "WRITE %p: %s", ep, data);
      gpr_free(data);
    }
  }

  if (ep->zero_copy_protector != nullptr) {
    // Use zero-copy grpc protector to protect.
    result = tsi_zero_copy_grpc_protector_protect(ep->zero_copy_protector,
                                                  slices, &ep->output_buffer);
  } else {
    // Use frame protector to protect.
    for (i = 0; i < slices->count; i++) {
      grpc_slice plain = slices->slices[i];
      uint8_t* message_bytes = GRPC_SLICE_START_PTR(plain);
      size_t message_size = GRPC_SLICE_LENGTH(plain);
      while (message_size > 0) {
        size_t protected_buffer_size_to_send = (size_t)(end - cur);
        size_t processed_message_size = message_size;
        gpr_mu_lock(&ep->protector_mu);
        result = tsi_frame_protector_protect(ep->protector, message_bytes,
                                             &processed_message_size, cur,
                                             &protected_buffer_size_to_send);
        gpr_mu_unlock(&ep->protector_mu);
        if (result != TSI_OK) {
          gpr_log(GPR_ERROR, "Encryption error: %s",
                  tsi_result_to_string(result));
          break;
        }
        message_bytes += processed_message_size;
        message_size -= processed_message_size;
        cur += protected_buffer_size_to_send;

        if (cur == end) {
          flush_write_staging_buffer(ep, &cur, &end);
        }
      }
      if (result != TSI_OK) break;
    }
    if (result == TSI_OK) {
      size_t still_pending_size;
      do {
        size_t protected_buffer_size_to_send = (size_t)(end - cur);
        gpr_mu_lock(&ep->protector_mu);
        result = tsi_frame_protector_protect_flush(
            ep->protector, cur, &protected_buffer_size_to_send,
            &still_pending_size);
        gpr_mu_unlock(&ep->protector_mu);
        if (result != TSI_OK) break;
        cur += protected_buffer_size_to_send;
        if (cur == end) {
          flush_write_staging_buffer(ep, &cur, &end);
        }
      } while (still_pending_size > 0);
      if (cur != GRPC_SLICE_START_PTR(ep->write_staging_buffer)) {
        grpc_slice_buffer_add(
            &ep->output_buffer,
            grpc_slice_split_head(
                &ep->write_staging_buffer,
                (size_t)(cur -
                         GRPC_SLICE_START_PTR(ep->write_staging_buffer))));
      }
    }
  }

  if (result != TSI_OK) {
    /* TODO(yangg) do different things according to the error type? */
    grpc_slice_buffer_reset_and_unref_internal(&ep->output_buffer);
    GRPC_CLOSURE_SCHED(
        cb, grpc_set_tsi_error_result(
                GRPC_ERROR_CREATE_FROM_STATIC_STRING("Wrap failed"), result));
    GPR_TIMER_END("secure_endpoint.endpoint_write", 0);
    return;
  }

  grpc_endpoint_write(ep->wrapped_ep, &ep->output_buffer, cb);
  GPR_TIMER_END("secure_endpoint.endpoint_write", 0);
}

static void endpoint_shutdown(grpc_endpoint* secure_ep, grpc_error* why) {
  secure_endpoint* ep = (secure_endpoint*)secure_ep;
  grpc_endpoint_shutdown(ep->wrapped_ep, why);
}

static void endpoint_destroy(grpc_endpoint* secure_ep) {
  secure_endpoint* ep = (secure_endpoint*)secure_ep;
  SECURE_ENDPOINT_UNREF(ep, "destroy");
}

static void endpoint_add_to_pollset(grpc_endpoint* secure_ep,
                                    grpc_pollset* pollset) {
  secure_endpoint* ep = (secure_endpoint*)secure_ep;
  grpc_endpoint_add_to_pollset(ep->wrapped_ep, pollset);
}

static void endpoint_add_to_pollset_set(grpc_endpoint* secure_ep,
                                        grpc_pollset_set* pollset_set) {
  secure_endpoint* ep = (secure_endpoint*)secure_ep;
  grpc_endpoint_add_to_pollset_set(ep->wrapped_ep, pollset_set);
}

static void endpoint_delete_from_pollset_set(grpc_endpoint* secure_ep,
                                             grpc_pollset_set* pollset_set) {
  secure_endpoint* ep = (secure_endpoint*)secure_ep;
  grpc_endpoint_delete_from_pollset_set(ep->wrapped_ep, pollset_set);
}

static char* endpoint_get_peer(grpc_endpoint* secure_ep) {
  secure_endpoint* ep = (secure_endpoint*)secure_ep;
  return grpc_endpoint_get_peer(ep->wrapped_ep);
}

static int endpoint_get_fd(grpc_endpoint* secure_ep) {
  secure_endpoint* ep = (secure_endpoint*)secure_ep;
  return grpc_endpoint_get_fd(ep->wrapped_ep);
}

static grpc_resource_user* endpoint_get_resource_user(
    grpc_endpoint* secure_ep) {
  secure_endpoint* ep = (secure_endpoint*)secure_ep;
  return grpc_endpoint_get_resource_user(ep->wrapped_ep);
}

static const grpc_endpoint_vtable vtable = {endpoint_read,
                                            endpoint_write,
                                            endpoint_add_to_pollset,
                                            endpoint_add_to_pollset_set,
                                            endpoint_delete_from_pollset_set,
                                            endpoint_shutdown,
                                            endpoint_destroy,
                                            endpoint_get_resource_user,
                                            endpoint_get_peer,
                                            endpoint_get_fd};

grpc_endpoint* grpc_secure_endpoint_create(
    struct tsi_frame_protector* protector,
    struct tsi_zero_copy_grpc_protector* zero_copy_protector,
    grpc_endpoint* transport, grpc_slice* leftover_slices,
    size_t leftover_nslices) {
  size_t i;
  secure_endpoint* ep = (secure_endpoint*)gpr_malloc(sizeof(secure_endpoint));
  ep->base.vtable = &vtable;
  ep->wrapped_ep = transport;
  ep->protector = protector;
  ep->zero_copy_protector = zero_copy_protector;
  grpc_slice_buffer_init(&ep->leftover_bytes);
  for (i = 0; i < leftover_nslices; i++) {
    grpc_slice_buffer_add(&ep->leftover_bytes,
                          grpc_slice_ref_internal(leftover_slices[i]));
  }
  ep->write_staging_buffer = GRPC_SLICE_MALLOC(STAGING_BUFFER_SIZE);
  ep->read_staging_buffer = GRPC_SLICE_MALLOC(STAGING_BUFFER_SIZE);
  grpc_slice_buffer_init(&ep->output_buffer);
  grpc_slice_buffer_init(&ep->source_buffer);
  ep->read_buffer = nullptr;
  GRPC_CLOSURE_INIT(&ep->on_read, on_read, ep, grpc_schedule_on_exec_ctx);
  gpr_mu_init(&ep->protector_mu);
  gpr_ref_init(&ep->ref, 1);
  return &ep->base;
}<|MERGE_RESOLUTION|>--- conflicted
+++ resolved
@@ -82,16 +82,9 @@
   secure_endpoint_unref((ep), (reason), __FILE__, __LINE__)
 #define SECURE_ENDPOINT_REF(ep, reason) \
   secure_endpoint_ref((ep), (reason), __FILE__, __LINE__)
-<<<<<<< HEAD
 static void secure_endpoint_unref(secure_endpoint* ep, const char* reason,
                                   const char* file, int line) {
-  if (GRPC_TRACER_ON(grpc_trace_secure_endpoint)) {
-=======
-static void secure_endpoint_unref(grpc_exec_ctx* exec_ctx, secure_endpoint* ep,
-                                  const char* reason, const char* file,
-                                  int line) {
   if (grpc_trace_secure_endpoint.enabled()) {
->>>>>>> d88421a9
     gpr_atm val = gpr_atm_no_barrier_load(&ep->ref.count);
     gpr_log(file, line, GPR_LOG_SEVERITY_DEBUG,
             "SECENDP unref %p : %s %" PRIdPTR " -> %" PRIdPTR, ep, reason, val,
@@ -132,14 +125,8 @@
   *end = GRPC_SLICE_END_PTR(ep->read_staging_buffer);
 }
 
-<<<<<<< HEAD
 static void call_read_cb(secure_endpoint* ep, grpc_error* error) {
-  if (GRPC_TRACER_ON(grpc_trace_secure_endpoint)) {
-=======
-static void call_read_cb(grpc_exec_ctx* exec_ctx, secure_endpoint* ep,
-                         grpc_error* error) {
   if (grpc_trace_secure_endpoint.enabled()) {
->>>>>>> d88421a9
     size_t i;
     for (i = 0; i < ep->read_buffer->count; i++) {
       char* data = grpc_dump_slice(ep->read_buffer->slices[i],
