/*
 *
 * Copyright 2015, Google Inc.
 * All rights reserved.
 *
 * Redistribution and use in source and binary forms, with or without
 * modification, are permitted provided that the following conditions are
 * met:
 *
 *     * Redistributions of source code must retain the above copyright
 * notice, this list of conditions and the following disclaimer.
 *     * Redistributions in binary form must reproduce the above
 * copyright notice, this list of conditions and the following disclaimer
 * in the documentation and/or other materials provided with the
 * distribution.
 *     * Neither the name of Google Inc. nor the names of its
 * contributors may be used to endorse or promote products derived from
 * this software without specific prior written permission.
 *
 * THIS SOFTWARE IS PROVIDED BY THE COPYRIGHT HOLDERS AND CONTRIBUTORS
 * "AS IS" AND ANY EXPRESS OR IMPLIED WARRANTIES, INCLUDING, BUT NOT
 * LIMITED TO, THE IMPLIED WARRANTIES OF MERCHANTABILITY AND FITNESS FOR
 * A PARTICULAR PURPOSE ARE DISCLAIMED. IN NO EVENT SHALL THE COPYRIGHT
 * OWNER OR CONTRIBUTORS BE LIABLE FOR ANY DIRECT, INDIRECT, INCIDENTAL,
 * SPECIAL, EXEMPLARY, OR CONSEQUENTIAL DAMAGES (INCLUDING, BUT NOT
 * LIMITED TO, PROCUREMENT OF SUBSTITUTE GOODS OR SERVICES; LOSS OF USE,
 * DATA, OR PROFITS; OR BUSINESS INTERRUPTION) HOWEVER CAUSED AND ON ANY
 * THEORY OF LIABILITY, WHETHER IN CONTRACT, STRICT LIABILITY, OR TORT
 * (INCLUDING NEGLIGENCE OR OTHERWISE) ARISING IN ANY WAY OUT OF THE USE
 * OF THIS SOFTWARE, EVEN IF ADVISED OF THE POSSIBILITY OF SUCH DAMAGE.
 *
 */

#include "src/core/lib/security/transport/handshake.h"

#include <stdbool.h>
#include <string.h>

#include <grpc/support/alloc.h>
#include <grpc/support/log.h>
#include <grpc/support/slice_buffer.h>
#include "src/core/lib/iomgr/timer.h"
#include "src/core/lib/security/context/security_context.h"
#include "src/core/lib/security/transport/secure_endpoint.h"
#include "src/core/lib/security/transport/tsi_error.h"

#define GRPC_INITIAL_HANDSHAKE_BUFFER_SIZE 256

typedef struct {
  grpc_security_connector *connector;
  tsi_handshaker *handshaker;
  bool is_client_side;
  unsigned char *handshake_buffer;
  size_t handshake_buffer_size;
  grpc_endpoint *wrapped_endpoint;
  grpc_endpoint *secure_endpoint;
  gpr_slice_buffer left_overs;
  gpr_slice_buffer incoming;
  gpr_slice_buffer outgoing;
  grpc_security_handshake_done_cb cb;
  void *user_data;
  grpc_closure on_handshake_data_sent_to_peer;
  grpc_closure on_handshake_data_received_from_peer;
  grpc_auth_context *auth_context;
  grpc_timer timer;
  gpr_refcount refs;
} grpc_security_handshake;

static void on_handshake_data_received_from_peer(grpc_exec_ctx *exec_ctx,
                                                 void *setup,
                                                 grpc_error *error);

static void on_handshake_data_sent_to_peer(grpc_exec_ctx *exec_ctx, void *setup,
                                           grpc_error *error);

static void security_connector_remove_handshake(grpc_security_handshake *h) {
  GPR_ASSERT(!h->is_client_side);
  grpc_security_connector_handshake_list *node;
  grpc_security_connector_handshake_list *tmp;
  grpc_server_security_connector *sc =
      (grpc_server_security_connector *)h->connector;
  gpr_mu_lock(&sc->mu);
  node = sc->handshaking_handshakes;
  if (node && node->handshake == h) {
    sc->handshaking_handshakes = node->next;
    gpr_free(node);
    gpr_mu_unlock(&sc->mu);
    return;
  }
  while (node) {
    if (node->next->handshake == h) {
      tmp = node->next;
      node->next = node->next->next;
      gpr_free(tmp);
      gpr_mu_unlock(&sc->mu);
      return;
    }
    node = node->next;
  }
  gpr_mu_unlock(&sc->mu);
}

static void unref_handshake(grpc_security_handshake *h) {
  if (gpr_unref(&h->refs)) {
    if (h->handshaker != NULL) tsi_handshaker_destroy(h->handshaker);
    if (h->handshake_buffer != NULL) gpr_free(h->handshake_buffer);
    gpr_slice_buffer_destroy(&h->left_overs);
    gpr_slice_buffer_destroy(&h->outgoing);
    gpr_slice_buffer_destroy(&h->incoming);
    GRPC_AUTH_CONTEXT_UNREF(h->auth_context, "handshake");
    GRPC_SECURITY_CONNECTOR_UNREF(h->connector, "handshake");
    gpr_free(h);
  }
}

static void security_handshake_done(grpc_exec_ctx *exec_ctx,
                                    grpc_security_handshake *h,
                                    grpc_error *error) {
<<<<<<< HEAD
=======
  grpc_timer_cancel(exec_ctx, &h->timer);
>>>>>>> a5596db1
  if (!h->is_client_side) {
    security_connector_remove_handshake(h);
  }
  if (error == GRPC_ERROR_NONE) {
    h->cb(exec_ctx, h->user_data, GRPC_SECURITY_OK, h->secure_endpoint,
          h->auth_context);
  } else {
    const char *msg = grpc_error_string(error);
    gpr_log(GPR_ERROR, "Security handshake failed: %s", msg);
    grpc_error_free_string(msg);

    if (h->secure_endpoint != NULL) {
      grpc_endpoint_shutdown(exec_ctx, h->secure_endpoint);
      grpc_endpoint_destroy(exec_ctx, h->secure_endpoint);
    } else {
      grpc_endpoint_destroy(exec_ctx, h->wrapped_endpoint);
    }
    h->cb(exec_ctx, h->user_data, GRPC_SECURITY_ERROR, NULL, NULL);
  }
<<<<<<< HEAD
  if (h->handshaker != NULL) tsi_handshaker_destroy(h->handshaker);
  if (h->handshake_buffer != NULL) gpr_free(h->handshake_buffer);
  gpr_slice_buffer_destroy(&h->left_overs);
  gpr_slice_buffer_destroy(&h->outgoing);
  gpr_slice_buffer_destroy(&h->incoming);
  GRPC_AUTH_CONTEXT_UNREF(h->auth_context, "handshake");
  GRPC_SECURITY_CONNECTOR_UNREF(h->connector, "handshake");
  gpr_free(h);
=======
  unref_handshake(h);
>>>>>>> a5596db1
  GRPC_ERROR_UNREF(error);
}

static void on_peer_checked(grpc_exec_ctx *exec_ctx, void *user_data,
                            grpc_security_status status,
                            grpc_auth_context *auth_context) {
  grpc_security_handshake *h = user_data;
  tsi_frame_protector *protector;
  tsi_result result;
  if (status != GRPC_SECURITY_OK) {
    security_handshake_done(
        exec_ctx, h,
        grpc_error_set_int(GRPC_ERROR_CREATE("Error checking peer."),
                           GRPC_ERROR_INT_SECURITY_STATUS, status));
    return;
  }
  h->auth_context = GRPC_AUTH_CONTEXT_REF(auth_context, "handshake");
  result =
      tsi_handshaker_create_frame_protector(h->handshaker, NULL, &protector);
  if (result != TSI_OK) {
    security_handshake_done(
        exec_ctx, h,
<<<<<<< HEAD
        grpc_set_tsi_error_bits(
=======
        grpc_set_tsi_error_result(
>>>>>>> a5596db1
            GRPC_ERROR_CREATE("Frame protector creation failed"), result));
    return;
  }
  h->secure_endpoint =
      grpc_secure_endpoint_create(protector, h->wrapped_endpoint,
                                  h->left_overs.slices, h->left_overs.count);
  h->left_overs.count = 0;
  h->left_overs.length = 0;
  security_handshake_done(exec_ctx, h, GRPC_ERROR_NONE);
  return;
}

static void check_peer(grpc_exec_ctx *exec_ctx, grpc_security_handshake *h) {
  tsi_peer peer;
  tsi_result result = tsi_handshaker_extract_peer(h->handshaker, &peer);

  if (result != TSI_OK) {
    security_handshake_done(
<<<<<<< HEAD
        exec_ctx, h, grpc_set_tsi_error_bits(
=======
        exec_ctx, h, grpc_set_tsi_error_result(
>>>>>>> a5596db1
                         GRPC_ERROR_CREATE("Peer extraction failed"), result));
    return;
  }
  grpc_security_connector_check_peer(exec_ctx, h->connector, peer,
                                     on_peer_checked, h);
}

static void send_handshake_bytes_to_peer(grpc_exec_ctx *exec_ctx,
                                         grpc_security_handshake *h) {
  size_t offset = 0;
  tsi_result result = TSI_OK;
  gpr_slice to_send;

  do {
    size_t to_send_size = h->handshake_buffer_size - offset;
    result = tsi_handshaker_get_bytes_to_send_to_peer(
        h->handshaker, h->handshake_buffer + offset, &to_send_size);
    offset += to_send_size;
    if (result == TSI_INCOMPLETE_DATA) {
      h->handshake_buffer_size *= 2;
      h->handshake_buffer =
          gpr_realloc(h->handshake_buffer, h->handshake_buffer_size);
    }
  } while (result == TSI_INCOMPLETE_DATA);

  if (result != TSI_OK) {
<<<<<<< HEAD
    security_handshake_done(
        exec_ctx, h,
        grpc_set_tsi_error_bits(GRPC_ERROR_CREATE("Handshake failed"), result));
=======
    security_handshake_done(exec_ctx, h,
                            grpc_set_tsi_error_result(
                                GRPC_ERROR_CREATE("Handshake failed"), result));
>>>>>>> a5596db1
    return;
  }

  to_send =
      gpr_slice_from_copied_buffer((const char *)h->handshake_buffer, offset);
  gpr_slice_buffer_reset_and_unref(&h->outgoing);
  gpr_slice_buffer_add(&h->outgoing, to_send);
  /* TODO(klempner,jboeuf): This should probably use the client setup
     deadline */
  grpc_endpoint_write(exec_ctx, h->wrapped_endpoint, &h->outgoing,
                      &h->on_handshake_data_sent_to_peer);
}

static void on_handshake_data_received_from_peer(grpc_exec_ctx *exec_ctx,
                                                 void *handshake,
                                                 grpc_error *error) {
  grpc_security_handshake *h = handshake;
  size_t consumed_slice_size = 0;
  tsi_result result = TSI_OK;
  size_t i;
  size_t num_left_overs;
  int has_left_overs_in_current_slice = 0;

  if (error != GRPC_ERROR_NONE) {
    security_handshake_done(
        exec_ctx, h,
        GRPC_ERROR_CREATE_REFERENCING("Handshake read failed", &error, 1));
    return;
  }

  for (i = 0; i < h->incoming.count; i++) {
    consumed_slice_size = GPR_SLICE_LENGTH(h->incoming.slices[i]);
    result = tsi_handshaker_process_bytes_from_peer(
        h->handshaker, GPR_SLICE_START_PTR(h->incoming.slices[i]),
        &consumed_slice_size);
    if (!tsi_handshaker_is_in_progress(h->handshaker)) break;
  }

  if (tsi_handshaker_is_in_progress(h->handshaker)) {
    /* We may need more data. */
    if (result == TSI_INCOMPLETE_DATA) {
      grpc_endpoint_read(exec_ctx, h->wrapped_endpoint, &h->incoming,
                         &h->on_handshake_data_received_from_peer);
      return;
    } else {
      send_handshake_bytes_to_peer(exec_ctx, h);
      return;
    }
  }

  if (result != TSI_OK) {
<<<<<<< HEAD
    security_handshake_done(
        exec_ctx, h,
        grpc_set_tsi_error_bits(GRPC_ERROR_CREATE("Handshake failed"), result));
=======
    security_handshake_done(exec_ctx, h,
                            grpc_set_tsi_error_result(
                                GRPC_ERROR_CREATE("Handshake failed"), result));
>>>>>>> a5596db1
    return;
  }

  /* Handshake is done and successful this point. */
  has_left_overs_in_current_slice =
      (consumed_slice_size < GPR_SLICE_LENGTH(h->incoming.slices[i]));
  num_left_overs =
      (has_left_overs_in_current_slice ? 1 : 0) + h->incoming.count - i - 1;
  if (num_left_overs == 0) {
    check_peer(exec_ctx, h);
    return;
  }

  /* Put the leftovers in our buffer (ownership transfered). */
  if (has_left_overs_in_current_slice) {
    gpr_slice_buffer_add(
        &h->left_overs,
        gpr_slice_split_tail(&h->incoming.slices[i], consumed_slice_size));
    gpr_slice_unref(
        h->incoming.slices[i]); /* split_tail above increments refcount. */
  }
  gpr_slice_buffer_addn(
      &h->left_overs, &h->incoming.slices[i + 1],
      num_left_overs - (size_t)has_left_overs_in_current_slice);
  check_peer(exec_ctx, h);
}

/* If handshake is NULL, the handshake is done. */
static void on_handshake_data_sent_to_peer(grpc_exec_ctx *exec_ctx,
                                           void *handshake, grpc_error *error) {
  grpc_security_handshake *h = handshake;

  /* Make sure that write is OK. */
  if (error != GRPC_ERROR_NONE) {
    if (handshake != NULL)
      security_handshake_done(
          exec_ctx, h,
          GRPC_ERROR_CREATE_REFERENCING("Handshake write failed", &error, 1));
    return;
  }

  /* We may be done. */
  if (tsi_handshaker_is_in_progress(h->handshaker)) {
    /* TODO(klempner,jboeuf): This should probably use the client setup
       deadline */
    grpc_endpoint_read(exec_ctx, h->wrapped_endpoint, &h->incoming,
                       &h->on_handshake_data_received_from_peer);
  } else {
    check_peer(exec_ctx, h);
  }
}

static void on_timeout(grpc_exec_ctx *exec_ctx, void *arg, grpc_error *error) {
  grpc_security_handshake *h = arg;
  if (error == GRPC_ERROR_NONE) {
    grpc_endpoint_shutdown(exec_ctx, h->wrapped_endpoint);
  }
  unref_handshake(h);
}

void grpc_do_security_handshake(
    grpc_exec_ctx *exec_ctx, tsi_handshaker *handshaker,
    grpc_security_connector *connector, bool is_client_side,
    grpc_endpoint *nonsecure_endpoint, gpr_timespec deadline,
    grpc_security_handshake_done_cb cb, void *user_data) {
  grpc_security_connector_handshake_list *handshake_node;
  grpc_security_handshake *h = gpr_malloc(sizeof(grpc_security_handshake));
  memset(h, 0, sizeof(grpc_security_handshake));
  h->handshaker = handshaker;
  h->connector = GRPC_SECURITY_CONNECTOR_REF(connector, "handshake");
  h->is_client_side = is_client_side;
  h->handshake_buffer_size = GRPC_INITIAL_HANDSHAKE_BUFFER_SIZE;
  h->handshake_buffer = gpr_malloc(h->handshake_buffer_size);
  h->wrapped_endpoint = nonsecure_endpoint;
  h->user_data = user_data;
  h->cb = cb;
  gpr_ref_init(&h->refs, 2); /* timer and handshake proper each get a ref */
  grpc_closure_init(&h->on_handshake_data_sent_to_peer,
                    on_handshake_data_sent_to_peer, h);
  grpc_closure_init(&h->on_handshake_data_received_from_peer,
                    on_handshake_data_received_from_peer, h);
  gpr_slice_buffer_init(&h->left_overs);
  gpr_slice_buffer_init(&h->outgoing);
  gpr_slice_buffer_init(&h->incoming);
  if (!is_client_side) {
    grpc_server_security_connector *server_connector =
        (grpc_server_security_connector *)connector;
    handshake_node = gpr_malloc(sizeof(grpc_security_connector_handshake_list));
    handshake_node->handshake = h;
    gpr_mu_lock(&server_connector->mu);
    handshake_node->next = server_connector->handshaking_handshakes;
    server_connector->handshaking_handshakes = handshake_node;
    gpr_mu_unlock(&server_connector->mu);
  }
  send_handshake_bytes_to_peer(exec_ctx, h);
  grpc_timer_init(exec_ctx, &h->timer, deadline, on_timeout, h,
                  gpr_now(deadline.clock_type));
}

void grpc_security_handshake_shutdown(grpc_exec_ctx *exec_ctx,
                                      void *handshake) {
  grpc_security_handshake *h = handshake;
  grpc_endpoint_shutdown(exec_ctx, h->wrapped_endpoint);
}<|MERGE_RESOLUTION|>--- conflicted
+++ resolved
@@ -116,10 +116,7 @@
 static void security_handshake_done(grpc_exec_ctx *exec_ctx,
                                     grpc_security_handshake *h,
                                     grpc_error *error) {
-<<<<<<< HEAD
-=======
   grpc_timer_cancel(exec_ctx, &h->timer);
->>>>>>> a5596db1
   if (!h->is_client_side) {
     security_connector_remove_handshake(h);
   }
@@ -139,18 +136,7 @@
     }
     h->cb(exec_ctx, h->user_data, GRPC_SECURITY_ERROR, NULL, NULL);
   }
-<<<<<<< HEAD
-  if (h->handshaker != NULL) tsi_handshaker_destroy(h->handshaker);
-  if (h->handshake_buffer != NULL) gpr_free(h->handshake_buffer);
-  gpr_slice_buffer_destroy(&h->left_overs);
-  gpr_slice_buffer_destroy(&h->outgoing);
-  gpr_slice_buffer_destroy(&h->incoming);
-  GRPC_AUTH_CONTEXT_UNREF(h->auth_context, "handshake");
-  GRPC_SECURITY_CONNECTOR_UNREF(h->connector, "handshake");
-  gpr_free(h);
-=======
   unref_handshake(h);
->>>>>>> a5596db1
   GRPC_ERROR_UNREF(error);
 }
 
@@ -173,11 +159,7 @@
   if (result != TSI_OK) {
     security_handshake_done(
         exec_ctx, h,
-<<<<<<< HEAD
-        grpc_set_tsi_error_bits(
-=======
         grpc_set_tsi_error_result(
->>>>>>> a5596db1
             GRPC_ERROR_CREATE("Frame protector creation failed"), result));
     return;
   }
@@ -196,11 +178,7 @@
 
   if (result != TSI_OK) {
     security_handshake_done(
-<<<<<<< HEAD
-        exec_ctx, h, grpc_set_tsi_error_bits(
-=======
         exec_ctx, h, grpc_set_tsi_error_result(
->>>>>>> a5596db1
                          GRPC_ERROR_CREATE("Peer extraction failed"), result));
     return;
   }
@@ -227,15 +205,9 @@
   } while (result == TSI_INCOMPLETE_DATA);
 
   if (result != TSI_OK) {
-<<<<<<< HEAD
-    security_handshake_done(
-        exec_ctx, h,
-        grpc_set_tsi_error_bits(GRPC_ERROR_CREATE("Handshake failed"), result));
-=======
     security_handshake_done(exec_ctx, h,
                             grpc_set_tsi_error_result(
                                 GRPC_ERROR_CREATE("Handshake failed"), result));
->>>>>>> a5596db1
     return;
   }
 
@@ -287,15 +259,9 @@
   }
 
   if (result != TSI_OK) {
-<<<<<<< HEAD
-    security_handshake_done(
-        exec_ctx, h,
-        grpc_set_tsi_error_bits(GRPC_ERROR_CREATE("Handshake failed"), result));
-=======
     security_handshake_done(exec_ctx, h,
                             grpc_set_tsi_error_result(
                                 GRPC_ERROR_CREATE("Handshake failed"), result));
->>>>>>> a5596db1
     return;
   }
 
