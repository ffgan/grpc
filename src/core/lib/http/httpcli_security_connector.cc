/*
 *
 * Copyright 2015 gRPC authors.
 *
 * Licensed under the Apache License, Version 2.0 (the "License");
 * you may not use this file except in compliance with the License.
 * You may obtain a copy of the License at
 *
 *     http://www.apache.org/licenses/LICENSE-2.0
 *
 * Unless required by applicable law or agreed to in writing, software
 * distributed under the License is distributed on an "AS IS" BASIS,
 * WITHOUT WARRANTIES OR CONDITIONS OF ANY KIND, either express or implied.
 * See the License for the specific language governing permissions and
 * limitations under the License.
 *
 */

#include "src/core/lib/http/httpcli.h"

#include <string.h>

#include <grpc/support/alloc.h>
#include <grpc/support/log.h>
#include <grpc/support/string_util.h>

#include "src/core/lib/channel/channel_args.h"
#include "src/core/lib/channel/handshaker_registry.h"
#include "src/core/lib/security/transport/security_handshaker.h"
#include "src/core/lib/slice/slice_internal.h"
#include "src/core/lib/support/string.h"
#include "src/core/tsi/ssl_transport_security.h"
#include "src/core/tsi/transport_security_adapter.h"

typedef struct {
  grpc_channel_security_connector base;
  tsi_ssl_client_handshaker_factory* handshaker_factory;
  char* secure_peer_name;
} grpc_httpcli_ssl_channel_security_connector;

static void httpcli_ssl_destroy(grpc_security_connector* sc) {
  grpc_httpcli_ssl_channel_security_connector* c =
      (grpc_httpcli_ssl_channel_security_connector*)sc;
  if (c->handshaker_factory != nullptr) {
    tsi_ssl_client_handshaker_factory_unref(c->handshaker_factory);
    c->handshaker_factory = nullptr;
  }
  if (c->secure_peer_name != nullptr) gpr_free(c->secure_peer_name);
  gpr_free(sc);
}

static void httpcli_ssl_add_handshakers(grpc_channel_security_connector* sc,
                                        grpc_handshake_manager* handshake_mgr) {
  grpc_httpcli_ssl_channel_security_connector* c =
      (grpc_httpcli_ssl_channel_security_connector*)sc;
  tsi_handshaker* handshaker = nullptr;
  if (c->handshaker_factory != nullptr) {
    tsi_result result = tsi_ssl_client_handshaker_factory_create_handshaker(
        c->handshaker_factory, c->secure_peer_name, &handshaker);
    if (result != TSI_OK) {
      gpr_log(GPR_ERROR, "Handshaker creation failed with error %s.",
              tsi_result_to_string(result));
    }
  }
  grpc_handshake_manager_add(
      handshake_mgr, grpc_security_handshaker_create(
                         tsi_create_adapter_handshaker(handshaker), &sc->base));
}

static void httpcli_ssl_check_peer(grpc_security_connector* sc, tsi_peer peer,
                                   grpc_auth_context** auth_context,
                                   grpc_closure* on_peer_checked) {
  grpc_httpcli_ssl_channel_security_connector* c =
      (grpc_httpcli_ssl_channel_security_connector*)sc;
  grpc_error* error = GRPC_ERROR_NONE;

  /* Check the peer name. */
  if (c->secure_peer_name != nullptr &&
      !tsi_ssl_peer_matches_name(&peer, c->secure_peer_name)) {
    char* msg;
    gpr_asprintf(&msg, "Peer name %s is not in peer certificate",
                 c->secure_peer_name);
    error = GRPC_ERROR_CREATE_FROM_COPIED_STRING(msg);
    gpr_free(msg);
  }
  GRPC_CLOSURE_SCHED(on_peer_checked, error);
  tsi_peer_destruct(&peer);
}

static int httpcli_ssl_cmp(grpc_security_connector* sc1,
                           grpc_security_connector* sc2) {
  grpc_httpcli_ssl_channel_security_connector* c1 =
      (grpc_httpcli_ssl_channel_security_connector*)sc1;
  grpc_httpcli_ssl_channel_security_connector* c2 =
      (grpc_httpcli_ssl_channel_security_connector*)sc2;
  return strcmp(c1->secure_peer_name, c2->secure_peer_name);
}

static grpc_security_connector_vtable httpcli_ssl_vtable = {
    httpcli_ssl_destroy, httpcli_ssl_check_peer, httpcli_ssl_cmp};

static grpc_security_status httpcli_ssl_channel_security_connector_create(
    const char* pem_root_certs, const char* secure_peer_name,
    grpc_channel_security_connector** sc) {
  tsi_result result = TSI_OK;
  grpc_httpcli_ssl_channel_security_connector* c;

  if (secure_peer_name != nullptr && pem_root_certs == nullptr) {
    gpr_log(GPR_ERROR,
            "Cannot assert a secure peer name without a trust root.");
    return GRPC_SECURITY_ERROR;
  }

  c = (grpc_httpcli_ssl_channel_security_connector*)gpr_zalloc(
      sizeof(grpc_httpcli_ssl_channel_security_connector));

  gpr_ref_init(&c->base.base.refcount, 1);
  c->base.base.vtable = &httpcli_ssl_vtable;
  if (secure_peer_name != nullptr) {
    c->secure_peer_name = gpr_strdup(secure_peer_name);
  }
  result = tsi_create_ssl_client_handshaker_factory(
      nullptr, pem_root_certs, nullptr, nullptr, 0, &c->handshaker_factory);
  if (result != TSI_OK) {
    gpr_log(GPR_ERROR, "Handshaker factory creation failed with %s.",
            tsi_result_to_string(result));
    httpcli_ssl_destroy(&c->base.base);
    *sc = nullptr;
    return GRPC_SECURITY_ERROR;
  }
  // We don't actually need a channel credentials object in this case,
  // but we set it to a non-nullptr address so that we don't trigger
  // assertions in grpc_channel_security_connector_cmp().
  c->base.channel_creds = (grpc_channel_credentials*)1;
  c->base.add_handshakers = httpcli_ssl_add_handshakers;
  *sc = &c->base;
  return GRPC_SECURITY_OK;
}

/* handshaker */

typedef struct {
  void (*func)(void* arg, grpc_endpoint* endpoint);
  void* arg;
  grpc_handshake_manager* handshake_mgr;
} on_done_closure;

static void on_handshake_done(void* arg, grpc_error* error) {
  grpc_handshaker_args* args = (grpc_handshaker_args*)arg;
  on_done_closure* c = (on_done_closure*)args->user_data;
  if (error != GRPC_ERROR_NONE) {
    const char* msg = grpc_error_string(error);
    gpr_log(GPR_ERROR, "Secure transport setup failed: %s", msg);

    c->func(c->arg, nullptr);
  } else {
    grpc_channel_args_destroy(args->args);
    grpc_slice_buffer_destroy_internal(args->read_buffer);
    gpr_free(args->read_buffer);
    c->func(c->arg, args->endpoint);
  }
  grpc_handshake_manager_destroy(c->handshake_mgr);
  gpr_free(c);
}

static void ssl_handshake(void* arg, grpc_endpoint* tcp, const char* host,
                          grpc_millis deadline,
                          void (*on_done)(void* arg, grpc_endpoint* endpoint)) {
  on_done_closure* c = (on_done_closure*)gpr_malloc(sizeof(*c));
  const char* pem_root_certs = grpc_get_default_ssl_roots();
  if (pem_root_certs == nullptr) {
    gpr_log(GPR_ERROR, "Could not get default pem root certs.");
    on_done(arg, nullptr);
    gpr_free(c);
    return;
  }
  c->func = on_done;
  c->arg = arg;
  grpc_channel_security_connector* sc = nullptr;
  GPR_ASSERT(httpcli_ssl_channel_security_connector_create(
                 pem_root_certs, host, &sc) == GRPC_SECURITY_OK);
  grpc_arg channel_arg = grpc_security_connector_to_arg(&sc->base);
  grpc_channel_args args = {1, &channel_arg};
  c->handshake_mgr = grpc_handshake_manager_create();
  grpc_handshakers_add(HANDSHAKER_CLIENT, &args, c->handshake_mgr);
  grpc_handshake_manager_do_handshake(
<<<<<<< HEAD
      c->handshake_mgr, tcp, nullptr /* channel_args */, deadline,
      nullptr /* acceptor */, on_handshake_done, c /* user_data */);
  GRPC_SECURITY_CONNECTOR_UNREF(&sc->base, "httpcli");
=======
      exec_ctx, c->handshake_mgr, nullptr /* interested_parties */, tcp,
      nullptr /* channel_args */, deadline, nullptr /* acceptor */,
      on_handshake_done, c /* user_data */);
  GRPC_SECURITY_CONNECTOR_UNREF(exec_ctx, &sc->base, "httpcli");
>>>>>>> 05cd3102
}

const grpc_httpcli_handshaker grpc_httpcli_ssl = {"https", ssl_handshake};<|MERGE_RESOLUTION|>--- conflicted
+++ resolved
@@ -184,16 +184,10 @@
   c->handshake_mgr = grpc_handshake_manager_create();
   grpc_handshakers_add(HANDSHAKER_CLIENT, &args, c->handshake_mgr);
   grpc_handshake_manager_do_handshake(
-<<<<<<< HEAD
-      c->handshake_mgr, tcp, nullptr /* channel_args */, deadline,
-      nullptr /* acceptor */, on_handshake_done, c /* user_data */);
-  GRPC_SECURITY_CONNECTOR_UNREF(&sc->base, "httpcli");
-=======
-      exec_ctx, c->handshake_mgr, nullptr /* interested_parties */, tcp,
+      c->handshake_mgr, nullptr /* interested_parties */, tcp,
       nullptr /* channel_args */, deadline, nullptr /* acceptor */,
       on_handshake_done, c /* user_data */);
-  GRPC_SECURITY_CONNECTOR_UNREF(exec_ctx, &sc->base, "httpcli");
->>>>>>> 05cd3102
+  GRPC_SECURITY_CONNECTOR_UNREF(&sc->base, "httpcli");
 }
 
 const grpc_httpcli_handshaker grpc_httpcli_ssl = {"https", ssl_handshake};