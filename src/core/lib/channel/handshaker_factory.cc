--- conflicted
+++ resolved
@@ -21,13 +21,8 @@
 #include <grpc/support/log.h>
 
 void grpc_handshaker_factory_add_handshakers(
-<<<<<<< HEAD
-    grpc_handshaker_factory *handshaker_factory, const grpc_channel_args *args,
-    grpc_handshake_manager *handshake_mgr) {
-=======
-    grpc_exec_ctx* exec_ctx, grpc_handshaker_factory* handshaker_factory,
-    const grpc_channel_args* args, grpc_handshake_manager* handshake_mgr) {
->>>>>>> d9da7387
+    grpc_handshaker_factory* handshaker_factory, const grpc_channel_args* args,
+    grpc_handshake_manager* handshake_mgr) {
   if (handshaker_factory != NULL) {
     GPR_ASSERT(handshaker_factory->vtable != NULL);
     handshaker_factory->vtable->add_handshakers(handshaker_factory, args,
@@ -36,11 +31,7 @@
 }
 
 void grpc_handshaker_factory_destroy(
-<<<<<<< HEAD
-    grpc_handshaker_factory *handshaker_factory) {
-=======
-    grpc_exec_ctx* exec_ctx, grpc_handshaker_factory* handshaker_factory) {
->>>>>>> d9da7387
+    grpc_handshaker_factory* handshaker_factory) {
   if (handshaker_factory != NULL) {
     GPR_ASSERT(handshaker_factory->vtable != NULL);
     handshaker_factory->vtable->destroy(handshaker_factory);
