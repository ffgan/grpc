/*
 *
 * Copyright 2015, Google Inc.
 * All rights reserved.
 *
 * Redistribution and use in source and binary forms, with or without
 * modification, are permitted provided that the following conditions are
 * met:
 *
 *     * Redistributions of source code must retain the above copyright
 * notice, this list of conditions and the following disclaimer.
 *     * Redistributions in binary form must reproduce the above
 * copyright notice, this list of conditions and the following disclaimer
 * in the documentation and/or other materials provided with the
 * distribution.
 *     * Neither the name of Google Inc. nor the names of its
 * contributors may be used to endorse or promote products derived from
 * this software without specific prior written permission.
 *
 * THIS SOFTWARE IS PROVIDED BY THE COPYRIGHT HOLDERS AND CONTRIBUTORS
 * "AS IS" AND ANY EXPRESS OR IMPLIED WARRANTIES, INCLUDING, BUT NOT
 * LIMITED TO, THE IMPLIED WARRANTIES OF MERCHANTABILITY AND FITNESS FOR
 * A PARTICULAR PURPOSE ARE DISCLAIMED. IN NO EVENT SHALL THE COPYRIGHT
 * OWNER OR CONTRIBUTORS BE LIABLE FOR ANY DIRECT, INDIRECT, INCIDENTAL,
 * SPECIAL, EXEMPLARY, OR CONSEQUENTIAL DAMAGES (INCLUDING, BUT NOT
 * LIMITED TO, PROCUREMENT OF SUBSTITUTE GOODS OR SERVICES; LOSS OF USE,
 * DATA, OR PROFITS; OR BUSINESS INTERRUPTION) HOWEVER CAUSED AND ON ANY
 * THEORY OF LIABILITY, WHETHER IN CONTRACT, STRICT LIABILITY, OR TORT
 * (INCLUDING NEGLIGENCE OR OTHERWISE) ARISING IN ANY WAY OUT OF THE USE
 * OF THIS SOFTWARE, EVEN IF ADVISED OF THE POSSIBILITY OF SUCH DAMAGE.
 *
 */

#include "src/core/surface/server.h"

#include <stdlib.h>
#include <string.h>

#include "src/core/channel/census_filter.h"
#include "src/core/channel/channel_args.h"
#include "src/core/channel/connected_channel.h"
#include "src/core/iomgr/iomgr.h"
#include "src/core/support/string.h"
#include "src/core/surface/call.h"
#include "src/core/surface/channel.h"
#include "src/core/surface/completion_queue.h"
#include "src/core/surface/init.h"
#include "src/core/transport/metadata.h"
#include <grpc/support/alloc.h>
#include <grpc/support/log.h>
#include <grpc/support/string_util.h>
#include <grpc/support/useful.h>

typedef enum { PENDING_START, CALL_LIST_COUNT } call_list;

typedef struct listener {
  void *arg;
  void (*start)(grpc_server *server, void *arg, grpc_pollset **pollsets,
                size_t pollset_count);
  void (*destroy)(grpc_server *server, void *arg);
  struct listener *next;
} listener;

typedef struct call_data call_data;
typedef struct channel_data channel_data;
typedef struct registered_method registered_method;

typedef struct {
  call_data *next;
  call_data *prev;
} call_link;

typedef enum { BATCH_CALL, REGISTERED_CALL } requested_call_type;

typedef struct {
  requested_call_type type;
  void *tag;
  grpc_completion_queue *cq_bound_to_call;
  grpc_completion_queue *cq_for_notification;
  grpc_call **call;
  union {
    struct {
      grpc_call_details *details;
      grpc_metadata_array *initial_metadata;
    } batch;
    struct {
      registered_method *registered_method;
      gpr_timespec *deadline;
      grpc_metadata_array *initial_metadata;
      grpc_byte_buffer **optional_payload;
    } registered;
  } data;
} requested_call;

typedef struct {
  requested_call *calls;
  size_t count;
  size_t capacity;
} requested_call_array;

struct registered_method {
  char *method;
  char *host;
  call_data *pending;
  requested_call_array requested;
  registered_method *next;
};

typedef struct channel_registered_method {
  registered_method *server_registered_method;
  grpc_mdstr *method;
  grpc_mdstr *host;
} channel_registered_method;

struct channel_data {
  grpc_server *server;
  grpc_connectivity_state connectivity_state;
  grpc_channel *channel;
  grpc_mdstr *path_key;
  grpc_mdstr *authority_key;
  /* linked list of all channels on a server */
  channel_data *next;
  channel_data *prev;
  channel_registered_method *registered_methods;
  gpr_uint32 registered_method_slots;
  gpr_uint32 registered_method_max_probes;
  grpc_iomgr_closure finish_destroy_channel_closure;
  grpc_iomgr_closure channel_connectivity_changed;
};

typedef struct shutdown_tag {
  void *tag;
  grpc_completion_queue *cq;
} shutdown_tag;

struct grpc_server {
  size_t channel_filter_count;
  const grpc_channel_filter **channel_filters;
  grpc_channel_args *channel_args;

  grpc_completion_queue **cqs;
  grpc_pollset **pollsets;
  size_t cq_count;

  /* The two following mutexes control access to server-state
     mu_global controls access to non-call-related state (e.g., channel state)
     mu_call controls access to call-related state (e.g., the call lists)

     If they are ever required to be nested, you must lock mu_global
     before mu_call. This is currently used in shutdown processing
     (grpc_server_shutdown_and_notify and maybe_finish_shutdown) */
  gpr_mu mu_global; /* mutex for server and channel state */
  gpr_mu mu_call;   /* mutex for call-specific state */

  registered_method *registered_methods;
  requested_call_array requested_calls;

  gpr_uint8 shutdown;
  gpr_uint8 shutdown_published;
  size_t num_shutdown_tags;
  shutdown_tag *shutdown_tags;

  call_data *lists[CALL_LIST_COUNT];
  channel_data root_channel_data;

  listener *listeners;
  int listeners_destroyed;
  gpr_refcount internal_refcount;

  /** when did we print the last shutdown progress message */
  gpr_timespec last_shutdown_message_time;
};

typedef enum {
  /* waiting for metadata */
  NOT_STARTED,
  /* inital metadata read, not flow controlled in yet */
  PENDING,
  /* flow controlled in, on completion queue */
  ACTIVATED,
  /* cancelled before being queued */
  ZOMBIED
} call_state;

struct call_data {
  grpc_call *call;

  /** protects state */
  gpr_mu mu_state;
  /** the current state of a call - see call_state */
  call_state state;

  grpc_mdstr *path;
  grpc_mdstr *host;
  gpr_timespec deadline;
  int got_initial_metadata;

  grpc_completion_queue *cq_new;

  grpc_stream_op_buffer *recv_ops;
  grpc_stream_state *recv_state;
  grpc_iomgr_closure *on_done_recv;

  grpc_iomgr_closure server_on_recv;
  grpc_iomgr_closure kill_zombie_closure;

  call_data **root[CALL_LIST_COUNT];
  call_link links[CALL_LIST_COUNT];
};

typedef struct {
  grpc_channel **channels;
  size_t num_channels;
} channel_broadcaster;

#define SERVER_FROM_CALL_ELEM(elem) \
  (((channel_data *)(elem)->channel_data)->server)

static void begin_call(grpc_server *server, call_data *calld,
                       requested_call *rc);
static void fail_call(grpc_server *server, requested_call *rc);
/* Before calling maybe_finish_shutdown, we must hold mu_global and not
   hold mu_call */
static void maybe_finish_shutdown(grpc_server *server);

/* channel broadcaster */

/* assumes server locked */
static void channel_broadcaster_init(grpc_server *s, channel_broadcaster *cb) {
  channel_data *c;
  size_t count = 0;
  for (c = s->root_channel_data.next; c != &s->root_channel_data; c = c->next) {
    count++;
  }
  cb->num_channels = count;
  cb->channels = gpr_malloc(sizeof(*cb->channels) * cb->num_channels);
  count = 0;
  for (c = s->root_channel_data.next; c != &s->root_channel_data; c = c->next) {
    cb->channels[count++] = c->channel;
    GRPC_CHANNEL_INTERNAL_REF(c->channel, "broadcast");
  }
}

struct shutdown_cleanup_args {
  grpc_iomgr_closure closure;
  gpr_slice slice;
};

static void shutdown_cleanup(void *arg, int iomgr_status_ignored) {
  struct shutdown_cleanup_args *a = arg;
  gpr_slice_unref(a->slice);
  gpr_free(a);
}

static void send_shutdown(grpc_channel *channel, int send_goaway,
                          int send_disconnect) {
  grpc_transport_op op;
  struct shutdown_cleanup_args *sc;
  grpc_channel_element *elem;

  memset(&op, 0, sizeof(op));
  op.send_goaway = send_goaway;
  sc = gpr_malloc(sizeof(*sc));
  sc->slice = gpr_slice_from_copied_string("Server shutdown");
  op.goaway_message = &sc->slice;
  op.goaway_status = GRPC_STATUS_OK;
  op.disconnect = send_disconnect;
  grpc_iomgr_closure_init(&sc->closure, shutdown_cleanup, sc);
  op.on_consumed = &sc->closure;

  elem = grpc_channel_stack_element(grpc_channel_get_channel_stack(channel), 0);
  elem->filter->start_transport_op(elem, &op);
}

static void channel_broadcaster_shutdown(channel_broadcaster *cb,
                                         int send_goaway, int force_disconnect) {
  size_t i;

  for (i = 0; i < cb->num_channels; i++) {
    send_shutdown(cb->channels[i], send_goaway, force_disconnect);
    GRPC_CHANNEL_INTERNAL_UNREF(cb->channels[i], "broadcast");
  }
  gpr_free(cb->channels);
}

/* call list */

static int call_list_join(call_data **root, call_data *call, call_list list) {
  GPR_ASSERT(!call->root[list]);
  call->root[list] = root;
  if (!*root) {
    *root = call;
    call->links[list].next = call->links[list].prev = call;
  } else {
    call->links[list].next = *root;
    call->links[list].prev = (*root)->links[list].prev;
    call->links[list].next->links[list].prev =
        call->links[list].prev->links[list].next = call;
  }
  return 1;
}

static call_data *call_list_remove_head(call_data **root, call_list list) {
  call_data *out = *root;
  if (out) {
    out->root[list] = NULL;
    if (out->links[list].next == out) {
      *root = NULL;
    } else {
      *root = out->links[list].next;
      out->links[list].next->links[list].prev = out->links[list].prev;
      out->links[list].prev->links[list].next = out->links[list].next;
    }
  }
  return out;
}

static int call_list_remove(call_data *call, call_list list) {
  call_data **root = call->root[list];
  if (root == NULL) return 0;
  call->root[list] = NULL;
  if (*root == call) {
    *root = call->links[list].next;
    if (*root == call) {
      *root = NULL;
      return 1;
    }
  }
  GPR_ASSERT(*root != call);
  call->links[list].next->links[list].prev = call->links[list].prev;
  call->links[list].prev->links[list].next = call->links[list].next;
  return 1;
}

static void requested_call_array_destroy(requested_call_array *array) {
  gpr_free(array->calls);
}

static requested_call *requested_call_array_add(requested_call_array *array) {
  requested_call *rc;
  if (array->count == array->capacity) {
    array->capacity = GPR_MAX(array->capacity + 8, array->capacity * 2);
    array->calls =
        gpr_realloc(array->calls, sizeof(requested_call) * array->capacity);
  }
  rc = &array->calls[array->count++];
  memset(rc, 0, sizeof(*rc));
  return rc;
}

static void server_ref(grpc_server *server) {
  gpr_ref(&server->internal_refcount);
}

static void server_delete(grpc_server *server) {
  registered_method *rm;
  size_t i;
  grpc_channel_args_destroy(server->channel_args);
  gpr_mu_destroy(&server->mu_global);
  gpr_mu_destroy(&server->mu_call);
  gpr_free(server->channel_filters);
  requested_call_array_destroy(&server->requested_calls);
  while ((rm = server->registered_methods) != NULL) {
    server->registered_methods = rm->next;
    gpr_free(rm->method);
    gpr_free(rm->host);
    requested_call_array_destroy(&rm->requested);
    gpr_free(rm);
  }
  for (i = 0; i < server->cq_count; i++) {
    GRPC_CQ_INTERNAL_UNREF(server->cqs[i], "server");
  }
  gpr_free(server->cqs);
  gpr_free(server->pollsets);
  gpr_free(server->shutdown_tags);
  gpr_free(server);
}

static void server_unref(grpc_server *server) {
  if (gpr_unref(&server->internal_refcount)) {
    server_delete(server);
  }
}

static int is_channel_orphaned(channel_data *chand) {
  return chand->next == chand;
}

static void orphan_channel(channel_data *chand) {
  chand->next->prev = chand->prev;
  chand->prev->next = chand->next;
  chand->next = chand->prev = chand;
}

static void finish_destroy_channel(void *cd, int success) {
  channel_data *chand = cd;
  grpc_server *server = chand->server;
  GRPC_CHANNEL_INTERNAL_UNREF(chand->channel, "server");
  server_unref(server);
}

static void destroy_channel(channel_data *chand) {
  if (is_channel_orphaned(chand)) return;
  GPR_ASSERT(chand->server != NULL);
  orphan_channel(chand);
  server_ref(chand->server);
  maybe_finish_shutdown(chand->server);
  chand->finish_destroy_channel_closure.cb = finish_destroy_channel;
  chand->finish_destroy_channel_closure.cb_arg = chand;
  grpc_iomgr_add_callback(&chand->finish_destroy_channel_closure);
}

static void finish_start_new_rpc(grpc_server *server, grpc_call_element *elem,
                                 call_data **pending_root,
                                 requested_call_array *array) {
  requested_call rc;
  call_data *calld = elem->call_data;
  gpr_mu_lock(&server->mu_call);
  if (array->count == 0) {
    gpr_mu_lock(&calld->mu_state);
    calld->state = PENDING;
    gpr_mu_unlock(&calld->mu_state);
    call_list_join(pending_root, calld, PENDING_START);
    gpr_mu_unlock(&server->mu_call);
  } else {
    rc = array->calls[--array->count];
    gpr_mu_lock(&calld->mu_state);
    calld->state = ACTIVATED;
    gpr_mu_unlock(&calld->mu_state);
    gpr_mu_unlock(&server->mu_call);
    begin_call(server, calld, &rc);
  }
}

static void start_new_rpc(grpc_call_element *elem) {
  channel_data *chand = elem->channel_data;
  call_data *calld = elem->call_data;
  grpc_server *server = chand->server;
  gpr_uint32 i;
  gpr_uint32 hash;
  channel_registered_method *rm;

  if (chand->registered_methods && calld->path && calld->host) {
    /* TODO(ctiller): unify these two searches */
    /* check for an exact match with host */
    hash = GRPC_MDSTR_KV_HASH(calld->host->hash, calld->path->hash);
    for (i = 0; i < chand->registered_method_max_probes; i++) {
      rm = &chand->registered_methods[(hash + i) %
                                      chand->registered_method_slots];
      if (!rm) break;
      if (rm->host != calld->host) continue;
      if (rm->method != calld->path) continue;
      finish_start_new_rpc(server, elem, &rm->server_registered_method->pending,
                           &rm->server_registered_method->requested);
      return;
    }
    /* check for a wildcard method definition (no host set) */
    hash = GRPC_MDSTR_KV_HASH(0, calld->path->hash);
    for (i = 0; i <= chand->registered_method_max_probes; i++) {
      rm = &chand->registered_methods[(hash + i) %
                                      chand->registered_method_slots];
      if (!rm) break;
      if (rm->host != NULL) continue;
      if (rm->method != calld->path) continue;
      finish_start_new_rpc(server, elem, &rm->server_registered_method->pending,
                           &rm->server_registered_method->requested);
      return;
    }
  }
  finish_start_new_rpc(server, elem, &server->lists[PENDING_START],
                       &server->requested_calls);
}

static void kill_zombie(void *elem, int success) {
  grpc_call_destroy(grpc_call_from_top_element(elem));
}

static int num_listeners(grpc_server *server) {
  listener *l;
  int n = 0;
  for (l = server->listeners; l; l = l->next) {
    n++;
  }
  return n;
}

static int num_channels(grpc_server *server) {
  channel_data *chand;
  int n = 0;
  for (chand = server->root_channel_data.next;
       chand != &server->root_channel_data; chand = chand->next) {
    n++;
  }
  return n;
}

static void maybe_finish_shutdown(grpc_server *server) {
  size_t i;
  if (!server->shutdown || server->shutdown_published) {
    return;
  }

<<<<<<< HEAD
  if (server->root_channel_data.next != &server->root_channel_data ||
      server->listeners_destroyed < num_listeners(server)) {
    if (gpr_time_cmp(
            gpr_time_sub(gpr_now(), server->last_shutdown_message_time),
            gpr_time_from_seconds(1)) >= 0) {
      server->last_shutdown_message_time = gpr_now();
      gpr_log(GPR_DEBUG,
              "Waiting for %d channels and %d/%d listeners to be destroyed"
              " before shutting down server",
              num_channels(server),
              num_listeners(server) - server->listeners_destroyed,
              num_listeners(server));
    }
=======
  if (server->root_channel_data.next != &server->root_channel_data) {
    gpr_log(GPR_DEBUG,
            "Waiting for all channels to close before destroying server");
    return;
  }
  if (server->listeners_destroyed < num_listeners(server)) {
    gpr_log(GPR_DEBUG, "Waiting for all listeners to be destroyed (@ %d/%d)",
            server->listeners_destroyed, num_listeners(server));
>>>>>>> b97b9880
    return;
  }
  server->shutdown_published = 1;
  for (i = 0; i < server->num_shutdown_tags; i++) {
    grpc_cq_end_op(server->shutdown_tags[i].cq, server->shutdown_tags[i].tag,
                   NULL, 1);
  }
}

static grpc_mdelem *server_filter(void *user_data, grpc_mdelem *md) {
  grpc_call_element *elem = user_data;
  channel_data *chand = elem->channel_data;
  call_data *calld = elem->call_data;
  if (md->key == chand->path_key) {
    calld->path = GRPC_MDSTR_REF(md->value);
    return NULL;
  } else if (md->key == chand->authority_key) {
    calld->host = GRPC_MDSTR_REF(md->value);
    return NULL;
  }
  return md;
}

static void server_on_recv(void *ptr, int success) {
  grpc_call_element *elem = ptr;
  call_data *calld = elem->call_data;
  channel_data *chand = elem->channel_data;

  if (success && !calld->got_initial_metadata) {
    size_t i;
    size_t nops = calld->recv_ops->nops;
    grpc_stream_op *ops = calld->recv_ops->ops;
    for (i = 0; i < nops; i++) {
      grpc_stream_op *op = &ops[i];
      if (op->type != GRPC_OP_METADATA) continue;
      grpc_metadata_batch_filter(&op->data.metadata, server_filter, elem);
      if (0 != gpr_time_cmp(op->data.metadata.deadline, gpr_inf_future)) {
        calld->deadline = op->data.metadata.deadline;
      }
      calld->got_initial_metadata = 1;
      start_new_rpc(elem);
      break;
    }
  }

  switch (*calld->recv_state) {
    case GRPC_STREAM_OPEN:
      break;
    case GRPC_STREAM_SEND_CLOSED:
      break;
    case GRPC_STREAM_RECV_CLOSED:
      gpr_mu_lock(&calld->mu_state);
      if (calld->state == NOT_STARTED) {
        calld->state = ZOMBIED;
        gpr_mu_unlock(&calld->mu_state);
        grpc_iomgr_closure_init(&calld->kill_zombie_closure, kill_zombie, elem);
        grpc_iomgr_add_callback(&calld->kill_zombie_closure);
      } else {
        gpr_mu_unlock(&calld->mu_state);
      }
      break;
    case GRPC_STREAM_CLOSED:
      gpr_mu_lock(&calld->mu_state);
      if (calld->state == NOT_STARTED) {
        calld->state = ZOMBIED;
        gpr_mu_unlock(&calld->mu_state);
        grpc_iomgr_closure_init(&calld->kill_zombie_closure, kill_zombie, elem);
        grpc_iomgr_add_callback(&calld->kill_zombie_closure);
      } else if (calld->state == PENDING) {
        calld->state = ZOMBIED;
        gpr_mu_unlock(&calld->mu_state);
        gpr_mu_lock(&chand->server->mu_call);
        call_list_remove(calld, PENDING_START);
        gpr_mu_unlock(&chand->server->mu_call);
        grpc_iomgr_closure_init(&calld->kill_zombie_closure, kill_zombie, elem);
        grpc_iomgr_add_callback(&calld->kill_zombie_closure);
<<<<<<< HEAD
      }
      gpr_mu_unlock(&chand->server->mu_call);
=======
      } else {
        gpr_mu_unlock(&calld->mu_state);
      }
>>>>>>> b97b9880
      break;
  }

  calld->on_done_recv->cb(calld->on_done_recv->cb_arg, success);
}

static void server_mutate_op(grpc_call_element *elem,
                             grpc_transport_stream_op *op) {
  call_data *calld = elem->call_data;

  if (op->recv_ops) {
    /* substitute our callback for the higher callback */
    calld->recv_ops = op->recv_ops;
    calld->recv_state = op->recv_state;
    calld->on_done_recv = op->on_done_recv;
    op->on_done_recv = &calld->server_on_recv;
  }
}

static void server_start_transport_stream_op(grpc_call_element *elem,
                                             grpc_transport_stream_op *op) {
  GRPC_CALL_LOG_OP(GPR_INFO, elem, op);
  server_mutate_op(elem, op);
  grpc_call_next_op(elem, op);
}

static void accept_stream(void *cd, grpc_transport *transport,
                          const void *transport_server_data) {
  channel_data *chand = cd;
  /* create a call */
  grpc_call_create(chand->channel, NULL, transport_server_data, NULL, 0,
                   gpr_inf_future);
}

static void channel_connectivity_changed(void *cd, int iomgr_status_ignored) {
  channel_data *chand = cd;
  grpc_server *server = chand->server;
  if (chand->connectivity_state != GRPC_CHANNEL_FATAL_FAILURE) {
    grpc_transport_op op;
    memset(&op, 0, sizeof(op));
    op.on_connectivity_state_change = &chand->channel_connectivity_changed,
    op.connectivity_state = &chand->connectivity_state;
    grpc_channel_next_op(grpc_channel_stack_element(
                             grpc_channel_get_channel_stack(chand->channel), 0),
                         &op);
  } else {
    gpr_mu_lock(&server->mu_global);
    destroy_channel(chand);
    gpr_mu_unlock(&server->mu_global);
    GRPC_CHANNEL_INTERNAL_UNREF(chand->channel, "connectivity");
  }
}

static void init_call_elem(grpc_call_element *elem,
                           const void *server_transport_data,
                           grpc_transport_stream_op *initial_op) {
  call_data *calld = elem->call_data;
  channel_data *chand = elem->channel_data;
  memset(calld, 0, sizeof(call_data));
  calld->deadline = gpr_inf_future;
  calld->call = grpc_call_from_top_element(elem);
  gpr_mu_init(&calld->mu_state);

  grpc_iomgr_closure_init(&calld->server_on_recv, server_on_recv, elem);

  server_ref(chand->server);

  if (initial_op) server_mutate_op(elem, initial_op);
}

static void destroy_call_elem(grpc_call_element *elem) {
  channel_data *chand = elem->channel_data;
  call_data *calld = elem->call_data;
<<<<<<< HEAD
  size_t i;

  gpr_mu_lock(&chand->server->mu_call);
  for (i = 0; i < CALL_LIST_COUNT; i++) {
    call_list_remove(elem->call_data, i);
  }
  gpr_mu_unlock(&chand->server->mu_call);
=======

  if (calld->state == PENDING) {
    gpr_mu_lock(&chand->server->mu_call);
    call_list_remove(elem->call_data, PENDING_START);
    gpr_mu_unlock(&chand->server->mu_call);
  }
>>>>>>> b97b9880

  if (calld->host) {
    GRPC_MDSTR_UNREF(calld->host);
  }
  if (calld->path) {
    GRPC_MDSTR_UNREF(calld->path);
  }

  gpr_mu_destroy(&calld->mu_state);

  server_unref(chand->server);
}

static void init_channel_elem(grpc_channel_element *elem, grpc_channel *master,
                              const grpc_channel_args *args,
                              grpc_mdctx *metadata_context, int is_first,
                              int is_last) {
  channel_data *chand = elem->channel_data;
  GPR_ASSERT(is_first);
  GPR_ASSERT(!is_last);
  chand->server = NULL;
  chand->channel = NULL;
  chand->path_key = grpc_mdstr_from_string(metadata_context, ":path");
  chand->authority_key = grpc_mdstr_from_string(metadata_context, ":authority");
  chand->next = chand->prev = chand;
  chand->registered_methods = NULL;
  chand->connectivity_state = GRPC_CHANNEL_IDLE;
  grpc_iomgr_closure_init(&chand->channel_connectivity_changed,
                          channel_connectivity_changed, chand);
}

static void destroy_channel_elem(grpc_channel_element *elem) {
  size_t i;
  channel_data *chand = elem->channel_data;
  if (chand->registered_methods) {
    for (i = 0; i < chand->registered_method_slots; i++) {
      if (chand->registered_methods[i].method) {
        GRPC_MDSTR_UNREF(chand->registered_methods[i].method);
      }
      if (chand->registered_methods[i].host) {
        GRPC_MDSTR_UNREF(chand->registered_methods[i].host);
      }
    }
    gpr_free(chand->registered_methods);
  }
  if (chand->server) {
    gpr_mu_lock(&chand->server->mu_global);
    chand->next->prev = chand->prev;
    chand->prev->next = chand->next;
    chand->next = chand->prev = chand;
    maybe_finish_shutdown(chand->server);
    gpr_mu_unlock(&chand->server->mu_global);
    GRPC_MDSTR_UNREF(chand->path_key);
    GRPC_MDSTR_UNREF(chand->authority_key);
    server_unref(chand->server);
  }
}

static const grpc_channel_filter server_surface_filter = {
    server_start_transport_stream_op,
    grpc_channel_next_op,
    sizeof(call_data),
    init_call_elem,
    destroy_call_elem,
    sizeof(channel_data),
    init_channel_elem,
    destroy_channel_elem,
    "server",
};

void grpc_server_register_completion_queue(grpc_server *server,
                                           grpc_completion_queue *cq) {
  size_t i, n;
  for (i = 0; i < server->cq_count; i++) {
    if (server->cqs[i] == cq) return;
  }
  GRPC_CQ_INTERNAL_REF(cq, "server");
  grpc_cq_mark_server_cq(cq);
  n = server->cq_count++;
  server->cqs = gpr_realloc(server->cqs,
                            server->cq_count * sizeof(grpc_completion_queue *));
  server->cqs[n] = cq;
}

grpc_server *grpc_server_create_from_filters(grpc_channel_filter **filters,
                                             size_t filter_count,
                                             const grpc_channel_args *args) {
  size_t i;
  /* TODO(census): restore this once we finalize census filter etc.
     int census_enabled = grpc_channel_args_is_census_enabled(args); */
  int census_enabled = 0;

  grpc_server *server = gpr_malloc(sizeof(grpc_server));

  GPR_ASSERT(grpc_is_initialized() && "call grpc_init()");

  memset(server, 0, sizeof(grpc_server));

  gpr_mu_init(&server->mu_global);
  gpr_mu_init(&server->mu_call);

  /* decremented by grpc_server_destroy */
  gpr_ref_init(&server->internal_refcount, 1);
  server->root_channel_data.next = server->root_channel_data.prev =
      &server->root_channel_data;

  /* Server filter stack is:

     server_surface_filter - for making surface API calls
     grpc_server_census_filter (optional) - for stats collection and tracing
     {passed in filter stack}
     grpc_connected_channel_filter - for interfacing with transports */
  server->channel_filter_count = filter_count + 1 + census_enabled;
  server->channel_filters =
      gpr_malloc(server->channel_filter_count * sizeof(grpc_channel_filter *));
  server->channel_filters[0] = &server_surface_filter;
  /* TODO(census): restore this once we rework census filter
  if (census_enabled) {
    server->channel_filters[1] = &grpc_server_census_filter;
    } */
  for (i = 0; i < filter_count; i++) {
    server->channel_filters[i + 1 + census_enabled] = filters[i];
  }

  server->channel_args = grpc_channel_args_copy(args);

  return server;
}

static int streq(const char *a, const char *b) {
  if (a == NULL && b == NULL) return 1;
  if (a == NULL) return 0;
  if (b == NULL) return 0;
  return 0 == strcmp(a, b);
}

void *grpc_server_register_method(grpc_server *server, const char *method,
                                  const char *host) {
  registered_method *m;
  if (!method) {
    gpr_log(GPR_ERROR,
            "grpc_server_register_method method string cannot be NULL");
    return NULL;
  }
  for (m = server->registered_methods; m; m = m->next) {
    if (streq(m->method, method) && streq(m->host, host)) {
      gpr_log(GPR_ERROR, "duplicate registration for %s@%s", method,
              host ? host : "*");
      return NULL;
    }
  }
  m = gpr_malloc(sizeof(registered_method));
  memset(m, 0, sizeof(*m));
  m->method = gpr_strdup(method);
  m->host = gpr_strdup(host);
  m->next = server->registered_methods;
  server->registered_methods = m;
  return m;
}

void grpc_server_start(grpc_server *server) {
  listener *l;
  size_t i;

  server->pollsets = gpr_malloc(sizeof(grpc_pollset *) * server->cq_count);
  for (i = 0; i < server->cq_count; i++) {
    server->pollsets[i] = grpc_cq_pollset(server->cqs[i]);
  }

  for (l = server->listeners; l; l = l->next) {
    l->start(server, l->arg, server->pollsets, server->cq_count);
  }
}

void grpc_server_setup_transport(grpc_server *s, grpc_transport *transport,
                                 grpc_channel_filter const **extra_filters,
                                 size_t num_extra_filters, grpc_mdctx *mdctx,
                                 const grpc_channel_args *args) {
  size_t num_filters = s->channel_filter_count + num_extra_filters + 1;
  grpc_channel_filter const **filters =
      gpr_malloc(sizeof(grpc_channel_filter *) * num_filters);
  size_t i;
  size_t num_registered_methods;
  size_t alloc;
  registered_method *rm;
  channel_registered_method *crm;
  grpc_channel *channel;
  channel_data *chand;
  grpc_mdstr *host;
  grpc_mdstr *method;
  gpr_uint32 hash;
  gpr_uint32 slots;
  gpr_uint32 probes;
  gpr_uint32 max_probes = 0;
  grpc_transport_op op;

  for (i = 0; i < s->channel_filter_count; i++) {
    filters[i] = s->channel_filters[i];
  }
  for (; i < s->channel_filter_count + num_extra_filters; i++) {
    filters[i] = extra_filters[i - s->channel_filter_count];
  }
  filters[i] = &grpc_connected_channel_filter;

  for (i = 0; i < s->cq_count; i++) {
    memset(&op, 0, sizeof(op));
    op.bind_pollset = grpc_cq_pollset(s->cqs[i]);
    grpc_transport_perform_op(transport, &op);
  }

  channel =
      grpc_channel_create_from_filters(filters, num_filters, args, mdctx, 0);
  chand = (channel_data *)grpc_channel_stack_element(
              grpc_channel_get_channel_stack(channel), 0)
              ->channel_data;
  chand->server = s;
  server_ref(s);
  chand->channel = channel;

  num_registered_methods = 0;
  for (rm = s->registered_methods; rm; rm = rm->next) {
    num_registered_methods++;
  }
  /* build a lookup table phrased in terms of mdstr's in this channels context
     to quickly find registered methods */
  if (num_registered_methods > 0) {
    slots = 2 * num_registered_methods;
    alloc = sizeof(channel_registered_method) * slots;
    chand->registered_methods = gpr_malloc(alloc);
    memset(chand->registered_methods, 0, alloc);
    for (rm = s->registered_methods; rm; rm = rm->next) {
      host = rm->host ? grpc_mdstr_from_string(mdctx, rm->host) : NULL;
      method = grpc_mdstr_from_string(mdctx, rm->method);
      hash = GRPC_MDSTR_KV_HASH(host ? host->hash : 0, method->hash);
      for (probes = 0; chand->registered_methods[(hash + probes) % slots]
                           .server_registered_method != NULL;
           probes++)
        ;
      if (probes > max_probes) max_probes = probes;
      crm = &chand->registered_methods[(hash + probes) % slots];
      crm->server_registered_method = rm;
      crm->host = host;
      crm->method = method;
    }
    chand->registered_method_slots = slots;
    chand->registered_method_max_probes = max_probes;
  }

  grpc_connected_channel_bind_transport(grpc_channel_get_channel_stack(channel),
                                        transport);

  gpr_mu_lock(&s->mu_global);
  chand->next = &s->root_channel_data;
  chand->prev = chand->next->prev;
  chand->next->prev = chand->prev->next = chand;
  gpr_mu_unlock(&s->mu_global);

  gpr_free(filters);

  GRPC_CHANNEL_INTERNAL_REF(channel, "connectivity");
  memset(&op, 0, sizeof(op));
  op.set_accept_stream = accept_stream;
  op.set_accept_stream_user_data = chand;
  op.on_connectivity_state_change = &chand->channel_connectivity_changed;
  op.connectivity_state = &chand->connectivity_state;
  grpc_transport_perform_op(transport, &op);
}

void grpc_server_shutdown_and_notify(grpc_server *server,
                                     grpc_completion_queue *cq, void *tag) {
  listener *l;
  requested_call_array requested_calls;
  size_t i;
  registered_method *rm;
  shutdown_tag *sdt;
  channel_broadcaster broadcaster;

  /* lock, and gather up some stuff to do */
  gpr_mu_lock(&server->mu_global);
  grpc_cq_begin_op(cq, NULL);
  server->shutdown_tags =
      gpr_realloc(server->shutdown_tags,
                  sizeof(shutdown_tag) * (server->num_shutdown_tags + 1));
  sdt = &server->shutdown_tags[server->num_shutdown_tags++];
  sdt->tag = tag;
  sdt->cq = cq;
  if (server->shutdown) {
    gpr_mu_unlock(&server->mu_global);
    return;
  }

  server->last_shutdown_message_time = gpr_now();

  channel_broadcaster_init(server, &broadcaster);

  /* collect all unregistered then registered calls */
  gpr_mu_lock(&server->mu_call);
  requested_calls = server->requested_calls;
  memset(&server->requested_calls, 0, sizeof(server->requested_calls));
  for (rm = server->registered_methods; rm; rm = rm->next) {
    if (requested_calls.count + rm->requested.count >
        requested_calls.capacity) {
      requested_calls.capacity =
          GPR_MAX(requested_calls.count + rm->requested.count,
                  2 * requested_calls.capacity);
      requested_calls.calls =
          gpr_realloc(requested_calls.calls, sizeof(*requested_calls.calls) *
                                                 requested_calls.capacity);
    }
    memcpy(requested_calls.calls + requested_calls.count, rm->requested.calls,
           sizeof(*requested_calls.calls) * rm->requested.count);
    requested_calls.count += rm->requested.count;
    gpr_free(rm->requested.calls);
    memset(&rm->requested, 0, sizeof(rm->requested));
  }
  gpr_mu_unlock(&server->mu_call);

  server->shutdown = 1;
  maybe_finish_shutdown(server);
  gpr_mu_unlock(&server->mu_global);

  /* terminate all the requested calls */
  for (i = 0; i < requested_calls.count; i++) {
    fail_call(server, &requested_calls.calls[i]);
  }
  gpr_free(requested_calls.calls);

  /* Shutdown listeners */
  for (l = server->listeners; l; l = l->next) {
    l->destroy(server, l->arg);
  }

  channel_broadcaster_shutdown(&broadcaster, 1, 0);
}

void grpc_server_listener_destroy_done(void *s) {
  grpc_server *server = s;
  gpr_mu_lock(&server->mu_global);
  server->listeners_destroyed++;
  maybe_finish_shutdown(server);
  gpr_mu_unlock(&server->mu_global);
}

void grpc_server_cancel_all_calls(grpc_server *server) {
  channel_broadcaster broadcaster;

  gpr_mu_lock(&server->mu_global);
  channel_broadcaster_init(server, &broadcaster);
  gpr_mu_unlock(&server->mu_global);

  channel_broadcaster_shutdown(&broadcaster, 0, 1);
}

void grpc_server_destroy(grpc_server *server) {
  listener *l;

  gpr_mu_lock(&server->mu_global);
  GPR_ASSERT(server->shutdown || !server->listeners);
  GPR_ASSERT(server->listeners_destroyed == num_listeners(server));

  while (server->listeners) {
    l = server->listeners;
    server->listeners = l->next;
    gpr_free(l);
  }

  gpr_mu_unlock(&server->mu_global);

  server_unref(server);
}

void grpc_server_add_listener(grpc_server *server, void *arg,
                              void (*start)(grpc_server *server, void *arg,
                                            grpc_pollset **pollsets,
                                            size_t pollset_count),
                              void (*destroy)(grpc_server *server, void *arg)) {
  listener *l = gpr_malloc(sizeof(listener));
  l->arg = arg;
  l->start = start;
  l->destroy = destroy;
  l->next = server->listeners;
  server->listeners = l;
}

static grpc_call_error queue_call_request(grpc_server *server,
                                          requested_call *rc) {
  call_data *calld = NULL;
  requested_call_array *requested_calls = NULL;
  gpr_mu_lock(&server->mu_call);
  if (server->shutdown) {
    gpr_mu_unlock(&server->mu_call);
    fail_call(server, rc);
    return GRPC_CALL_OK;
  }
  switch (rc->type) {
    case BATCH_CALL:
      calld =
          call_list_remove_head(&server->lists[PENDING_START], PENDING_START);
      requested_calls = &server->requested_calls;
      break;
    case REGISTERED_CALL:
      calld = call_list_remove_head(
          &rc->data.registered.registered_method->pending, PENDING_START);
      requested_calls = &rc->data.registered.registered_method->requested;
      break;
  }
  if (calld != NULL) {
    gpr_mu_unlock(&server->mu_call);
    gpr_mu_lock(&calld->mu_state);
    GPR_ASSERT(calld->state == PENDING);
    calld->state = ACTIVATED;
    gpr_mu_unlock(&calld->mu_state);
    begin_call(server, calld, rc);
    return GRPC_CALL_OK;
  } else {
    *requested_call_array_add(requested_calls) = *rc;
    gpr_mu_unlock(&server->mu_call);
    return GRPC_CALL_OK;
  }
}

grpc_call_error grpc_server_request_call(
    grpc_server *server, grpc_call **call, grpc_call_details *details,
    grpc_metadata_array *initial_metadata,
    grpc_completion_queue *cq_bound_to_call,
    grpc_completion_queue *cq_for_notification, void *tag) {
  requested_call rc;
  GRPC_SERVER_LOG_REQUEST_CALL(GPR_INFO, server, call, details,
                               initial_metadata, cq_bound_to_call,
                               cq_for_notification, tag);
  if (!grpc_cq_is_server_cq(cq_for_notification)) {
    return GRPC_CALL_ERROR_NOT_SERVER_COMPLETION_QUEUE;
  }
  grpc_cq_begin_op(cq_for_notification, NULL);
  rc.type = BATCH_CALL;
  rc.tag = tag;
  rc.cq_bound_to_call = cq_bound_to_call;
  rc.cq_for_notification = cq_for_notification;
  rc.call = call;
  rc.data.batch.details = details;
  rc.data.batch.initial_metadata = initial_metadata;
  return queue_call_request(server, &rc);
}

grpc_call_error grpc_server_request_registered_call(
    grpc_server *server, void *rm, grpc_call **call, gpr_timespec *deadline,
    grpc_metadata_array *initial_metadata, grpc_byte_buffer **optional_payload,
    grpc_completion_queue *cq_bound_to_call,
    grpc_completion_queue *cq_for_notification, void *tag) {
  requested_call rc;
  registered_method *registered_method = rm;
  if (!grpc_cq_is_server_cq(cq_for_notification)) {
    return GRPC_CALL_ERROR_NOT_SERVER_COMPLETION_QUEUE;
  }
  grpc_cq_begin_op(cq_for_notification, NULL);
  rc.type = REGISTERED_CALL;
  rc.tag = tag;
  rc.cq_bound_to_call = cq_bound_to_call;
  rc.cq_for_notification = cq_for_notification;
  rc.call = call;
  rc.data.registered.registered_method = registered_method;
  rc.data.registered.deadline = deadline;
  rc.data.registered.initial_metadata = initial_metadata;
  rc.data.registered.optional_payload = optional_payload;
  return queue_call_request(server, &rc);
}

static void publish_registered_or_batch(grpc_call *call, int success,
                                        void *tag);
static void publish_was_not_set(grpc_call *call, int success, void *tag) {
  abort();
}

static void cpstr(char **dest, size_t *capacity, grpc_mdstr *value) {
  gpr_slice slice = value->slice;
  size_t len = GPR_SLICE_LENGTH(slice);

  if (len + 1 > *capacity) {
    *capacity = GPR_MAX(len + 1, *capacity * 2);
    *dest = gpr_realloc(*dest, *capacity);
  }
  memcpy(*dest, grpc_mdstr_as_c_string(value), len + 1);
}

static void begin_call(grpc_server *server, call_data *calld,
                       requested_call *rc) {
  grpc_ioreq_completion_func publish = publish_was_not_set;
  grpc_ioreq req[2];
  grpc_ioreq *r = req;

  /* called once initial metadata has been read by the call, but BEFORE
     the ioreq to fetch it out of the call has been executed.
     This means metadata related fields can be relied on in calld, but to
     fill in the metadata array passed by the client, we need to perform
     an ioreq op, that should complete immediately. */

  grpc_call_set_completion_queue(calld->call, rc->cq_bound_to_call);
  *rc->call = calld->call;
  calld->cq_new = rc->cq_for_notification;
  switch (rc->type) {
    case BATCH_CALL:
      GPR_ASSERT(calld->host != NULL);
      GPR_ASSERT(calld->path != NULL);
      cpstr(&rc->data.batch.details->host,
            &rc->data.batch.details->host_capacity, calld->host);
      cpstr(&rc->data.batch.details->method,
            &rc->data.batch.details->method_capacity, calld->path);
      rc->data.batch.details->deadline = calld->deadline;
      r->op = GRPC_IOREQ_RECV_INITIAL_METADATA;
      r->data.recv_metadata = rc->data.batch.initial_metadata;
      r->flags = 0;
      r++;
      publish = publish_registered_or_batch;
      break;
    case REGISTERED_CALL:
      *rc->data.registered.deadline = calld->deadline;
      r->op = GRPC_IOREQ_RECV_INITIAL_METADATA;
      r->data.recv_metadata = rc->data.registered.initial_metadata;
      r->flags = 0;
      r++;
      if (rc->data.registered.optional_payload) {
        r->op = GRPC_IOREQ_RECV_MESSAGE;
        r->data.recv_message = rc->data.registered.optional_payload;
        r->flags = 0;
        r++;
      }
      publish = publish_registered_or_batch;
      break;
  }

  GRPC_CALL_INTERNAL_REF(calld->call, "server");
  grpc_call_start_ioreq_and_call_back(calld->call, req, r - req, publish,
                                      rc->tag);
}

static void fail_call(grpc_server *server, requested_call *rc) {
  *rc->call = NULL;
  switch (rc->type) {
    case BATCH_CALL:
      rc->data.batch.initial_metadata->count = 0;
      break;
    case REGISTERED_CALL:
      rc->data.registered.initial_metadata->count = 0;
      break;
  }
  grpc_cq_end_op(rc->cq_for_notification, rc->tag, NULL, 0);
}

static void publish_registered_or_batch(grpc_call *call, int success,
                                        void *tag) {
  grpc_call_element *elem =
      grpc_call_stack_element(grpc_call_get_call_stack(call), 0);
  call_data *calld = elem->call_data;
  grpc_cq_end_op(calld->cq_new, tag, call, success);
}

const grpc_channel_args *grpc_server_get_channel_args(grpc_server *server) {
  return server->channel_args;
}

int grpc_server_has_open_connections(grpc_server *server) {
  int r;
  gpr_mu_lock(&server->mu_global);
  r = server->root_channel_data.next != &server->root_channel_data;
  gpr_mu_unlock(&server->mu_global);
  return r;
}<|MERGE_RESOLUTION|>--- conflicted
+++ resolved
@@ -500,7 +500,6 @@
     return;
   }
 
-<<<<<<< HEAD
   if (server->root_channel_data.next != &server->root_channel_data ||
       server->listeners_destroyed < num_listeners(server)) {
     if (gpr_time_cmp(
@@ -514,16 +513,6 @@
               num_listeners(server) - server->listeners_destroyed,
               num_listeners(server));
     }
-=======
-  if (server->root_channel_data.next != &server->root_channel_data) {
-    gpr_log(GPR_DEBUG,
-            "Waiting for all channels to close before destroying server");
-    return;
-  }
-  if (server->listeners_destroyed < num_listeners(server)) {
-    gpr_log(GPR_DEBUG, "Waiting for all listeners to be destroyed (@ %d/%d)",
-            server->listeners_destroyed, num_listeners(server));
->>>>>>> b97b9880
     return;
   }
   server->shutdown_published = 1;
@@ -600,14 +589,9 @@
         gpr_mu_unlock(&chand->server->mu_call);
         grpc_iomgr_closure_init(&calld->kill_zombie_closure, kill_zombie, elem);
         grpc_iomgr_add_callback(&calld->kill_zombie_closure);
-<<<<<<< HEAD
-      }
-      gpr_mu_unlock(&chand->server->mu_call);
-=======
       } else {
         gpr_mu_unlock(&calld->mu_state);
       }
->>>>>>> b97b9880
       break;
   }
 
@@ -681,22 +665,12 @@
 static void destroy_call_elem(grpc_call_element *elem) {
   channel_data *chand = elem->channel_data;
   call_data *calld = elem->call_data;
-<<<<<<< HEAD
-  size_t i;
-
-  gpr_mu_lock(&chand->server->mu_call);
-  for (i = 0; i < CALL_LIST_COUNT; i++) {
-    call_list_remove(elem->call_data, i);
-  }
-  gpr_mu_unlock(&chand->server->mu_call);
-=======
 
   if (calld->state == PENDING) {
     gpr_mu_lock(&chand->server->mu_call);
     call_list_remove(elem->call_data, PENDING_START);
     gpr_mu_unlock(&chand->server->mu_call);
   }
->>>>>>> b97b9880
 
   if (calld->host) {
     GRPC_MDSTR_UNREF(calld->host);
