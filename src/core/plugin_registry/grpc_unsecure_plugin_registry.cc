/*
 *
 * Copyright 2016 gRPC authors.
 *
 * Licensed under the Apache License, Version 2.0 (the "License");
 * you may not use this file except in compliance with the License.
 * You may obtain a copy of the License at
 *
 *     http://www.apache.org/licenses/LICENSE-2.0
 *
 * Unless required by applicable law or agreed to in writing, software
 * distributed under the License is distributed on an "AS IS" BASIS,
 * WITHOUT WARRANTIES OR CONDITIONS OF ANY KIND, either express or implied.
 * See the License for the specific language governing permissions and
 * limitations under the License.
 *
 */

#include <grpc/support/port_platform.h>

#include <grpc/grpc.h>

void grpc_http_filters_init(void);
void grpc_http_filters_shutdown(void);
void grpc_chttp2_plugin_init(void);
void grpc_chttp2_plugin_shutdown(void);
void grpc_deadline_filter_init(void);
void grpc_deadline_filter_shutdown(void);
void grpc_client_channel_init(void);
void grpc_client_channel_shutdown(void);
void grpc_inproc_plugin_init(void);
void grpc_inproc_plugin_shutdown(void);
void grpc_resolver_dns_ares_init(void);
void grpc_resolver_dns_ares_shutdown(void);
void grpc_resolver_dns_native_init(void);
void grpc_resolver_dns_native_shutdown(void);
void grpc_resolver_sockaddr_init(void);
void grpc_resolver_sockaddr_shutdown(void);
void grpc_resolver_fake_init(void);
void grpc_resolver_fake_shutdown(void);
void grpc_resolver_xds_init(void);
void grpc_resolver_xds_shutdown(void);
void grpc_lb_policy_grpclb_init(void);
void grpc_lb_policy_grpclb_shutdown(void);
void grpc_lb_policy_cds_init(void);
void grpc_lb_policy_cds_shutdown(void);
<<<<<<< HEAD
void grpc_lb_policy_xds_init(void);
void grpc_lb_policy_xds_shutdown(void);
void grpc_lb_policy_xds_routing_init(void);
void grpc_lb_policy_xds_routing_shutdown(void);
=======
void grpc_lb_policy_eds_init(void);
void grpc_lb_policy_eds_shutdown(void);
void grpc_lb_policy_lrs_init(void);
void grpc_lb_policy_lrs_shutdown(void);
void grpc_lb_policy_priority_init(void);
void grpc_lb_policy_priority_shutdown(void);
void grpc_lb_policy_weighted_target_init(void);
void grpc_lb_policy_weighted_target_shutdown(void);
>>>>>>> 9e82d59c
void grpc_lb_policy_pick_first_init(void);
void grpc_lb_policy_pick_first_shutdown(void);
void grpc_lb_policy_round_robin_init(void);
void grpc_lb_policy_round_robin_shutdown(void);
void grpc_client_idle_filter_init(void);
void grpc_client_idle_filter_shutdown(void);
void grpc_max_age_filter_init(void);
void grpc_max_age_filter_shutdown(void);
void grpc_message_size_filter_init(void);
void grpc_message_size_filter_shutdown(void);
void grpc_client_authority_filter_init(void);
void grpc_client_authority_filter_shutdown(void);
void grpc_workaround_cronet_compression_filter_init(void);
void grpc_workaround_cronet_compression_filter_shutdown(void);

void grpc_register_built_in_plugins(void) {
  grpc_register_plugin(grpc_http_filters_init,
                       grpc_http_filters_shutdown);
  grpc_register_plugin(grpc_chttp2_plugin_init,
                       grpc_chttp2_plugin_shutdown);
  grpc_register_plugin(grpc_deadline_filter_init,
                       grpc_deadline_filter_shutdown);
  grpc_register_plugin(grpc_client_channel_init,
                       grpc_client_channel_shutdown);
  grpc_register_plugin(grpc_inproc_plugin_init,
                       grpc_inproc_plugin_shutdown);
  grpc_register_plugin(grpc_resolver_dns_ares_init,
                       grpc_resolver_dns_ares_shutdown);
  grpc_register_plugin(grpc_resolver_dns_native_init,
                       grpc_resolver_dns_native_shutdown);
  grpc_register_plugin(grpc_resolver_sockaddr_init,
                       grpc_resolver_sockaddr_shutdown);
  grpc_register_plugin(grpc_resolver_fake_init,
                       grpc_resolver_fake_shutdown);
  grpc_register_plugin(grpc_resolver_xds_init,
                       grpc_resolver_xds_shutdown);
  grpc_register_plugin(grpc_lb_policy_grpclb_init,
                       grpc_lb_policy_grpclb_shutdown);
  grpc_register_plugin(grpc_lb_policy_cds_init,
                       grpc_lb_policy_cds_shutdown);
<<<<<<< HEAD
  grpc_register_plugin(grpc_lb_policy_xds_init,
                       grpc_lb_policy_xds_shutdown);
  grpc_register_plugin(grpc_lb_policy_xds_routing_init,
                       grpc_lb_policy_xds_routing_shutdown);
=======
  grpc_register_plugin(grpc_lb_policy_eds_init,
                       grpc_lb_policy_eds_shutdown);
  grpc_register_plugin(grpc_lb_policy_lrs_init,
                       grpc_lb_policy_lrs_shutdown);
  grpc_register_plugin(grpc_lb_policy_priority_init,
                       grpc_lb_policy_priority_shutdown);
  grpc_register_plugin(grpc_lb_policy_weighted_target_init,
                       grpc_lb_policy_weighted_target_shutdown);
>>>>>>> 9e82d59c
  grpc_register_plugin(grpc_lb_policy_pick_first_init,
                       grpc_lb_policy_pick_first_shutdown);
  grpc_register_plugin(grpc_lb_policy_round_robin_init,
                       grpc_lb_policy_round_robin_shutdown);
  grpc_register_plugin(grpc_client_idle_filter_init,
                       grpc_client_idle_filter_shutdown);
  grpc_register_plugin(grpc_max_age_filter_init,
                       grpc_max_age_filter_shutdown);
  grpc_register_plugin(grpc_message_size_filter_init,
                       grpc_message_size_filter_shutdown);
  grpc_register_plugin(grpc_client_authority_filter_init,
                       grpc_client_authority_filter_shutdown);
  grpc_register_plugin(grpc_workaround_cronet_compression_filter_init,
                       grpc_workaround_cronet_compression_filter_shutdown);
}<|MERGE_RESOLUTION|>--- conflicted
+++ resolved
@@ -44,12 +44,6 @@
 void grpc_lb_policy_grpclb_shutdown(void);
 void grpc_lb_policy_cds_init(void);
 void grpc_lb_policy_cds_shutdown(void);
-<<<<<<< HEAD
-void grpc_lb_policy_xds_init(void);
-void grpc_lb_policy_xds_shutdown(void);
-void grpc_lb_policy_xds_routing_init(void);
-void grpc_lb_policy_xds_routing_shutdown(void);
-=======
 void grpc_lb_policy_eds_init(void);
 void grpc_lb_policy_eds_shutdown(void);
 void grpc_lb_policy_lrs_init(void);
@@ -58,7 +52,8 @@
 void grpc_lb_policy_priority_shutdown(void);
 void grpc_lb_policy_weighted_target_init(void);
 void grpc_lb_policy_weighted_target_shutdown(void);
->>>>>>> 9e82d59c
+void grpc_lb_policy_xds_routing_init(void);
+void grpc_lb_policy_xds_routing_shutdown(void);
 void grpc_lb_policy_pick_first_init(void);
 void grpc_lb_policy_pick_first_shutdown(void);
 void grpc_lb_policy_round_robin_init(void);
@@ -99,12 +94,6 @@
                        grpc_lb_policy_grpclb_shutdown);
   grpc_register_plugin(grpc_lb_policy_cds_init,
                        grpc_lb_policy_cds_shutdown);
-<<<<<<< HEAD
-  grpc_register_plugin(grpc_lb_policy_xds_init,
-                       grpc_lb_policy_xds_shutdown);
-  grpc_register_plugin(grpc_lb_policy_xds_routing_init,
-                       grpc_lb_policy_xds_routing_shutdown);
-=======
   grpc_register_plugin(grpc_lb_policy_eds_init,
                        grpc_lb_policy_eds_shutdown);
   grpc_register_plugin(grpc_lb_policy_lrs_init,
@@ -113,7 +102,8 @@
                        grpc_lb_policy_priority_shutdown);
   grpc_register_plugin(grpc_lb_policy_weighted_target_init,
                        grpc_lb_policy_weighted_target_shutdown);
->>>>>>> 9e82d59c
+  grpc_register_plugin(grpc_lb_policy_xds_routing_init,
+                       grpc_lb_policy_xds_routing_shutdown);
   grpc_register_plugin(grpc_lb_policy_pick_first_init,
                        grpc_lb_policy_pick_first_shutdown);
   grpc_register_plugin(grpc_lb_policy_round_robin_init,
