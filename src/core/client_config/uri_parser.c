/*
 *
 * Copyright 2015, Google Inc.
 * All rights reserved.
 *
 * Redistribution and use in source and binary forms, with or without
 * modification, are permitted provided that the following conditions are
 * met:
 *
 *     * Redistributions of source code must retain the above copyright
 * notice, this list of conditions and the following disclaimer.
 *     * Redistributions in binary form must reproduce the above
 * copyright notice, this list of conditions and the following disclaimer
 * in the documentation and/or other materials provided with the
 * distribution.
 *     * Neither the name of Google Inc. nor the names of its
 * contributors may be used to endorse or promote products derived from
 * this software without specific prior written permission.
 *
 * THIS SOFTWARE IS PROVIDED BY THE COPYRIGHT HOLDERS AND CONTRIBUTORS
 * "AS IS" AND ANY EXPRESS OR IMPLIED WARRANTIES, INCLUDING, BUT NOT
 * LIMITED TO, THE IMPLIED WARRANTIES OF MERCHANTABILITY AND FITNESS FOR
 * A PARTICULAR PURPOSE ARE DISCLAIMED. IN NO EVENT SHALL THE COPYRIGHT
 * OWNER OR CONTRIBUTORS BE LIABLE FOR ANY DIRECT, INDIRECT, INCIDENTAL,
 * SPECIAL, EXEMPLARY, OR CONSEQUENTIAL DAMAGES (INCLUDING, BUT NOT
 * LIMITED TO, PROCUREMENT OF SUBSTITUTE GOODS OR SERVICES; LOSS OF USE,
 * DATA, OR PROFITS; OR BUSINESS INTERRUPTION) HOWEVER CAUSED AND ON ANY
 * THEORY OF LIABILITY, WHETHER IN CONTRACT, STRICT LIABILITY, OR TORT
 * (INCLUDING NEGLIGENCE OR OTHERWISE) ARISING IN ANY WAY OUT OF THE USE
 * OF THIS SOFTWARE, EVEN IF ADVISED OF THE POSSIBILITY OF SUCH DAMAGE.
 *
 */

#include "src/core/client_config/uri_parser.h"

#include <string.h>

#include <grpc/support/alloc.h>
#include <grpc/support/log.h>
#include <grpc/support/string_util.h>

static grpc_uri *bad_uri(const char *uri_text, int pos, const char *section,
                         int suppress_errors) {
  char *line_prefix;
  int pfx_len;

  if (!suppress_errors) {
    gpr_asprintf(&line_prefix, "bad uri.%s: '", section);
    pfx_len = strlen(line_prefix) + pos;
    gpr_log(GPR_ERROR, "%s%s'", line_prefix, uri_text);
    gpr_free(line_prefix);

    line_prefix = gpr_malloc(pfx_len + 1);
    memset(line_prefix, ' ', pfx_len);
    line_prefix[pfx_len] = 0;
    gpr_log(GPR_ERROR, "%s^ here", line_prefix);
    gpr_free(line_prefix);
  }

  return NULL;
}

/** Returns a copy of \a src[begin, end) */
static char *copy_component(const char *src, int begin, int end) {
  char *out = gpr_malloc(end - begin + 1);
  memcpy(out, src + begin, end - begin);
  out[end - begin] = 0;
  return out;
}

/** Returns how many chars to advance if \a uri_text[i] begins a valid \a pchar
 * production. If \a uri_text[i] introduces an invalid \a pchar (such as percent
 * sign not followed by two hex digits), -1 is returned. */
static int parse_pchar(const char *uri_text, int i) {
  /* pchar = unreserved / pct-encoded / sub-delims / ":" / "@"
   * unreserved = ALPHA / DIGIT / "-" / "." / "_" / "~"
   * pct-encoded = "%" HEXDIG HEXDIG
   * sub-delims = "!" / "$" / "&" / "'" / "(" / ")"
                / "*" / "+" / "," / ";" / "=" */
  char c = uri_text[i];
  if ( ((c >= 'A') && (c <= 'Z')) ||
       ((c >= 'a') && (c <= 'z')) ||
       ((c >= '0') && (c <= '9')) ||
       (c == '-' || c == '.' || c == '_' || c == '~') || /* unreserved */
<<<<<<< HEAD
       
=======

>>>>>>> 52678915
       (c == '!' || c == '$' || c == '&' || c == '\'' || c == '$' || c == '&' ||
        c == '(' || c == ')' || c == '*' || c == '+' || c == ',' || c == ';' ||
        c == '=') /* sub-delims */ ) {
    return 1;
  }
  if (c == '%') { /* pct-encoded */
    int j;
    if (uri_text[i+1] == 0 || uri_text[i+2] == 0) {
      return -1;
    }
    for (j = i + 1; j < 2; j++) {
      c = uri_text[j];
      if (!(((c >= '0') && (c <= '9')) ||
            ((c >= 'a') && (c <= 'f')) ||
            ((c >= 'A') && (c <= 'F')))) {
        return -1;
      }
    }
    return 2;
  }
  return 0;
}

/* *( pchar / "?" / "/" ) */
static int parse_query(const char *uri_text, int i) {
  char c;
  while ((c = uri_text[i]) != 0) {
    const int advance = parse_pchar(uri_text, i); /* pchar */
    switch (advance) {
      case 0: /* uri_text[i] isn't in pchar */
        /* maybe it's ? or / */
        if (uri_text[i] == '?' || uri_text[i] == '/') {
          i++;
          break;
        } else {
          return i;
        }
      case 1:
      case 2:
        i += advance;
        break;
      default: /* uri_text[i] introduces an invalid URI */
        return -i;
    }
  }
  return i; /* first uri_text position past the \a query production, maybe \0 */
}

/* alias for consistency */
static int (*parse_fragment)(const char *uri_text, int i) = parse_query;

grpc_uri *grpc_uri_parse(const char *uri_text, int suppress_errors) {
  grpc_uri *uri;
  int scheme_begin = 0;
  int scheme_end = -1;
  int authority_begin = -1;
  int authority_end = -1;
  int path_begin = -1;
  int path_end = -1;
  int query_begin = -1;
  int query_end = -1;
  int fragment_begin = -1;
  int fragment_end = -1;
  int i;

  for (i = scheme_begin; uri_text[i] != 0; i++) {
    if (uri_text[i] == ':') {
      scheme_end = i;
      break;
    }
    if (uri_text[i] >= 'a' && uri_text[i] <= 'z') continue;
    if (uri_text[i] >= 'A' && uri_text[i] <= 'Z') continue;
    if (i != scheme_begin) {
      if (uri_text[i] >= '0' && uri_text[i] <= '9') continue;
      if (uri_text[i] == '+') continue;
      if (uri_text[i] == '-') continue;
      if (uri_text[i] == '.') continue;
    }
    break;
  }
  if (scheme_end == -1) {
    return bad_uri(uri_text, i, "scheme", suppress_errors);
  }

  if (uri_text[scheme_end + 1] == '/' && uri_text[scheme_end + 2] == '/') {
    authority_begin = scheme_end + 3;
    for (i = authority_begin; uri_text[i] != 0 && authority_end == -1; i++) {
      if (uri_text[i] == '/' || uri_text[i] == '?' || uri_text[i] == '#') {
        authority_end = i;
      }
    }
    if (authority_end == -1 && uri_text[i] == 0) {
      authority_end = i;
    }
    if (authority_end == -1) {
      return bad_uri(uri_text, i, "authority", suppress_errors);
    }
    /* TODO(ctiller): parse the authority correctly */
    path_begin = authority_end;
  } else {
    path_begin = scheme_end + 1;
  }

  for (i = path_begin; uri_text[i] != 0; i++) {
    if (uri_text[i] == '?' || uri_text[i] == '#') {
      path_end = i;
      break;
<<<<<<< HEAD
    }
  }
  if (path_end == -1 && uri_text[i] == 0) {
    path_end = i;
  }
  if (path_end == -1) {
    return bad_uri(uri_text, i, "path", suppress_errors);
  }

  if (uri_text[i] == '?') {
    query_begin = i + 1;
    i = parse_query(uri_text, query_begin);
    if (i < 0) {
      return bad_uri(uri_text, -i, "query", suppress_errors);
    } else if (uri_text[i] != 0 && uri_text[i] != '#') {
      /* We must be at the end or at the beginning of a fragment */
      return bad_uri(uri_text, i, "query", suppress_errors);
    }
=======
    }
  }
  if (path_end == -1 && uri_text[i] == 0) {
    path_end = i;
  }
  if (path_end == -1) {
    return bad_uri(uri_text, i, "path", suppress_errors);
  }

  if (uri_text[i] == '?') {
    query_begin = i + 1;
    i = parse_query(uri_text, query_begin);
    if (i < 0) {
      return bad_uri(uri_text, -i, "query", suppress_errors);
    } else if (uri_text[i] != 0 && uri_text[i] != '#') {
      /* We must be at the end or at the beginning of a fragment */
      return bad_uri(uri_text, i, "query", suppress_errors);
    }
>>>>>>> 52678915
    query_end = i;
  }
  if (uri_text[i] == '#') {
    fragment_begin = i + 1;
    i = parse_fragment(uri_text, fragment_begin);
    if (i < 0) {
      return bad_uri(uri_text, i - fragment_end, "fragment", suppress_errors);
    } else if (uri_text[i] != 0) {
      /* We must be at the end */
      return bad_uri(uri_text, i, "fragment", suppress_errors);
    }
    fragment_end = i;
  }

  uri = gpr_malloc(sizeof(*uri));
  memset(uri, 0, sizeof(*uri));
  uri->scheme = copy_component(uri_text, scheme_begin, scheme_end);
  uri->authority = copy_component(uri_text, authority_begin, authority_end);
  uri->path = copy_component(uri_text, path_begin, path_end);
  uri->query = copy_component(uri_text, query_begin, query_end);
  uri->fragment = copy_component(uri_text, fragment_begin, fragment_end);

  return uri;
}

void grpc_uri_destroy(grpc_uri *uri) {
  if (!uri) return;
  gpr_free(uri->scheme);
  gpr_free(uri->authority);
  gpr_free(uri->path);
  gpr_free(uri->query);
  gpr_free(uri->fragment);
  gpr_free(uri);
}<|MERGE_RESOLUTION|>--- conflicted
+++ resolved
@@ -82,11 +82,7 @@
        ((c >= 'a') && (c <= 'z')) ||
        ((c >= '0') && (c <= '9')) ||
        (c == '-' || c == '.' || c == '_' || c == '~') || /* unreserved */
-<<<<<<< HEAD
-       
-=======
-
->>>>>>> 52678915
+
        (c == '!' || c == '$' || c == '&' || c == '\'' || c == '$' || c == '&' ||
         c == '(' || c == ')' || c == '*' || c == '+' || c == ',' || c == ';' ||
         c == '=') /* sub-delims */ ) {
@@ -194,7 +190,6 @@
     if (uri_text[i] == '?' || uri_text[i] == '#') {
       path_end = i;
       break;
-<<<<<<< HEAD
     }
   }
   if (path_end == -1 && uri_text[i] == 0) {
@@ -213,26 +208,6 @@
       /* We must be at the end or at the beginning of a fragment */
       return bad_uri(uri_text, i, "query", suppress_errors);
     }
-=======
-    }
-  }
-  if (path_end == -1 && uri_text[i] == 0) {
-    path_end = i;
-  }
-  if (path_end == -1) {
-    return bad_uri(uri_text, i, "path", suppress_errors);
-  }
-
-  if (uri_text[i] == '?') {
-    query_begin = i + 1;
-    i = parse_query(uri_text, query_begin);
-    if (i < 0) {
-      return bad_uri(uri_text, -i, "query", suppress_errors);
-    } else if (uri_text[i] != 0 && uri_text[i] != '#') {
-      /* We must be at the end or at the beginning of a fragment */
-      return bad_uri(uri_text, i, "query", suppress_errors);
-    }
->>>>>>> 52678915
     query_end = i;
   }
   if (uri_text[i] == '#') {
