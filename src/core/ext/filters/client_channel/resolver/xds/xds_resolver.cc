--- conflicted
+++ resolved
@@ -113,11 +113,7 @@
 void XdsResolver::StartLocked() {
   grpc_error* error = GRPC_ERROR_NONE;
   xds_client_ = MakeOrphanable<XdsClient>(
-<<<<<<< HEAD
-      work_serializer(), interested_parties_, StringView(server_name_.get()),
-=======
-      combiner(), interested_parties_, server_name_,
->>>>>>> 1e6c9b4c
+      work_serializer(), interested_parties_, server_name_,
       absl::make_unique<ServiceConfigWatcher>(Ref()), *args_, &error);
   if (error != GRPC_ERROR_NONE) {
     gpr_log(GPR_ERROR,
