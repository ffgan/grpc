--- conflicted
+++ resolved
@@ -58,32 +58,12 @@
   grpc_connectivity_state_tracker state_tracker;
 } pick_first_lb_policy;
 
-<<<<<<< HEAD
-static void pf_destroy(grpc_lb_policy *pol) {
-  pick_first_lb_policy *p = (pick_first_lb_policy *)pol;
-  GPR_ASSERT(p->pending_picks == NULL);
-  for (size_t i = 0; i < p->num_subchannels; i++) {
-    GRPC_SUBCHANNEL_UNREF(p->subchannels[i], "pick_first_destroy");
-  }
-  if (p->selected != NULL) {
-    GRPC_CONNECTED_SUBCHANNEL_UNREF(p->selected, "picked_first_destroy");
-  }
-  grpc_connectivity_state_destroy(&p->state_tracker);
-  grpc_subchannel_index_unref();
-  if (p->pending_update_args != NULL) {
-    grpc_channel_args_destroy(p->pending_update_args->args);
-    gpr_free(p->pending_update_args);
-  }
-  gpr_free(p->subchannels);
-  gpr_free(p->new_subchannels);
-=======
-static void pf_destroy(grpc_exec_ctx* exec_ctx, grpc_lb_policy* pol) {
+static void pf_destroy(grpc_lb_policy* pol) {
   pick_first_lb_policy* p = (pick_first_lb_policy*)pol;
   GPR_ASSERT(p->subchannel_list == NULL);
   GPR_ASSERT(p->latest_pending_subchannel_list == NULL);
   GPR_ASSERT(p->pending_picks == NULL);
-  grpc_connectivity_state_destroy(exec_ctx, &p->state_tracker);
->>>>>>> d9da7387
+  grpc_connectivity_state_destroy(&p->state_tracker);
   gpr_free(p);
   grpc_subchannel_index_unref();
   if (GRPC_TRACER_ON(grpc_lb_pick_first_trace)) {
@@ -91,78 +71,43 @@
   }
 }
 
-<<<<<<< HEAD
-static void pf_shutdown_locked(grpc_lb_policy *pol) {
-  pick_first_lb_policy *p = (pick_first_lb_policy *)pol;
-  pending_pick *pp;
-  p->shutdown = true;
-  pp = p->pending_picks;
-  p->pending_picks = NULL;
-  grpc_connectivity_state_set(
-      &p->state_tracker, GRPC_CHANNEL_SHUTDOWN,
-      GRPC_ERROR_CREATE_FROM_STATIC_STRING("Channel shutdown"), "shutdown");
-  /* cancel subscription */
-  if (p->selected != NULL) {
-    grpc_connected_subchannel_notify_on_state_change(p->selected, NULL, NULL,
-                                                     &p->connectivity_changed);
-  } else if (p->num_subchannels > 0 && p->started_picking) {
-    grpc_subchannel_notify_on_state_change(
-        p->subchannels[p->checking_subchannel], NULL, NULL,
-        &p->connectivity_changed);
-=======
-static void shutdown_locked(grpc_exec_ctx* exec_ctx, pick_first_lb_policy* p,
-                            grpc_error* error) {
+static void shutdown_locked(pick_first_lb_policy* p, grpc_error* error) {
   if (GRPC_TRACER_ON(grpc_lb_pick_first_trace)) {
     gpr_log(GPR_DEBUG, "Pick First %p Shutting down", p);
->>>>>>> d9da7387
   }
   p->shutdown = true;
   pending_pick* pp;
   while ((pp = p->pending_picks) != NULL) {
     p->pending_picks = pp->next;
     *pp->target = NULL;
-<<<<<<< HEAD
-    GRPC_CLOSURE_SCHED(pp->on_complete, GRPC_ERROR_NONE);
-=======
-    GRPC_CLOSURE_SCHED(exec_ctx, pp->on_complete, GRPC_ERROR_REF(error));
->>>>>>> d9da7387
+    GRPC_CLOSURE_SCHED(pp->on_complete, GRPC_ERROR_REF(error));
     gpr_free(pp);
   }
-  grpc_connectivity_state_set(exec_ctx, &p->state_tracker,
-                              GRPC_CHANNEL_SHUTDOWN, GRPC_ERROR_REF(error),
-                              "shutdown");
+  grpc_connectivity_state_set(&p->state_tracker, GRPC_CHANNEL_SHUTDOWN,
+                              GRPC_ERROR_REF(error), "shutdown");
   if (p->subchannel_list != NULL) {
-    grpc_lb_subchannel_list_shutdown_and_unref(exec_ctx, p->subchannel_list,
+    grpc_lb_subchannel_list_shutdown_and_unref(p->subchannel_list,
                                                "pf_shutdown");
     p->subchannel_list = NULL;
   }
   if (p->latest_pending_subchannel_list != NULL) {
     grpc_lb_subchannel_list_shutdown_and_unref(
-        exec_ctx, p->latest_pending_subchannel_list, "pf_shutdown");
+        p->latest_pending_subchannel_list, "pf_shutdown");
     p->latest_pending_subchannel_list = NULL;
   }
   GRPC_ERROR_UNREF(error);
 }
 
-static void pf_shutdown_locked(grpc_exec_ctx* exec_ctx, grpc_lb_policy* pol) {
-  shutdown_locked(exec_ctx, (pick_first_lb_policy*)pol,
+static void pf_shutdown_locked(grpc_lb_policy* pol) {
+  shutdown_locked((pick_first_lb_policy*)pol,
                   GRPC_ERROR_CREATE_FROM_STATIC_STRING("Channel shutdown"));
 }
 
-<<<<<<< HEAD
-static void pf_cancel_pick_locked(grpc_lb_policy *pol,
-                                  grpc_connected_subchannel **target,
-                                  grpc_error *error) {
-  pick_first_lb_policy *p = (pick_first_lb_policy *)pol;
-  pending_pick *pp;
-  pp = p->pending_picks;
-=======
-static void pf_cancel_pick_locked(grpc_exec_ctx* exec_ctx, grpc_lb_policy* pol,
+static void pf_cancel_pick_locked(grpc_lb_policy* pol,
                                   grpc_connected_subchannel** target,
                                   grpc_error* error) {
   pick_first_lb_policy* p = (pick_first_lb_policy*)pol;
   pending_pick* pp = p->pending_picks;
->>>>>>> d9da7387
   p->pending_picks = NULL;
   while (pp != NULL) {
     pending_pick* next = pp->next;
@@ -181,11 +126,7 @@
   GRPC_ERROR_UNREF(error);
 }
 
-<<<<<<< HEAD
-static void pf_cancel_picks_locked(grpc_lb_policy *pol,
-=======
-static void pf_cancel_picks_locked(grpc_exec_ctx* exec_ctx, grpc_lb_policy* pol,
->>>>>>> d9da7387
+static void pf_cancel_picks_locked(grpc_lb_policy* pol,
                                    uint32_t initial_metadata_flags_mask,
                                    uint32_t initial_metadata_flags_eq,
                                    grpc_error* error) {
@@ -209,62 +150,31 @@
   GRPC_ERROR_UNREF(error);
 }
 
-<<<<<<< HEAD
-static void start_picking_locked(pick_first_lb_policy *p) {
-  p->started_picking = true;
-  if (p->subchannels != NULL) {
-    GPR_ASSERT(p->num_subchannels > 0);
-    p->checking_subchannel = 0;
-    p->checking_connectivity = GRPC_CHANNEL_IDLE;
-    GRPC_LB_POLICY_WEAK_REF(&p->base, "pick_first_connectivity");
-    grpc_subchannel_notify_on_state_change(
-        p->subchannels[p->checking_subchannel], p->base.interested_parties,
-        &p->checking_connectivity, &p->connectivity_changed);
-  }
-}
-
-static void pf_exit_idle_locked(grpc_lb_policy *pol) {
-  pick_first_lb_policy *p = (pick_first_lb_policy *)pol;
-=======
-static void start_picking_locked(grpc_exec_ctx* exec_ctx,
-                                 pick_first_lb_policy* p) {
+static void start_picking_locked(pick_first_lb_policy* p) {
   p->started_picking = true;
   if (p->subchannel_list != NULL && p->subchannel_list->num_subchannels > 0) {
     p->subchannel_list->checking_subchannel = 0;
     grpc_lb_subchannel_list_ref_for_connectivity_watch(
         p->subchannel_list, "connectivity_watch+start_picking");
     grpc_lb_subchannel_data_start_connectivity_watch(
-        exec_ctx, &p->subchannel_list->subchannels[0]);
-  }
-}
-
-static void pf_exit_idle_locked(grpc_exec_ctx* exec_ctx, grpc_lb_policy* pol) {
-  pick_first_lb_policy* p = (pick_first_lb_policy*)pol;
->>>>>>> d9da7387
+        &p->subchannel_list->subchannels[0]);
+  }
+}
+
+static void pf_exit_idle_locked(grpc_lb_policy* pol) {
+  pick_first_lb_policy* p = (pick_first_lb_policy*)pol;
   if (!p->started_picking) {
     start_picking_locked(p);
   }
 }
 
-<<<<<<< HEAD
-static int pf_pick_locked(grpc_lb_policy *pol,
-                          const grpc_lb_policy_pick_args *pick_args,
-                          grpc_connected_subchannel **target,
-                          grpc_call_context_element *context, void **user_data,
-                          grpc_closure *on_complete) {
-  pick_first_lb_policy *p = (pick_first_lb_policy *)pol;
-  pending_pick *pp;
-
-  /* Check atomically for a selected channel */
-=======
-static int pf_pick_locked(grpc_exec_ctx* exec_ctx, grpc_lb_policy* pol,
+static int pf_pick_locked(grpc_lb_policy* pol,
                           const grpc_lb_policy_pick_args* pick_args,
                           grpc_connected_subchannel** target,
                           grpc_call_context_element* context, void** user_data,
                           grpc_closure* on_complete) {
   pick_first_lb_policy* p = (pick_first_lb_policy*)pol;
   // If we have a selected subchannel already, return synchronously.
->>>>>>> d9da7387
   if (p->selected != NULL) {
     *target = GRPC_CONNECTED_SUBCHANNEL_REF(p->selected->connected_subchannel,
                                             "picked");
@@ -283,116 +193,46 @@
   return 0;
 }
 
-<<<<<<< HEAD
-static void destroy_subchannels_locked(pick_first_lb_policy *p) {
-  size_t num_subchannels = p->num_subchannels;
-  grpc_subchannel **subchannels = p->subchannels;
-
-  p->num_subchannels = 0;
-  p->subchannels = NULL;
-  GRPC_LB_POLICY_WEAK_UNREF(&p->base, "destroy_subchannels");
-
-  for (size_t i = 0; i < num_subchannels; i++) {
-    GRPC_SUBCHANNEL_UNREF(subchannels[i], "pick_first");
-=======
-static void destroy_unselected_subchannels_locked(grpc_exec_ctx* exec_ctx,
-                                                  pick_first_lb_policy* p) {
+static void destroy_unselected_subchannels_locked(pick_first_lb_policy* p) {
   for (size_t i = 0; i < p->subchannel_list->num_subchannels; ++i) {
     grpc_lb_subchannel_data* sd = &p->subchannel_list->subchannels[i];
     if (p->selected != sd) {
-      grpc_lb_subchannel_data_unref_subchannel(exec_ctx, sd,
+      grpc_lb_subchannel_data_unref_subchannel(sd,
                                                "selected_different_subchannel");
     }
->>>>>>> d9da7387
   }
 }
 
 static grpc_connectivity_state pf_check_connectivity_locked(
-<<<<<<< HEAD
-    grpc_lb_policy *pol, grpc_error **error) {
-  pick_first_lb_policy *p = (pick_first_lb_policy *)pol;
+    grpc_lb_policy* pol, grpc_error** error) {
+  pick_first_lb_policy* p = (pick_first_lb_policy*)pol;
   return grpc_connectivity_state_get(&p->state_tracker, error);
 }
 
-static void pf_notify_on_state_change_locked(grpc_lb_policy *pol,
-                                             grpc_connectivity_state *current,
-                                             grpc_closure *notify) {
-  pick_first_lb_policy *p = (pick_first_lb_policy *)pol;
+static void pf_notify_on_state_change_locked(grpc_lb_policy* pol,
+                                             grpc_connectivity_state* current,
+                                             grpc_closure* notify) {
+  pick_first_lb_policy* p = (pick_first_lb_policy*)pol;
   grpc_connectivity_state_notify_on_state_change(&p->state_tracker, current,
                                                  notify);
 }
 
-static void pf_ping_one_locked(grpc_lb_policy *pol, grpc_closure *closure) {
-  pick_first_lb_policy *p = (pick_first_lb_policy *)pol;
+static void pf_ping_one_locked(grpc_lb_policy* pol, grpc_closure* closure) {
+  pick_first_lb_policy* p = (pick_first_lb_policy*)pol;
   if (p->selected) {
-    grpc_connected_subchannel_ping(p->selected, closure);
-=======
-    grpc_exec_ctx* exec_ctx, grpc_lb_policy* pol, grpc_error** error) {
-  pick_first_lb_policy* p = (pick_first_lb_policy*)pol;
-  return grpc_connectivity_state_get(&p->state_tracker, error);
-}
-
-static void pf_notify_on_state_change_locked(grpc_exec_ctx* exec_ctx,
-                                             grpc_lb_policy* pol,
-                                             grpc_connectivity_state* current,
-                                             grpc_closure* notify) {
-  pick_first_lb_policy* p = (pick_first_lb_policy*)pol;
-  grpc_connectivity_state_notify_on_state_change(exec_ctx, &p->state_tracker,
-                                                 current, notify);
-}
-
-static void pf_ping_one_locked(grpc_exec_ctx* exec_ctx, grpc_lb_policy* pol,
-                               grpc_closure* closure) {
-  pick_first_lb_policy* p = (pick_first_lb_policy*)pol;
-  if (p->selected) {
-    grpc_connected_subchannel_ping(exec_ctx, p->selected->connected_subchannel,
-                                   closure);
->>>>>>> d9da7387
+    grpc_connected_subchannel_ping(p->selected->connected_subchannel, closure);
   } else {
     GRPC_CLOSURE_SCHED(closure,
                        GRPC_ERROR_CREATE_FROM_STATIC_STRING("Not connected"));
   }
 }
 
-<<<<<<< HEAD
-/* unsubscribe all subchannels */
-static void stop_connectivity_watchers(pick_first_lb_policy *p) {
-  if (p->num_subchannels > 0) {
-    GPR_ASSERT(p->selected == NULL);
-    if (GRPC_TRACER_ON(grpc_lb_pick_first_trace)) {
-      gpr_log(GPR_DEBUG, "Pick First %p unsubscribing from subchannel %p",
-              (void *)p, (void *)p->subchannels[p->checking_subchannel]);
-    }
-    grpc_subchannel_notify_on_state_change(
-        p->subchannels[p->checking_subchannel], NULL, NULL,
-        &p->connectivity_changed);
-    p->updating_subchannels = true;
-  } else if (p->selected != NULL) {
-    if (GRPC_TRACER_ON(grpc_lb_pick_first_trace)) {
-      gpr_log(GPR_DEBUG,
-              "Pick First %p unsubscribing from selected subchannel %p",
-              (void *)p, (void *)p->selected);
-    }
-    grpc_connected_subchannel_notify_on_state_change(p->selected, NULL, NULL,
-                                                     &p->connectivity_changed);
-    p->updating_selected = true;
-  }
-}
-
-/* true upon success */
-static void pf_update_locked(grpc_lb_policy *policy,
-                             const grpc_lb_policy_args *args) {
-  pick_first_lb_policy *p = (pick_first_lb_policy *)policy;
-  const grpc_arg *arg =
-=======
-static void pf_connectivity_changed_locked(grpc_exec_ctx* exec_ctx, void* arg,
-                                           grpc_error* error);
-
-static void pf_update_locked(grpc_exec_ctx* exec_ctx, grpc_lb_policy* policy,
+static void pf_connectivity_changed_locked(void* arg, grpc_error* error);
+
+static void pf_update_locked(grpc_lb_policy* policy,
                              const grpc_lb_policy_args* args) {
   pick_first_lb_policy* p = (pick_first_lb_policy*)policy;
   const grpc_arg* arg =
->>>>>>> d9da7387
       grpc_channel_args_find(args->args, GRPC_ARG_LB_ADDRESSES);
   if (arg == NULL || arg->type != GRPC_ARG_POINTER) {
     if (p->subchannel_list == NULL) {
@@ -417,7 +257,7 @@
             (void*)p, (unsigned long)addresses->num_addresses);
   }
   grpc_lb_subchannel_list* subchannel_list = grpc_lb_subchannel_list_create(
-      exec_ctx, &p->base, &grpc_lb_pick_first_trace, addresses, args,
+      &p->base, &grpc_lb_pick_first_trace, addresses, args,
       pf_connectivity_changed_locked);
   if (subchannel_list->num_subchannels == 0) {
     // Empty update or no valid subchannels. Unsubscribe from all current
@@ -426,45 +266,21 @@
         &p->state_tracker, GRPC_CHANNEL_TRANSIENT_FAILURE,
         GRPC_ERROR_CREATE_FROM_STATIC_STRING("Empty update"),
         "pf_update_empty");
-<<<<<<< HEAD
-    stop_connectivity_watchers(p);
-=======
     if (p->subchannel_list != NULL) {
-      grpc_lb_subchannel_list_shutdown_and_unref(exec_ctx, p->subchannel_list,
+      grpc_lb_subchannel_list_shutdown_and_unref(p->subchannel_list,
                                                  "sl_shutdown_empty_update");
     }
     p->subchannel_list = subchannel_list;  // Empty list.
     p->selected = NULL;
->>>>>>> d9da7387
     return;
   }
   if (p->selected == NULL) {
     // We don't yet have a selected subchannel, so replace the current
     // subchannel list immediately.
     if (p->subchannel_list != NULL) {
-      grpc_lb_subchannel_list_shutdown_and_unref(exec_ctx, p->subchannel_list,
+      grpc_lb_subchannel_list_shutdown_and_unref(p->subchannel_list,
                                                  "pf_update_before_selected");
     }
-<<<<<<< HEAD
-    grpc_arg addr_arg =
-        grpc_create_subchannel_address_arg(&addresses->addresses[i].address);
-    grpc_channel_args *new_args = grpc_channel_args_copy_and_add_and_remove(
-        args->args, keys_to_remove, GPR_ARRAY_SIZE(keys_to_remove), &addr_arg,
-        1);
-    gpr_free(addr_arg.value.string);
-    sc_args[sc_args_count++].args = new_args;
-  }
-
-  /* Check if p->selected is amongst them. If so, we are done. */
-  if (p->selected != NULL) {
-    GPR_ASSERT(p->selected_key != NULL);
-    for (size_t i = 0; i < sc_args_count; i++) {
-      grpc_subchannel_key *ith_sc_key = grpc_subchannel_key_create(&sc_args[i]);
-      const bool found_selected =
-          grpc_subchannel_key_compare(p->selected_key, ith_sc_key) == 0;
-      grpc_subchannel_key_destroy(ith_sc_key);
-      if (found_selected) {
-=======
     p->subchannel_list = subchannel_list;
   } else {
     // We do have a selected subchannel.
@@ -472,7 +288,6 @@
     for (size_t i = 0; i < subchannel_list->num_subchannels; ++i) {
       grpc_lb_subchannel_data* sd = &subchannel_list->subchannels[i];
       if (sd->subchannel == p->selected->subchannel) {
->>>>>>> d9da7387
         // The currently selected subchannel is in the update: we are done.
         if (GRPC_TRACER_ON(grpc_lb_pick_first_trace)) {
           gpr_log(GPR_INFO,
@@ -483,218 +298,30 @@
         }
         grpc_lb_subchannel_list_ref_for_connectivity_watch(
             subchannel_list, "connectivity_watch+replace_selected");
-        grpc_lb_subchannel_data_start_connectivity_watch(exec_ctx, sd);
+        grpc_lb_subchannel_data_start_connectivity_watch(sd);
         if (p->subchannel_list != NULL) {
           grpc_lb_subchannel_list_shutdown_and_unref(
-              exec_ctx, p->subchannel_list, "pf_update_includes_selected");
+              p->subchannel_list, "pf_update_includes_selected");
         }
         p->subchannel_list = subchannel_list;
         if (p->selected->connected_subchannel != NULL) {
           sd->connected_subchannel = GRPC_CONNECTED_SUBCHANNEL_REF(
               p->selected->connected_subchannel, "pf_update_includes_selected");
         }
-<<<<<<< HEAD
-        for (size_t j = 0; j < sc_args_count; j++) {
-          grpc_channel_args_destroy((grpc_channel_args *)sc_args[j].args);
-=======
         p->selected = sd;
-        destroy_unselected_subchannels_locked(exec_ctx, p);
+        destroy_unselected_subchannels_locked(p);
         // If there was a previously pending update (which may or may
         // not have contained the currently selected subchannel), drop
         // it, so that it doesn't override what we've done here.
         if (p->latest_pending_subchannel_list != NULL) {
           grpc_lb_subchannel_list_shutdown_and_unref(
-              exec_ctx, p->latest_pending_subchannel_list,
+              p->latest_pending_subchannel_list,
               "pf_update_includes_selected+outdated");
           p->latest_pending_subchannel_list = NULL;
->>>>>>> d9da7387
         }
         return;
       }
     }
-<<<<<<< HEAD
-  }
-  // We only check for already running updates here because if the previous
-  // steps were successful, the update can be considered done without any
-  // interference (ie, no callbacks were scheduled).
-  if (p->updating_selected || p->updating_subchannels) {
-    if (GRPC_TRACER_ON(grpc_lb_pick_first_trace)) {
-      gpr_log(GPR_INFO,
-              "Update already in progress for pick first %p. Deferring update.",
-              (void *)p);
-    }
-    if (p->pending_update_args != NULL) {
-      grpc_channel_args_destroy(p->pending_update_args->args);
-      gpr_free(p->pending_update_args);
-    }
-    p->pending_update_args =
-        (grpc_lb_policy_args *)gpr_zalloc(sizeof(*p->pending_update_args));
-    p->pending_update_args->client_channel_factory =
-        args->client_channel_factory;
-    p->pending_update_args->args = grpc_channel_args_copy(args->args);
-    p->pending_update_args->combiner = args->combiner;
-    return;
-  }
-  /* Create the subchannels for the new subchannel args/addresses. */
-  grpc_subchannel **new_subchannels =
-      (grpc_subchannel **)gpr_zalloc(sizeof(*new_subchannels) * sc_args_count);
-  size_t num_new_subchannels = 0;
-  for (size_t i = 0; i < sc_args_count; i++) {
-    grpc_subchannel *subchannel = grpc_client_channel_factory_create_subchannel(
-        args->client_channel_factory, &sc_args[i]);
-    if (GRPC_TRACER_ON(grpc_lb_pick_first_trace)) {
-      char *address_uri =
-          grpc_sockaddr_to_uri(&addresses->addresses[i].address);
-      gpr_log(GPR_INFO,
-              "Pick First %p created subchannel %p for address uri %s",
-              (void *)p, (void *)subchannel, address_uri);
-      gpr_free(address_uri);
-    }
-    grpc_channel_args_destroy((grpc_channel_args *)sc_args[i].args);
-    if (subchannel != NULL) new_subchannels[num_new_subchannels++] = subchannel;
-  }
-  gpr_free(sc_args);
-  if (num_new_subchannels == 0) {
-    gpr_free(new_subchannels);
-    // Empty update. Unsubscribe from all current subchannels and put the
-    // channel in TRANSIENT_FAILURE.
-    grpc_connectivity_state_set(
-        &p->state_tracker, GRPC_CHANNEL_TRANSIENT_FAILURE,
-        GRPC_ERROR_CREATE_FROM_STATIC_STRING("No valid addresses in update"),
-        "pf_update_no_valid_addresses");
-    stop_connectivity_watchers(p);
-    return;
-  }
-
-  /* Destroy the current subchannels. Repurpose pf_shutdown/destroy. */
-  stop_connectivity_watchers(p);
-
-  /* Save new subchannels. The switch over will happen in
-   * pf_connectivity_changed_locked */
-  if (p->updating_selected || p->updating_subchannels) {
-    p->num_new_subchannels = num_new_subchannels;
-    p->new_subchannels = new_subchannels;
-  } else { /* nothing is updating. Get things moving from here */
-    p->num_subchannels = num_new_subchannels;
-    p->subchannels = new_subchannels;
-    p->new_subchannels = NULL;
-    p->num_new_subchannels = 0;
-    if (p->started_picking) {
-      p->checking_subchannel = 0;
-      p->checking_connectivity = GRPC_CHANNEL_IDLE;
-      grpc_subchannel_notify_on_state_change(
-          p->subchannels[p->checking_subchannel], p->base.interested_parties,
-          &p->checking_connectivity, &p->connectivity_changed);
-    }
-  }
-}
-
-static void pf_connectivity_changed_locked(void *arg, grpc_error *error) {
-  pick_first_lb_policy *p = (pick_first_lb_policy *)arg;
-  grpc_subchannel *selected_subchannel;
-  pending_pick *pp;
-
-  if (GRPC_TRACER_ON(grpc_lb_pick_first_trace)) {
-    gpr_log(
-        GPR_DEBUG,
-        "Pick First %p connectivity changed. Updating selected: %d; Updating "
-        "subchannels: %d; Checking %lu index (%lu total); State: %d; ",
-        (void *)p, p->updating_selected, p->updating_subchannels,
-        (unsigned long)p->checking_subchannel,
-        (unsigned long)p->num_subchannels, p->checking_connectivity);
-  }
-  bool restart = false;
-  if (p->updating_selected && error != GRPC_ERROR_NONE) {
-    /* Captured the unsubscription for p->selected */
-    GPR_ASSERT(p->selected != NULL);
-    GRPC_CONNECTED_SUBCHANNEL_UNREF(p->selected, "pf_update_connectivity");
-    if (GRPC_TRACER_ON(grpc_lb_pick_first_trace)) {
-      gpr_log(GPR_DEBUG, "Pick First %p unreffing selected subchannel %p",
-              (void *)p, (void *)p->selected);
-    }
-    p->updating_selected = false;
-    if (p->num_new_subchannels == 0) {
-      p->selected = NULL;
-      return;
-    }
-    restart = true;
-  }
-  if (p->updating_subchannels && error != GRPC_ERROR_NONE) {
-    /* Captured the unsubscription for the checking subchannel */
-    GPR_ASSERT(p->selected == NULL);
-    for (size_t i = 0; i < p->num_subchannels; i++) {
-      GRPC_SUBCHANNEL_UNREF(p->subchannels[i], "pf_update_connectivity");
-      if (GRPC_TRACER_ON(grpc_lb_pick_first_trace)) {
-        gpr_log(GPR_DEBUG, "Pick First %p unreffing subchannel %p", (void *)p,
-                (void *)p->subchannels[i]);
-      }
-    }
-    gpr_free(p->subchannels);
-    p->subchannels = NULL;
-    p->num_subchannels = 0;
-    p->updating_subchannels = false;
-    if (p->num_new_subchannels == 0) return;
-    restart = true;
-  }
-  if (restart) {
-    p->selected = NULL;
-    p->selected_key = NULL;
-    GPR_ASSERT(p->new_subchannels != NULL);
-    GPR_ASSERT(p->num_new_subchannels > 0);
-    p->num_subchannels = p->num_new_subchannels;
-    p->subchannels = p->new_subchannels;
-    p->num_new_subchannels = 0;
-    p->new_subchannels = NULL;
-    if (p->started_picking) {
-      /* If we were picking, continue to do so over the new subchannels,
-       * starting from the 0th index. */
-      p->checking_subchannel = 0;
-      p->checking_connectivity = GRPC_CHANNEL_IDLE;
-      /* reuses the weak ref from start_picking_locked */
-      grpc_subchannel_notify_on_state_change(
-          p->subchannels[p->checking_subchannel], p->base.interested_parties,
-          &p->checking_connectivity, &p->connectivity_changed);
-    }
-    if (p->pending_update_args != NULL) {
-      const grpc_lb_policy_args *args = p->pending_update_args;
-      p->pending_update_args = NULL;
-      pf_update_locked(&p->base, args);
-    }
-    return;
-  }
-  GRPC_ERROR_REF(error);
-  if (p->shutdown) {
-    GRPC_LB_POLICY_WEAK_UNREF(&p->base, "pick_first_connectivity");
-    GRPC_ERROR_UNREF(error);
-    return;
-  } else if (p->selected != NULL) {
-    if (p->checking_connectivity == GRPC_CHANNEL_TRANSIENT_FAILURE) {
-      /* if the selected channel goes bad, we're done */
-      p->checking_connectivity = GRPC_CHANNEL_SHUTDOWN;
-    }
-    grpc_connectivity_state_set(&p->state_tracker, p->checking_connectivity,
-                                GRPC_ERROR_REF(error), "selected_changed");
-    if (p->checking_connectivity != GRPC_CHANNEL_SHUTDOWN) {
-      grpc_connected_subchannel_notify_on_state_change(
-          p->selected, p->base.interested_parties, &p->checking_connectivity,
-          &p->connectivity_changed);
-    } else {
-      GRPC_LB_POLICY_WEAK_UNREF(&p->base, "pick_first_connectivity");
-    }
-  } else {
-  loop:
-    switch (p->checking_connectivity) {
-      case GRPC_CHANNEL_INIT:
-        GPR_UNREACHABLE_CODE(return );
-      case GRPC_CHANNEL_READY:
-        grpc_connectivity_state_set(&p->state_tracker, GRPC_CHANNEL_READY,
-                                    GRPC_ERROR_NONE, "connecting_ready");
-        selected_subchannel = p->subchannels[p->checking_subchannel];
-        p->selected = GRPC_CONNECTED_SUBCHANNEL_REF(
-            grpc_subchannel_get_connected_subchannel(selected_subchannel),
-            "picked_first");
-
-=======
     // Not keeping the previous selected subchannel, so set the latest
     // pending subchannel list to the new subchannel list.  We will wait
     // for it to report READY before swapping it into the current
@@ -708,8 +335,7 @@
                 (void*)subchannel_list);
       }
       grpc_lb_subchannel_list_shutdown_and_unref(
-          exec_ctx, p->latest_pending_subchannel_list,
-          "sl_outdated_dont_smash");
+          p->latest_pending_subchannel_list, "sl_outdated_dont_smash");
     }
     p->latest_pending_subchannel_list = subchannel_list;
   }
@@ -719,12 +345,11 @@
     grpc_lb_subchannel_list_ref_for_connectivity_watch(
         subchannel_list, "connectivity_watch+update");
     grpc_lb_subchannel_data_start_connectivity_watch(
-        exec_ctx, &subchannel_list->subchannels[0]);
-  }
-}
-
-static void pf_connectivity_changed_locked(grpc_exec_ctx* exec_ctx, void* arg,
-                                           grpc_error* error) {
+        &subchannel_list->subchannels[0]);
+  }
+}
+
+static void pf_connectivity_changed_locked(void* arg, grpc_error* error) {
   grpc_lb_subchannel_data* sd = (grpc_lb_subchannel_data*)arg;
   pick_first_lb_policy* p = (pick_first_lb_policy*)sd->subchannel_list->policy;
   if (GRPC_TRACER_ON(grpc_lb_pick_first_trace)) {
@@ -742,18 +367,18 @@
   }
   // If the policy is shutting down, unref and return.
   if (p->shutdown) {
-    grpc_lb_subchannel_data_stop_connectivity_watch(exec_ctx, sd);
-    grpc_lb_subchannel_data_unref_subchannel(exec_ctx, sd, "pf_shutdown");
-    grpc_lb_subchannel_list_unref_for_connectivity_watch(
-        exec_ctx, sd->subchannel_list, "pf_shutdown");
+    grpc_lb_subchannel_data_stop_connectivity_watch(sd);
+    grpc_lb_subchannel_data_unref_subchannel(sd, "pf_shutdown");
+    grpc_lb_subchannel_list_unref_for_connectivity_watch(sd->subchannel_list,
+                                                         "pf_shutdown");
     return;
   }
   // If the subchannel list is shutting down, stop watching.
   if (sd->subchannel_list->shutting_down || error == GRPC_ERROR_CANCELLED) {
-    grpc_lb_subchannel_data_stop_connectivity_watch(exec_ctx, sd);
-    grpc_lb_subchannel_data_unref_subchannel(exec_ctx, sd, "pf_sl_shutdown");
-    grpc_lb_subchannel_list_unref_for_connectivity_watch(
-        exec_ctx, sd->subchannel_list, "pf_sl_shutdown");
+    grpc_lb_subchannel_data_stop_connectivity_watch(sd);
+    grpc_lb_subchannel_data_unref_subchannel(sd, "pf_sl_shutdown");
+    grpc_lb_subchannel_list_unref_for_connectivity_watch(sd->subchannel_list,
+                                                         "pf_sl_shutdown");
     return;
   }
   // If we're still here, the notification must be for a subchannel in
@@ -770,28 +395,28 @@
         p->latest_pending_subchannel_list != NULL) {
       p->selected = NULL;
       grpc_lb_subchannel_list_shutdown_and_unref(
-          exec_ctx, p->subchannel_list, "selected_not_ready+switch_to_update");
+          p->subchannel_list, "selected_not_ready+switch_to_update");
       p->subchannel_list = p->latest_pending_subchannel_list;
       p->latest_pending_subchannel_list = NULL;
       grpc_connectivity_state_set(
-          exec_ctx, &p->state_tracker, GRPC_CHANNEL_TRANSIENT_FAILURE,
+          &p->state_tracker, GRPC_CHANNEL_TRANSIENT_FAILURE,
           GRPC_ERROR_REF(error), "selected_not_ready+switch_to_update");
     } else {
       if (sd->curr_connectivity_state == GRPC_CHANNEL_TRANSIENT_FAILURE) {
         /* if the selected channel goes bad, we're done */
         sd->curr_connectivity_state = GRPC_CHANNEL_SHUTDOWN;
       }
-      grpc_connectivity_state_set(exec_ctx, &p->state_tracker,
+      grpc_connectivity_state_set(&p->state_tracker,
                                   sd->curr_connectivity_state,
                                   GRPC_ERROR_REF(error), "selected_changed");
       if (sd->curr_connectivity_state != GRPC_CHANNEL_SHUTDOWN) {
         // Renew notification.
-        grpc_lb_subchannel_data_start_connectivity_watch(exec_ctx, sd);
+        grpc_lb_subchannel_data_start_connectivity_watch(sd);
       } else {
-        grpc_lb_subchannel_data_stop_connectivity_watch(exec_ctx, sd);
+        grpc_lb_subchannel_data_stop_connectivity_watch(sd);
         grpc_lb_subchannel_list_unref_for_connectivity_watch(
-            exec_ctx, sd->subchannel_list, "pf_selected_shutdown");
-        shutdown_locked(exec_ctx, p, GRPC_ERROR_REF(error));
+            sd->subchannel_list, "pf_selected_shutdown");
+        shutdown_locked(p, GRPC_ERROR_REF(error));
       }
     }
     return;
@@ -807,7 +432,7 @@
   //    select in place of the current one.
   if (sd->curr_connectivity_state == GRPC_CHANNEL_TRANSIENT_FAILURE ||
       sd->curr_connectivity_state == GRPC_CHANNEL_SHUTDOWN) {
-    grpc_lb_subchannel_data_stop_connectivity_watch(exec_ctx, sd);
+    grpc_lb_subchannel_data_stop_connectivity_watch(sd);
   }
   while (true) {
     switch (sd->curr_connectivity_state) {
@@ -816,36 +441,26 @@
         // p->subchannel_list.
         if (sd->subchannel_list == p->latest_pending_subchannel_list) {
           GPR_ASSERT(p->subchannel_list != NULL);
-          grpc_lb_subchannel_list_shutdown_and_unref(
-              exec_ctx, p->subchannel_list, "finish_update");
+          grpc_lb_subchannel_list_shutdown_and_unref(p->subchannel_list,
+                                                     "finish_update");
           p->subchannel_list = p->latest_pending_subchannel_list;
           p->latest_pending_subchannel_list = NULL;
         }
         // Cases 1 and 2.
-        grpc_connectivity_state_set(exec_ctx, &p->state_tracker,
-                                    GRPC_CHANNEL_READY, GRPC_ERROR_NONE,
-                                    "connecting_ready");
+        grpc_connectivity_state_set(&p->state_tracker, GRPC_CHANNEL_READY,
+                                    GRPC_ERROR_NONE, "connecting_ready");
         sd->connected_subchannel = GRPC_CONNECTED_SUBCHANNEL_REF(
             grpc_subchannel_get_connected_subchannel(sd->subchannel),
             "connected");
         p->selected = sd;
->>>>>>> d9da7387
         if (GRPC_TRACER_ON(grpc_lb_pick_first_trace)) {
           gpr_log(GPR_INFO, "Pick First %p selected subchannel %p", (void*)p,
                   (void*)sd->subchannel);
         }
-<<<<<<< HEAD
-        p->selected_key = grpc_subchannel_get_key(selected_subchannel);
-        /* drop the pick list: we are connected now */
-        GRPC_LB_POLICY_WEAK_REF(&p->base, "destroy_subchannels");
-        destroy_subchannels_locked(p);
-        /* update any calls that were waiting for a pick */
-=======
         // Drop all other subchannels, since we are now connected.
-        destroy_unselected_subchannels_locked(exec_ctx, p);
+        destroy_unselected_subchannels_locked(p);
         // Update any calls that were waiting for a pick.
         pending_pick* pp;
->>>>>>> d9da7387
         while ((pp = p->pending_picks)) {
           p->pending_picks = pp->next;
           *pp->target = GRPC_CONNECTED_SUBCHANNEL_REF(
@@ -858,20 +473,8 @@
           GRPC_CLOSURE_SCHED(pp->on_complete, GRPC_ERROR_NONE);
           gpr_free(pp);
         }
-<<<<<<< HEAD
-        grpc_connected_subchannel_notify_on_state_change(
-            p->selected, p->base.interested_parties, &p->checking_connectivity,
-            &p->connectivity_changed);
-        break;
-      case GRPC_CHANNEL_TRANSIENT_FAILURE:
-        p->checking_subchannel =
-            (p->checking_subchannel + 1) % p->num_subchannels;
-        if (p->checking_subchannel == 0) {
-          /* only trigger transient failure when we've tried all alternatives
-           */
-=======
         // Renew notification.
-        grpc_lb_subchannel_data_start_connectivity_watch(exec_ctx, sd);
+        grpc_lb_subchannel_data_start_connectivity_watch(sd);
         return;
       }
       case GRPC_CHANNEL_TRANSIENT_FAILURE: {
@@ -886,7 +489,6 @@
         // all subchannels.
         if (sd->subchannel_list->checking_subchannel == 0 &&
             sd->subchannel_list == p->subchannel_list) {
->>>>>>> d9da7387
           grpc_connectivity_state_set(
               &p->state_tracker, GRPC_CHANNEL_TRANSIENT_FAILURE,
               GRPC_ERROR_REF(error), "connecting_transient_failure");
@@ -894,69 +496,27 @@
         sd->curr_connectivity_state =
             grpc_subchannel_check_connectivity(sd->subchannel, &error);
         GRPC_ERROR_UNREF(error);
-<<<<<<< HEAD
-        p->checking_connectivity = grpc_subchannel_check_connectivity(
-            p->subchannels[p->checking_subchannel], &error);
-        if (p->checking_connectivity == GRPC_CHANNEL_TRANSIENT_FAILURE) {
-          grpc_subchannel_notify_on_state_change(
-              p->subchannels[p->checking_subchannel],
-              p->base.interested_parties, &p->checking_connectivity,
-              &p->connectivity_changed);
-        } else {
-          goto loop;
-=======
         if (sd->curr_connectivity_state == GRPC_CHANNEL_TRANSIENT_FAILURE) {
           // Reuses the connectivity refs from the previous watch.
-          grpc_lb_subchannel_data_start_connectivity_watch(exec_ctx, sd);
+          grpc_lb_subchannel_data_start_connectivity_watch(sd);
           return;
->>>>>>> d9da7387
         }
         break;  // Go back to top of loop.
       }
       case GRPC_CHANNEL_CONNECTING:
-<<<<<<< HEAD
-      case GRPC_CHANNEL_IDLE:
-        grpc_connectivity_state_set(&p->state_tracker, GRPC_CHANNEL_CONNECTING,
-                                    GRPC_ERROR_REF(error),
-                                    "connecting_changed");
-        grpc_subchannel_notify_on_state_change(
-            p->subchannels[p->checking_subchannel], p->base.interested_parties,
-            &p->checking_connectivity, &p->connectivity_changed);
-        break;
-      case GRPC_CHANNEL_SHUTDOWN:
-        p->num_subchannels--;
-        GPR_SWAP(grpc_subchannel *, p->subchannels[p->checking_subchannel],
-                 p->subchannels[p->num_subchannels]);
-        GRPC_SUBCHANNEL_UNREF(p->subchannels[p->num_subchannels], "pick_first");
-        if (p->num_subchannels == 0) {
-          grpc_connectivity_state_set(
-              &p->state_tracker, GRPC_CHANNEL_SHUTDOWN,
-              GRPC_ERROR_CREATE_REFERENCING_FROM_STATIC_STRING(
-                  "Pick first exhausted channels", &error, 1),
-              "no_more_channels");
-          while ((pp = p->pending_picks)) {
-            p->pending_picks = pp->next;
-            *pp->target = NULL;
-            GRPC_CLOSURE_SCHED(pp->on_complete, GRPC_ERROR_NONE);
-            gpr_free(pp);
-          }
-          GRPC_LB_POLICY_WEAK_UNREF(&p->base, "pick_first_connectivity");
-        } else {
-=======
       case GRPC_CHANNEL_IDLE: {
         // Only update connectivity state in case 1.
         if (sd->subchannel_list == p->subchannel_list) {
           grpc_connectivity_state_set(
-              exec_ctx, &p->state_tracker, GRPC_CHANNEL_CONNECTING,
-              GRPC_ERROR_REF(error), "connecting_changed");
+              &p->state_tracker, GRPC_CHANNEL_CONNECTING, GRPC_ERROR_REF(error),
+              "connecting_changed");
         }
         // Renew notification.
-        grpc_lb_subchannel_data_start_connectivity_watch(exec_ctx, sd);
+        grpc_lb_subchannel_data_start_connectivity_watch(sd);
         return;
       }
       case GRPC_CHANNEL_SHUTDOWN: {
-        grpc_lb_subchannel_data_unref_subchannel(exec_ctx, sd,
-                                                 "pf_candidate_shutdown");
+        grpc_lb_subchannel_data_unref_subchannel(sd, "pf_candidate_shutdown");
         // Advance to next subchannel and check its state.
         grpc_lb_subchannel_data* original_sd = sd;
         do {
@@ -968,14 +528,12 @@
         } while (sd->subchannel == NULL && sd != original_sd);
         if (sd == original_sd) {
           grpc_lb_subchannel_list_unref_for_connectivity_watch(
-              exec_ctx, sd->subchannel_list, "pf_candidate_shutdown");
-          shutdown_locked(exec_ctx, p,
-                          GRPC_ERROR_CREATE_REFERENCING_FROM_STATIC_STRING(
-                              "Pick first exhausted channels", &error, 1));
+              sd->subchannel_list, "pf_candidate_shutdown");
+          shutdown_locked(p, GRPC_ERROR_CREATE_REFERENCING_FROM_STATIC_STRING(
+                                 "Pick first exhausted channels", &error, 1));
           return;
         }
         if (sd->subchannel_list == p->subchannel_list) {
->>>>>>> d9da7387
           grpc_connectivity_state_set(
               &p->state_tracker, GRPC_CHANNEL_TRANSIENT_FAILURE,
               GRPC_ERROR_REF(error), "subchannel_failed");
@@ -985,7 +543,7 @@
         GRPC_ERROR_UNREF(error);
         if (sd->curr_connectivity_state == GRPC_CHANNEL_TRANSIENT_FAILURE) {
           // Reuses the connectivity refs from the previous watch.
-          grpc_lb_subchannel_data_start_connectivity_watch(exec_ctx, sd);
+          grpc_lb_subchannel_data_start_connectivity_watch(sd);
           return;
         }
         // For any other state, go back to top of loop.
@@ -1011,14 +569,8 @@
 
 static void pick_first_factory_unref(grpc_lb_policy_factory* factory) {}
 
-<<<<<<< HEAD
-static grpc_lb_policy *create_pick_first(grpc_lb_policy_factory *factory,
-                                         grpc_lb_policy_args *args) {
-=======
-static grpc_lb_policy* create_pick_first(grpc_exec_ctx* exec_ctx,
-                                         grpc_lb_policy_factory* factory,
+static grpc_lb_policy* create_pick_first(grpc_lb_policy_factory* factory,
                                          grpc_lb_policy_args* args) {
->>>>>>> d9da7387
   GPR_ASSERT(args->client_channel_factory != NULL);
   pick_first_lb_policy* p = (pick_first_lb_policy*)gpr_zalloc(sizeof(*p));
   if (GRPC_TRACER_ON(grpc_lb_pick_first_trace)) {
