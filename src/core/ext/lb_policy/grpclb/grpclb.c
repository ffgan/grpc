--- conflicted
+++ resolved
@@ -414,13 +414,8 @@
       gpr_log(GPR_ERROR,
               "Missing LB token for backend address '%s'. The empty token will "
               "be used instead",
-<<<<<<< HEAD
-              grpc_sockaddr_to_uri(lb_addr->resolved_address));
-      lb_addr->user_data = GRPC_MDELEM_LOAD_REPORTING_INITIAL_EMPTY;
-=======
-              grpc_sockaddr_to_uri((struct sockaddr *)&addr.addr));
+              grpc_sockaddr_to_uri(&addr));
       user_data = GRPC_MDELEM_LOAD_REPORTING_INITIAL_EMPTY;
->>>>>>> 942c2648
     }
 
     grpc_lb_addresses_set_address(lb_addresses, addr_idx, &addr.addr, addr.len,
@@ -578,21 +573,6 @@
   /* construct a target from the addresses in args, given in the form
    * ipvX://ip1:port1,ip2:port2,...
    * TODO(dgq): support mixed ip version */
-<<<<<<< HEAD
-  char **addr_strs = gpr_malloc(sizeof(char *) * args->num_addresses);
-  addr_strs[0] = grpc_sockaddr_to_uri(args->addresses[0].resolved_address);
-  for (size_t i = 1; i < args->num_addresses; i++) {
-    if (args->addresses[i].user_data != NULL) {
-      gpr_log(GPR_ERROR,
-              "This LB policy doesn't support user data. It will be ignored");
-    }
-
-    GPR_ASSERT(
-        grpc_sockaddr_to_string(
-            &addr_strs[i],
-            args->addresses[i].resolved_address,
-            true) == 0);
-=======
   char **addr_strs = gpr_malloc(sizeof(char *) * num_grpclb_addrs);
   size_t addr_index = 0;
   for (size_t i = 0; i < args->addresses->num_addresses; i++) {
@@ -603,17 +583,14 @@
     if (args->addresses->addresses[i].is_balancer) {
       if (addr_index == 0) {
         addr_strs[addr_index++] = grpc_sockaddr_to_uri(
-            (const struct sockaddr *)&args->addresses->addresses[i]
-                .address.addr);
+            &args->addresses->addresses[i].address);
       } else {
         GPR_ASSERT(grpc_sockaddr_to_string(
                        &addr_strs[addr_index++],
-                       (const struct sockaddr *)&args->addresses->addresses[i]
-                           .address.addr,
+                       &args->addresses->addresses[i].address,
                        true) == 0);
       }
     }
->>>>>>> 942c2648
   }
   size_t uri_path_len;
   char *target_uri_str = gpr_strjoin_sep((const char **)addr_strs,
