--- conflicted
+++ resolved
@@ -52,7 +52,6 @@
   async_services_.push_back(service);
 }
 
-<<<<<<< HEAD
 void ServerBuilder::RegisterAnonymousService(AnonymousService* service) {
   if (anonymous_service_) {
     gpr_log(GPR_ERROR,
@@ -63,20 +62,10 @@
   anonymous_service_ = service;
 }
 
-void ServerBuilder::AddPort(const grpc::string& addr) {
-  ports_.push_back(addr);
-}
-
-void ServerBuilder::SetCredentials(
-    const std::shared_ptr<ServerCredentials>& creds) {
-  GPR_ASSERT(!creds_);
-  creds_ = creds;
-=======
 void ServerBuilder::AddPort(const grpc::string& addr,
                             std::shared_ptr<ServerCredentials> creds,
                             int* selected_port) {
   ports_.push_back(Port{addr, creds, selected_port});
->>>>>>> e0e8edfe
 }
 
 void ServerBuilder::SetThreadPool(ThreadPoolInterface* thread_pool) {
